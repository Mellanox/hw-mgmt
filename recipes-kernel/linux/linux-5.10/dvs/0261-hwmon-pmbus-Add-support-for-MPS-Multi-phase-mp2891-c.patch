From 065bc837e5d0db89e5dc2d197fa9d7122446b22d Mon Sep 17 00:00:00 2001
From: Vadim Pasternak <vadimp@nvidia.com>
Date: Thu, 13 Jul 2023 06:16:53 +0000
Subject: [PATCH v5.10 36/60] hwmon: (pmbus) Add support for MPS Multi-phase
 mp2891 controller
MIME-Version: 1.0
Content-Type: text/plain; charset=UTF-8
Content-Transfer-Encoding: 8bit

Introduce driver for dual-loop, digital, multi-phase controller MP2891 from
Monolithic Power Systems, Inc. (MPS) vendor.

The MP2891 can work with MPS’s Intelli-PhaseTM products to complete the
multi-phase voltage regulator (VR) solution with minimal external
components.

This device supports:
- Two power rails.
- Programmable Multi-Phase up to 16 Phases on rail 1, and a maximum of 8
  phases on rail 2.

Signed-off-by: Vadim Pasternak <vadimp@nvidia.com>
---
 Documentation/hwmon/mp2891.rst | 128 +++++++++
 drivers/hwmon/pmbus/Kconfig    |   9 +
 drivers/hwmon/pmbus/Makefile   |   1 +
 drivers/hwmon/pmbus/mp2891.c   | 430 +++++++++++++++++++++++++++++++++
 4 files changed, 568 insertions(+)
 create mode 100644 Documentation/hwmon/mp2891.rst
 create mode 100644 drivers/hwmon/pmbus/mp2891.c

diff --git a/Documentation/hwmon/mp2891.rst b/Documentation/hwmon/mp2891.rst
new file mode 100644
index 000000000..c4bda3d7e
--- /dev/null
+++ b/Documentation/hwmon/mp2891.rst
@@ -0,0 +1,128 @@
+.. SPDX-License-Identifier: GPL-2.0
+
+Kernel driver mp2891
+====================
+
+Supported chips:
+
+  * MPS MP2891
+
+    Prefix: 'mp2891'
+
+Author:
+
+	Vadim Pasternak <vadimp@nvidia.com>
+
+Description
+-----------
+
+This driver implements support for Monolithic Power Systems, Inc. (MPS)
+vendor dual-loop, digital, multi-phase controller MP2891.
+The MP2891 can work with MPS’s Intelli-PhaseTM products to complete the
+multi-phase voltage regulator (VR) solution with minimal external components.
+
+MP2891 is available in a QFN-56 (7mmx7mm) package.
+
+This device supports:
+
+- Two power rails.
+- Programmable Multi-Phase up to 16 Phases on rail 1, and a maximum of 8 phases
+  on rail 2.
+- PWM-VID Interface.
+- Two pages for telemetry.
+- Programmable pins for PMBus Address.
+- Ability to store and restore device configurations.
+- 200kHz to 3MHz Switching Frequency.
+- Automatic Loop Compensation.
+- Couple Inductor Mode.
+- Supports Multi-Configuration for 6 Different Applications.
+- Flexible Pulse-Width Modulation (PWM) Assignment for 2 Rails.
+- Automatic Phase-Shedding (APS) to Improve Overall Efficiency.
+- Phase-to-Phase Active Current Balancing with Configurable Offsets for Thermal
+  Balance.
+- Digital Load-Line Regulation.
+- Overclocking Mode by Adding Offset to VOUT.
+
+Device complaint with:
+
+- PMBus rev 1.3 interface.
+
+Device supports direct format for reading output current, output voltage,
+input and output power and temperature.
+Device supports linear format for reading input voltage and input power.
+
+The driver provides the next attributes for the current:
+
+- for current out input and maximum alarm;
+- for phase current: input and label.
+
+The driver exports the following attributes via the 'sysfs' files, where:
+
+- 'n' is number of configured phases (from 1 to 10);
+- index 1 for "iout";
+- indexes 2 ... 1 + n for phases.
+
+**curr[1-{1+n}]_input**
+
+**curr[1-{1+n}]_label**
+
+**curr1_max**
+
+**curr1_max_alarm**
+
+The driver provides the next attributes for the voltage:
+
+- for voltage in: input, low and high critical thresholds, low and high
+  critical alarms;
+- for voltage out: input and high alarm;
+
+The driver exports the following attributes via the 'sysfs' files, where
+
+**in1_crit**
+
+**in1_crit_alarm**
+
+**in1_input**
+
+**in1_label**
+
+**in1_min**
+
+**in1_min_alarm**
+
+**in2_alarm**
+
+**in2_input**
+
+**in2_label**
+
+The driver provides the next attributes for the power:
+
+- for power in alarm and input.
+- for power out: cap, cap alarm an input.
+
+The driver exports the following attributes via the 'sysfs' files, where
+- indexes 1 for "pin";
+- indexes 2 for "pout";
+
+**power1_alarm**
+
+**power1_input**
+
+**power1_label**
+
+**power2_input**
+
+**power2_label**
+
+**power2_max**
+
+**power2_max_alarm**
+
+The driver provides the next attributes for the temperature:
+
+**temp1_input**
+
+**temp1_max**
+
+**temp1_max_alarm**
diff --git a/drivers/hwmon/pmbus/Kconfig b/drivers/hwmon/pmbus/Kconfig
index ee94fcfde..3eba14fac 100644
--- a/drivers/hwmon/pmbus/Kconfig
+++ b/drivers/hwmon/pmbus/Kconfig
@@ -230,6 +230,15 @@ config SENSORS_MP2888
 	  This driver can also be built as a module. If so, the module will
 	  be called mp2888.
 
+config SENSORS_MP2891
+        tristate "MPS MP2891"
+        help
+          If you say yes here you get hardware monitoring support for MPS
+          MP2891 Dual Loop Digital Multi-Phase Controller.
+
+          This driver can also be built as a module. If so, the module will
+          be called mp2891.
+
 config SENSORS_MP2975
 	tristate "MPS MP2975"
 	help
diff --git a/drivers/hwmon/pmbus/Makefile b/drivers/hwmon/pmbus/Makefile
index b1b9a3c8b..60151ac03 100644
--- a/drivers/hwmon/pmbus/Makefile
+++ b/drivers/hwmon/pmbus/Makefile
@@ -26,6 +26,7 @@ obj-$(CONFIG_SENSORS_MAX34440)	+= max34440.o
 obj-$(CONFIG_SENSORS_DNI_DPS460) += dni_dps460.o
 obj-$(CONFIG_SENSORS_MAX8688)	+= max8688.o
 obj-$(CONFIG_SENSORS_MP2888)	+= mp2888.o
+obj-$(CONFIG_SENSORS_MP2891)	+= mp2891.o
 obj-$(CONFIG_SENSORS_MP2975)	+= mp2975.o
 obj-$(CONFIG_SENSORS_PXE1610)	+= pxe1610.o
 obj-$(CONFIG_SENSORS_TPS40422)	+= tps40422.o
diff --git a/drivers/hwmon/pmbus/mp2891.c b/drivers/hwmon/pmbus/mp2891.c
new file mode 100644
index 000000000..8e551b9c5
--- /dev/null
+++ b/drivers/hwmon/pmbus/mp2891.c
@@ -0,0 +1,430 @@
+// SPDX-License-Identifier: GPL-2.0-or-later
+/*
+ * Hardware monitoring driver for MPS Multi-phase Digital VR Controllers(MP2891)
+ *
+ * Copyright (C) 2023 Nvidia
+ */
+
+#include <linux/err.h>
+#include <linux/i2c.h>
+#include <linux/init.h>
+#include <linux/kernel.h>
+#include <linux/module.h>
+#include <linux/pmbus.h>
+#include "pmbus.h"
+
+/*
+ * Vendor specific registers.
+ * Note: command PMBUS_READ_DUTY_CYCLE (0x94) is re-purposed for reading input power.
+ *	 command PMBUS_READ_FREQUENCY (0x95) is re-purposed for reading input current.
+ */
+#define MP2891_PMBUS_VOUT_MIN		0x2b
+#define MP2891_VOUT_OV_FAULT_LIMIT_R1	0x40
+#define MP2891_VOUT_UV_FAULT_LIMIT_R1	0x44
+#define MP2891_MFR_IIN_RPT_EST		0x53
+#define MP2891_MFR_IIN_TUNE_GAIN_EST	0x54
+#define MP2891_MFR_SVI3_IOUT_PRT	0x65
+#define MP2891_MFR_READ_PIN_EST		0x94
+#define MP2891_MFR_READ_IIN_EST		0x95
+#define MP2891_MFR_VOUT_LOOP_CTRL	0xbd
+
+#define MP2891_MFR_OVUV_DIV2_R1		BIT(13)
+#define MP2891_MFR_OVP_REF_SEL_R1	BIT(12)
+#define MP2891_MFR_OVP_DELTA_R1		GENAMSK(11, 8)
+#define MP2891_MFR_OVP_ABS_LIMIT_R1	GENMASK(8, 0)
+#define MP2891_MFR_OVP_DELTA_DEFAULT	500
+#define MP2891_MFR_UVP_REF_SEL_R1	BIT(12)
+#define MP2891_MFR_UVP_DELTA_R1		GENAMSK(11, 8)
+#define MP2891_MFR_UVP_ABS_LIMIT_R1	GENMASK(8, 0)
+#define MP2891_MFR_UVP_OFFSET_DEFAULT	(-5000)
+#define MP2891_MFR_OVP_OFFSET_DEFAULT	5000
+
+#define MP2891_MFR_OVP_UVP_OFFSET_GET(ret, off) \
+	(((((ret) & GENMASK(11, 8)) >> 8) + 1) * (off))
+
+#define MP2891_VID_STEP_POS		14
+#define MP2891_VID_STEP_MASK		GENMASK(MP2891_VID_STEP_POS + 1, MP2891_VID_STEP_POS)
+#define MP2891_DAC_2P5MV_MASK		BIT(13)
+#define MP2891_IOUT_SCALE_MASK		GENMASK(2, 0)
+
+#define MP2975_IIN_OC_WARN_LIMIT_UNIT	2
+#define MP2975_IOUT_OC_LIMIT_UNIT	4
+#define MP2975_PIN_LIMIT_UNIT		2
+#define MP2975_VIN_UNIT			32
+#define MP2975_IOUT_UC_LIMIT_SCALE	124
+#define MP2975_IOUT_UC_LIMIT_UNIT	25600
+#define MP2975_TEMP_LIMIT_OFFSET	40
+
+#define MP2891_PAGE_NUM			2
+
+#define MP2891_RAIL1_FUNC		(PMBUS_HAVE_VIN | PMBUS_HAVE_VOUT | PMBUS_HAVE_IOUT | \
+					 PMBUS_HAVE_IIN | PMBUS_HAVE_TEMP | PMBUS_HAVE_POUT | \
+					 PMBUS_HAVE_PIN)
+
+#define MP2891_RAIL2_FUNC		(PMBUS_HAVE_VOUT | PMBUS_HAVE_IOUT | PMBUS_HAVE_IIN | \
+					 PMBUS_HAVE_TEMP | PMBUS_HAVE_POUT)
+
+struct mp2891_data {
+	struct pmbus_driver_info info;
+	int vid_step[MP2891_PAGE_NUM];
+	int vid_ref[MP2891_PAGE_NUM];
+	int iout_scale[MP2891_PAGE_NUM];
+};
+
+#define to_mp2891_data(x) container_of(x, struct mp2891_data, info)
+
+static int mp2891_read_vout(struct i2c_client *client, int page, int phase, int reg)
+{
+	const struct pmbus_driver_info *info = pmbus_get_driver_info(client);
+	struct mp2891_data *data = to_mp2891_data(info);
+	int ret;
+
+	ret = pmbus_read_word_data(client, page, phase, reg);
+
+	return ret < 0 ? ret : ret * data->vid_step[page] / 100;
+}
+
+static int mp2891_read_byte_data(struct i2c_client *client, int page, int reg)
+{
+	int ret;
+
+	switch (reg) {
+	case PMBUS_VOUT_MODE:
+		/*
+		 * Enforce VOUT direct format, since device allows to set the
+		 * different formats for the different rails. Conversion from
+		 * VID to direct provided by driver internally, in case it is
+		 * necessary.
+		 */
+		ret = PB_VOUT_MODE_DIRECT;
+		break;
+	default:
+		ret = -EINVAL;
+		break;
+	}
+
+	return ret;
+}
+
+static int mp2891_read_word_data(struct i2c_client *client, int page, int phase, int reg)
+{
+	const struct pmbus_driver_info *info = pmbus_get_driver_info(client);
+	struct mp2891_data *data = to_mp2891_data(info);
+	int ret;
+
+	switch (reg) {
+	case PMBUS_READ_VOUT:
+		return mp2891_read_vout(client, page, phase, reg);
+	case PMBUS_READ_VIN:
+		ret = pmbus_read_word_data(client, page, phase, reg);
+		if (ret <= 0)
+			return ret;
+
+		/*
+		 * READ_VIN register contains bits 15:11 set with the fixed value 11011b, bit 10
+		 * is set with 0. Bits 9:0 provides input voltage in linear11 format, scaled as
+		 * 1/32V/LSB.
+		 */
+		return DIV_ROUND_CLOSEST(((ret & GENMASK(9, 0)) * 1000), MP2975_VIN_UNIT);
+	case PMBUS_OT_WARN_LIMIT:
+	case PMBUS_OT_FAULT_LIMIT:
+		return (pmbus_read_word_data(client, page, phase, reg) & GENMASK(7, 0)) -
+			MP2975_TEMP_LIMIT_OFFSET;
+	case PMBUS_VIN_OV_FAULT_LIMIT:
+		ret = pmbus_read_word_data(client, page, phase, reg);
+		if (ret <= 0)
+			return ret;
+		return DIV_ROUND_CLOSEST(ret & GENMASK(7, 0), 8) * 1000;
+	case PMBUS_VOUT_UV_FAULT_LIMIT:
+		ret = pmbus_read_word_data(client, page, phase, MP2891_PMBUS_VOUT_MIN);
+		if (ret <= 0)
+			return ret;
+		ret = (ret & GENMASK(10, 0)) * data->vid_step[page];
<<<<<<< HEAD
+		return DIV_ROUND_CLOSEST(ret, 10000);
=======
+		return DIV_ROUND_CLOSEST(ret, 100);
>>>>>>> 0deb97d1
+	case PMBUS_VOUT_OV_FAULT_LIMIT:
+		ret = pmbus_read_word_data(client, page, phase, PMBUS_VOUT_MAX);
+		if (ret <= 0)
+			return ret;
+		ret = (ret & GENMASK(10, 0)) * data->vid_step[page];
<<<<<<< HEAD
+		return DIV_ROUND_CLOSEST(ret, 10000);
=======
+		return DIV_ROUND_CLOSEST(ret, 100);
>>>>>>> 0deb97d1
+	case PMBUS_IOUT_UC_FAULT_LIMIT:
+		ret = pmbus_read_word_data(client, page, phase, reg);
+		return ret <= 0 ? ret : DIV_ROUND_CLOSEST((ret & GENMASK(7, 0)) *
+							   MP2975_IOUT_UC_LIMIT_SCALE,
+							  MP2975_IOUT_UC_LIMIT_UNIT);
+			return ret;
+	case PMBUS_READ_PIN:
+		/*
+		 * From some unknown reason the vendor decide to re-purpose command
+		 * PMBUS_READ_DUTY_CYCLE (0x94) for reading input and output power.
+		 */
+		return pmbus_read_word_data(client, page, phase, MP2891_MFR_READ_PIN_EST);
+	case PMBUS_READ_POUT:
+		return pmbus_read_word_data(client, page, phase, reg);
+	case PMBUS_READ_IIN:
+		/*
+		 * From some unknown reason the vendor decide to re-purpose command
+		 * PMBUS_READ_FREQUENCY (0x95) for reading input current.
+		 */
+		return pmbus_read_word_data(client, page, phase, MP2891_MFR_READ_IIN_EST);
+	case PMBUS_IIN_OC_WARN_LIMIT:
+		/* Read only from page 0. */
+		ret = pmbus_read_word_data(client, 0, phase, reg);
+		return ret <= 0 ? ret : DIV_ROUND_CLOSEST(ret, MP2975_IIN_OC_WARN_LIMIT_UNIT);
+	case PMBUS_PIN_OP_WARN_LIMIT:
+		ret = pmbus_read_word_data(client, page, phase, reg);
+		return ret <= 0 ? ret : ret * MP2975_PIN_LIMIT_UNIT;
+	case PMBUS_IOUT_OC_WARN_LIMIT:
+	case PMBUS_IOUT_OC_FAULT_LIMIT:
+		ret = pmbus_read_word_data(client, page, phase, reg);
+		return ret <= 0 ? ret : DIV_ROUND_CLOSEST(ret * data->iout_scale[page],
+							  MP2975_IOUT_OC_LIMIT_UNIT);
+	case PMBUS_UT_WARN_LIMIT:
+	case PMBUS_UT_FAULT_LIMIT:
+	case PMBUS_VIN_OV_WARN_LIMIT:
+	case PMBUS_VIN_UV_WARN_LIMIT:
+	case PMBUS_VOUT_OV_WARN_LIMIT:
+	case PMBUS_VOUT_UV_WARN_LIMIT:
+	case PMBUS_POUT_OP_WARN_LIMIT:
+	case PMBUS_IIN_OC_FAULT_LIMIT:
+	case PMBUS_POUT_MAX:
+	case PMBUS_POUT_OP_FAULT_LIMIT:
+	case PMBUS_MFR_VIN_MIN:
+	case PMBUS_MFR_VOUT_MIN:
+	case PMBUS_MFR_VIN_MAX:
+	case PMBUS_MFR_VOUT_MAX:
+	case PMBUS_MFR_IIN_MAX:
+	case PMBUS_MFR_IOUT_MAX:
+	case PMBUS_MFR_PIN_MAX:
+	case PMBUS_MFR_POUT_MAX:
+	case PMBUS_MFR_MAX_TEMP_1:
+		return -ENXIO;
+	default:
+		return -ENODATA;
+	}
+}
+
+static int mp2891_write_word_data(struct i2c_client *client, int page, int reg, u16 word)
+{
+	switch (reg) {
+	case PMBUS_OT_FAULT_LIMIT:
+	case PMBUS_OT_WARN_LIMIT:
+		/* Drop unused bits 15:8. */
+		word = clamp_val(word, 0, GENMASK(7, 0));
+		break;
+	case PMBUS_IOUT_OC_WARN_LIMIT:
+	case PMBUS_POUT_OP_WARN_LIMIT:
+	case PMBUS_IIN_OC_WARN_LIMIT:
+		/* Drop unused bits 15:10. */
+		word = clamp_val(word, 0, GENMASK(9, 0));
+		break;
+	default:
+		return -ENODATA;
+	}
+	return pmbus_write_word_data(client, page, reg, word);
+}
+
+static int
+mp2891_git_vid_volt_ref(struct i2c_client *client, struct mp2891_data *data, int page)
+{
+	int ret;
+
+	ret = i2c_smbus_read_word_data(client, PMBUS_VOUT_COMMAND);
+	if (ret < 0)
+		return ret;
+
+	data->vid_ref[page] = (ret & GENMASK(10, 0)) * data->vid_step[page];
+
+	return 0;
+}
+
+static int mp2891_identify_vid(struct i2c_client *client, struct mp2891_data *data, u32 reg,
+			       int page)
+{
+	int ret;
+
+	ret = i2c_smbus_write_byte_data(client, PMBUS_PAGE, page);
+	if (ret < 0)
+		return ret;
+
+	ret = i2c_smbus_read_word_data(client, reg);
+	if (ret < 0)
+		return ret;
+
+	/*
+	 * Obtain vid_step from MP2891_MFR_VOUT_LOOP_CTRL register:
+	 * bit 13 = 1, the vid_step is below 2.5mV/LSB;
+	 * bit 13 = 0, the vid_step is defined by bits 15:14:
+	 * 00b - 6.25mV/LSB, 01b - 5mV/LSB, 10b - 2mV/LSB, 11b - 1mV
+	 */
+	if (ret & MP2891_DAC_2P5MV_MASK) {
+		data->vid_step[page] = 250;
+		return mp2891_git_vid_volt_ref(client, data, page);
+	}
+
+	switch ((ret & MP2891_VID_STEP_MASK) >> MP2891_VID_STEP_POS) {
+	case 1:
+		data->vid_step[page] = 500;
+			break;
+	case 2:
+		data->vid_step[page] = 200;
+		break;
+	case 3:
+		data->vid_step[page] = 100;
+		break;
+	default:
+		data->vid_step[page] = 250;
+		break;
+	}
+
+	return mp2891_git_vid_volt_ref(client, data, page);
+}
+
+static int mp2891_identify_rails_vid(struct i2c_client *client, struct mp2891_data *data)
+{
+	int ret;
+
+	/* Identify vid_step for rail 1. */
+	ret = mp2891_identify_vid(client, data, MP2891_MFR_VOUT_LOOP_CTRL, 0);
+	if (ret < 0)
+		return ret;
+
+	/* Identify vid_step for rail 2. */
+	return mp2891_identify_vid(client, data, MP2891_MFR_VOUT_LOOP_CTRL, 1);
+}
+
+static int
+mp2891_iout_scale_get(struct i2c_client *client, struct mp2891_data *data, u32 reg, int page)
+{
+	int ret;
+
+	ret = i2c_smbus_write_byte_data(client, PMBUS_PAGE, page);
+	if (ret < 0)
+		return ret;
+
+	ret = i2c_smbus_read_word_data(client, reg);
+	if (ret < 0)
+		return ret;
+
+	/*
+	 * Obtain iout_scale from the register MP2891_MFR_SVI3_IOUT_PRT, bits 2-0.
+	 * The value is selected as below:
+	 * 000b - 1A/LSB, 001b - (1/32)A/LSB, 010b - (1/16)A/LSB,
+	 * 011b - (1/8)A/LSB, 100b - (1/4)A/LSB, 101b - (1/2)A/LSB
+	 * 110b - 1A/LSB, 111b - 2A/LSB
+	 */
+	switch (ret & MP2891_IOUT_SCALE_MASK) {
+	case 0:
+	case 6:
+		data->iout_scale[page] = 32;
+		return 0;
+	case 1:
+		data->iout_scale[page] = 1;
+		return 0;
+	case 2:
+		data->iout_scale[page] = 2;
+		return 0;
+	case 3:
+		data->iout_scale[page] = 4;
+		return 0;
+	case 4:
+		data->iout_scale[page] = 8;
+		return 0;
+	case 5:
+		data->iout_scale[page] = 16;
+		return 0;
+	default:
+		data->iout_scale[page] = 64;
+		return 0;
+	}
+}
+
+static int mp2891_rails_iout_scale_get(struct i2c_client *client, struct mp2891_data *data)
+{
+	int ret;
+
+	/* Get iout_scale for rail 1. */
+	ret = mp2891_iout_scale_get(client, data, MP2891_MFR_SVI3_IOUT_PRT, 0);
+	/* Get iout_scale for rail 2. */
+	return ret < 0 ? ret : mp2891_iout_scale_get(client, data, MP2891_MFR_SVI3_IOUT_PRT, 1);
+}
+
+static struct pmbus_driver_info mp2891_info = {
+	.pages = MP2891_PAGE_NUM,
+	.format[PSC_VOLTAGE_IN] = direct,
+	.format[PSC_VOLTAGE_OUT] = direct,
+	.format[PSC_CURRENT_OUT] = linear,
+	.format[PSC_TEMPERATURE] = direct,
+	.format[PSC_POWER] = linear,
+	.m[PSC_VOLTAGE_IN] = 1,
+	.m[PSC_VOLTAGE_OUT] = 1,
+	.m[PSC_CURRENT_OUT] = 1,
+	.m[PSC_TEMPERATURE] = 1,
+	.R[PSC_VOLTAGE_IN] = 3,
+	.R[PSC_VOLTAGE_OUT] = 3,
+	.R[PSC_CURRENT_OUT] = 1,
+	.R[PSC_TEMPERATURE] = 0,
+	.func[0] = MP2891_RAIL1_FUNC,
+	.func[1] = MP2891_RAIL2_FUNC,
+	.read_byte_data = mp2891_read_byte_data,
+	.read_word_data = mp2891_read_word_data,
+	.write_word_data = mp2891_write_word_data,
+};
+
+static struct pmbus_platform_data mp2891_pdata = {
+	.flags = PMBUS_SKIP_STATUS_CHECK,
+};
+
+static int mp2891_probe(struct i2c_client *client, const struct i2c_device_id *id)
+{
+	struct pmbus_driver_info *info;
+	struct mp2891_data *data;
+	int ret;
+
+	data = devm_kzalloc(&client->dev, sizeof(struct mp2891_data), GFP_KERNEL);
+
+	if (!data)
+		return -ENOMEM;
+
+	client->dev.platform_data = &mp2891_pdata;
+	memcpy(&data->info, &mp2891_info, sizeof(*info));
+	info = &data->info;
+
+	/* Identify VID setting per rail - obtain the vid_step of output voltage. */
+	ret = mp2891_identify_rails_vid(client, data);
+	if (ret < 0)
+		return ret;
+
+	/* Get iout scale per rail - obtain current scale. */
+	ret = mp2891_rails_iout_scale_get(client, data);
+	if (ret < 0)
+		return ret;
+
+	return pmbus_do_probe(client, info);
+}
+
+static const struct i2c_device_id mp2891_id[] = {
+	{"mp2891", 0},
+	{}
+};
+MODULE_DEVICE_TABLE(i2c, mp2891_id);
+
+static const struct of_device_id __maybe_unused mp2891_of_match[] = {
+	{.compatible = "mps,mp2891"},
+	{}
+};
+MODULE_DEVICE_TABLE(of, mp2891_of_match);
+
+static struct i2c_driver mp2891_driver = {
+	.driver = {
+		.name = "mp2891",
+		.of_match_table = mp2891_of_match,
+	},
+	.probe = mp2891_probe,
+	.id_table = mp2891_id,
+};
+
+module_i2c_driver(mp2891_driver);
+
+MODULE_DESCRIPTION("PMBus driver for MPS MP2891 device");
+MODULE_LICENSE("GPL");
-- 
2.14.1<|MERGE_RESOLUTION|>--- conflicted
+++ resolved
@@ -343,21 +343,13 @@
 +		if (ret <= 0)
 +			return ret;
 +		ret = (ret & GENMASK(10, 0)) * data->vid_step[page];
-<<<<<<< HEAD
-+		return DIV_ROUND_CLOSEST(ret, 10000);
-=======
 +		return DIV_ROUND_CLOSEST(ret, 100);
->>>>>>> 0deb97d1
 +	case PMBUS_VOUT_OV_FAULT_LIMIT:
 +		ret = pmbus_read_word_data(client, page, phase, PMBUS_VOUT_MAX);
 +		if (ret <= 0)
 +			return ret;
 +		ret = (ret & GENMASK(10, 0)) * data->vid_step[page];
-<<<<<<< HEAD
-+		return DIV_ROUND_CLOSEST(ret, 10000);
-=======
 +		return DIV_ROUND_CLOSEST(ret, 100);
->>>>>>> 0deb97d1
 +	case PMBUS_IOUT_UC_FAULT_LIMIT:
 +		ret = pmbus_read_word_data(client, page, phase, reg);
 +		return ret <= 0 ? ret : DIV_ROUND_CLOSEST((ret & GENMASK(7, 0)) *
