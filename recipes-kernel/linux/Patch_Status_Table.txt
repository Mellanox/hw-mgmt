--- conflicted
+++ resolved
@@ -334,11 +334,7 @@
 |0166-DS-leds-leds-mlxreg-Send-udev-event-from-leds-mlxreg.patch  |                    | Downstream accepted                      |            | SN2201                                         |
 |0167-DS-lan743x-Add-support-for-fixed-phy.patch                  |                    | Downstream                               |            | P2317 only                                     |
 |0168-TMP-mlxsw-minimal-Ignore-error-reading-SPAD-register.patch  |                    | Downstream                               |            | MQM8700 only                                   |
-<<<<<<< HEAD
-|0169-TMP-mlxsw-i2c-Prevent-transaction-execution-for-spec.patch  |                    | Downstream                               |            | Sonic/ISSU                                     |
-=======
 |0169-TMP-mlxsw-i2c-Prevent-transaction-execution-for-spec.patch  |                    | Downstream accepted                      |            | Sonic/ISSU                                     |
->>>>>>> 641a36a3
 |0170-i2c-mlxcpld-Fix-register-setting-for-400KHz-frequenc.patch  | e1f77ecc75aa       | Feature upstream                         |            |                                                |
 |0171-platform-mellanox-mlxreg-lc-Fix-cleanup-on-failure-a.patch  | 52e01c0b1d80       | Feature upstream                         |            | Modular SN4800                                 |
 |0172-DS-platform-mlx-platform-Add-SPI-path-for-rack-switc.patch  |                    | Downstream accepted                      |            | P4697                                          |
@@ -452,12 +448,9 @@
 |0279-platform-mellanox-mlx-platform-Fix-signals-polarity-.patch  |                    | Bugfix pending                           |            | P4262                                          |
 |0280-platform-mellanox-mlxreg-hotplug-Extend-condition-fo.patch  |                    | Feature pending                          |            | P4262                                          |
 |0281-platform-mellanox-mlx-platform-Modify-health-and-pow.patch  |                    | Feature pending                          |            | P4262                                          |
-<<<<<<< HEAD
-=======
 |0282-platform-mellanox-mlx-platform-add-support-of-5th-CP.patch  |                    | Feature pending                          |            | P4262                                          |
 |0283-mlxsw-core_hwmon-Align-modules-label-name-assignment.patch  |                    | Feature pending                          |            | SN3750SX                                       |
 |0284-platform-mellanox-mlx-platform-fix-CPLD4-PN-report.patch    |                    | Bugfix pending                           |            | SN5600                                         |
->>>>>>> 641a36a3
 |9000-DS-OPT-iio-pressure-icp20100-add-driver-for-InvenSense-.patch|                   | Downstream;skip[ALL];take[opt]           |            |                                                |
 |9001-DS-OPT-e1000e-skip-NVM-checksum.patch                       |                    | Downstream;skip[ALL];take[opt]           |            |                                                |
 |9002-TMP-fix-for-fan-minimum-speed.patch                         |                    | Downstream                               |            |                                                |
