Kernel-4.9
 --------------------------------------------------------------------------------------------------------------------------------------------------------------------------------------------------------------------------------------
| patch name                                                             | Upstream commit id                         |  status [Pending maintainer approval , accepted]| Notes                                                        |
 --------------------------------------------------------------------------------------------------------------------------------------------------------------------------------------------------------------------------------------
|0058-mlxsw-core-thermal-Enable-thermal-zones-by-default                 | Not relevant                               |  accepted                                       | Returned to original upstream code                           |
|0059-platform-x86-mlx-platform-Remove-PSU-EEPROM-configur               | c071afcea6ecf24a3c119f25ce9f71ffd55b5dc2   |  accepted                                       |                                                              |
|0060-thermal-Fix-deadlock-in-thermal-thermal_zone_device_               | 163b00cde7cf2206e248789d2780121ad5e6a70b   |  accepted                                       |                                                              |
|0061-Removed !!                                                         |                                            |  removed                                        | please add  https://lore.kernel.org/patchwork/patch/1085993/ |
|0062-mlxsw-core-Fix-memory-leak-on-module-removal                       | adc80b6cfedff6dad8b93d46a5ea2775fd5af9ec   |  accepted                                       |                                                              |
|0063-platform-x86-mlx-platform-Remove-PSU-EEPROM-configur               | 2bf5046bdb649908df8bcc0a012c56eee931a9af   |  accepted                                       |                                                              |
|0064-platform-x86-mlx-platform-Remove-PSU-EEPROM-configur               | 912b341585e302ee44fc5a2733f7bcf505e2c86f   |  accepted                                       |                                                              |
|0065-hwmon-pmbus-Add-support-for-MPS-Multi-phase-mp2975-c.patch         | 2c6fcbb211494f1ff6ef384776944b9e04f4c14c   |  accepted                                       |                                                              |
|0066-platform-x86-mlx-platform-Extend-FAN-and-LED-config-.patch         | 9045512ca6cdb221cd1ed32d483eac3c30c53bed   |  accepted                                       | Target 5.14. Not needed for Ethernet systems                 |
|0067-mlxsw-core-Increase-critical-threshold-for-ASIC-ther.patch         | b06ca3d5a43ca2dd806f7688a17e8e7e0619a80a   |  accepted                                       |                                                              |
|0068-hwmon-pmbus-Add-support-for-MPS-Multi-phase-mp2888-c.patch         |                                            |  pending                                        | Target 5.14                                                  |
|0069-mlxsw-core-Add-validation-of-transceiver-temperature.patch         | 57726ebe2733891c9f59105eff028735f73d05fb   |  accepted                                       |                                                              |
|0070-platform-mellanox-Add-dedicated-match-for-system-typ.patch         | Not relevant                               |  downstream                                     | WA for system type QMB8700 (not needed for Sonic)            |
|0071-mlxsw-core-Remove-critical-trip-point-from-thermal-z.patch         |                                            |  applied to net-next - see note 1               | Target 5.13                                                  |
|0072-Revert-i2c-busses-i2c-mlxcpld-Increase-transaction-p.patch         |                                            |  pending                                        |                                                              |
|0073-platform-mellanox-mlxreg-io-Fix-read-access-of-attri.patch         |                                            |                                                 |                                                              |
|0075-TMP-mlxsw-i2c-Prevent-transaction-execution-for-spec.patch         |                                            | downstream                                      |                                                              |
|                                                                        |                                            |                                                 |                                                              |
|                                                                        |                                            |                                                 |                                                              |
|                                                                        |                                            |                                                 |                                                              |
|                                                                        |                                            |                                                 |                                                              |
 --------------------------------------------------------------------------------------------------------------------------------------------------------------------------------------------------------------------------------------
 
Kernel-4.19
  --------------------------------------------------------------------------------------------------------------------------------------------------------------------------------------------------------------------------------------
| patch name                                                             | Upstream commit id                         |  status [Pending maintainer approval , accepted]| Notes                                                        |
 --------------------------------------------------------------------------------------------------------------------------------------------------------------------------------------------------------------------------------------
|0027-platform-x86-mlx-platform-Remove-PSU-EEPROM-configur.patch	 | c071afcea6ecf24a3c119f25ce9f71ffd55b5dc2   |  accepted                                       |  Bugfix                                                      |
|0028-thermal-Fix-deadlock-in-thermal-thermal_zone_device_               | 163b00cde7cf2206e248789d2780121ad5e6a70b   |  accepted                                       |  Bugfix                                                      |
|0029-mlxsw-core-Fix-memory-leak-on-module-removal                       | adc80b6cfedff6dad8b93d46a5ea2775fd5af9ec   |  accepted                                       |  Bugfis                                                      |
|0030-platform-x86-mlx-platform-Remove-PSU-EEPROM-configur               | 2bf5046bdb649908df8bcc0a012c56eee931a9af   |  accepted                                       |  Bugfis                                                      |
|0031-platform-x86-mlx-platform-Remove-PSU-EEPROM-configur               | 912b341585e302ee44fc5a2733f7bcf505e2c86f   |  accepted                                       |  Bugfis                                                      |
|0032-hwmon-pmbus-Add-support-for-MPS-Multi-phase-mp2975-c.patch         | 2c6fcbb211494f1ff6ef384776944b9e04f4c14c   |  accepted                                       |  Bugfis                                                      |
|0033-hwmon-Add-convience-macro-to-define-simple-static-se.patch         | c43a113ca2c807c3e66a5de0ec57d69803b8bc10   |  accepted                                       |                                                              |
|0034-backport-nvme-Add-hardware-monitoring-support.patch                | 400b6a7b13a3fd71cff087139ce45dd1e5fff444   |  accepted                                       |                                                              |
|0036-mlxsw-core-Increase-critical-threshold-for-ASIC-ther.patch         | b06ca3d5a43ca2dd806f7688a17e8e7e0619a80a   |  accepted                                       |                                                              |
|0037-hwmon-pmbus-Add-support-for-MPS-Multi-phase-mp2888-c.patch         |                                            |  pending                                        |  Target 5.14                                                 |
|0038-mlxsw-core-Add-validation-of-transceiver-temperature.patch         | 57726ebe2733891c9f59105eff028735f73d05fb   |  accepted                                       |                                                              |
|0039-platform-mellanox-Add-dedicated-match-for-system-typ.patch         |                                            |  downstream                                     |  WA for system type QMB8700 (not needed for Ethernet systems)|
|0044-platform-mellanox-mlxreg-hotplug-Use-capability-regi.patch         | 0a43f7be57edbe9fac6084a6f92694a3badee827   |  accepted                                       |                                                              |
|0045-i2c-mlxcpld-Update-module-license.patch                            | f069291bd5fcb85c6eb53f9b1ab23bcfcaad93f2   |  accepted                                       |  Modular SN4800                                              |
|0046-i2c-mlxcpld-Add-support-for-I2C-bus-frequency-settin.patch         | 66b0c2846ba8de569026a067bb5a34ea5768408c   |  accepted                                       |  Modular SN4800                                              |
|0047-i2c-mux-mlxcpld-Update-module-license.patch                        | 337bc68c294dd42538409f2a37b3daad2c851f98   |  accepted                                       |  Modular SN4800                                              |
|0048-i2c-mux-mlxcpld-Move-header-file-out-of-x86-realm.patch            | 98d29c410475f30b627502d845794352e9be4046   |  accepted                                       |  Modular SN4800                                              |
|0049-platform-x86-mlxcpld-Update-module-license.patch                   | 9ff0c6db0605e9b88360048c8d0a6a9ff647eb71   |  accepted                                       |  Modular SN4800                                              |
|0050-i2c-mux-mlxcpld-Convert-driver-to-platform-driver.patch            | 84af1b168c5015fca0761cf9cce4add31e354dce   |  accepted                                       |  Modular SN4800                                              |
|0051-i2c-mux-mlxcpld-Prepare-mux-selection-infrastructure.patch         | 81566938083af15aec75201293cf6047bb04f4d3   |  accepted                                       |  Modular SN4800                                              |
|0052-i2c-mux-mlxcpld-Get-rid-of-adapter-numbers-enforceme.patch         | cae5216387d18c888f9f38a0cf5be341a0af75a6   |  accepted                                       |  Modular SN4800                                              |
|0053-i2c-mux-mlxcpld-Extend-driver-to-support-word-addres.patch         | c52a1c5f5db55c6a71110c2db9ae26b9f5269d20   |  accepted                                       |  Modular SN4800                                              |
|0054-i2c-mux-mlxcpld-Extend-supported-mux-number.patch                  | 699c0506543ee9ba3f5a67ab0837b292b098aeb4   |  accepted                                       |  Modular SN4800                                              |
|0055-i2c-mux-mlxcpld-Add-callback-to-notify-mux-creation-.patch         | a39bd92e92b96d05d676fb5c9493cf1c911d2a0a   |  accepted                                       |  Modular SN4800                                              |
|0056-mlxsw-core-Set-thermal-zone-polling-delay-argument-t.patch         | 2fd8d84ce3095e8a7b5fe96532c91b1b9e07339c   |                                                 |                                                              |
|0057-mlxsw-reg-Extend-MTMP-register-with-new-threshold-fi.patch         | 314dbb19f95b67456cb042e4a7a36b777a029bea   |                                                 |                                                              |
|0058-mlxsw-core_env-Read-module-temperature-thresholds-us.patch         | befc2048088aefbcd88b18225ba33231887137dc   |                                                 |                                                              |
|0059-mlxsw-thermal-Add-function-for-reading-module-temper.patch         | e57977b34ab5d52d73bc0b8b2ff941ac21d7166f   |                                                 |                                                              |
|0060-mlxsw-thermal-Read-module-temperature-thresholds-usi.patch         | 72a64c2fe9d8a08c9c57fc22adc1b44d13f97cac   |                                                 |                                                              |
|0061-mlxsw-core-Remove-critical-trip-point-from-thermal-z.patch         | d567fd6e82faa61756810b9b0dfd9d0da11e960e   |                                                 |                                                              |
|0062-mlxsw-core-Fix-memory-leak-on-module-removal.patch                 | adc80b6cfedff6dad8b93d46a5ea2775fd5af9ec   |                                                 |                                                              |
|0063-platform-mellanox-mlxreg-io-Fix-argument-base-in-kst.patch         |                                            |                                                 | MQM8700 and E3597                                            |
|0064-platform-mellanox-mlxreg-io-Fix-read-access-of-n-byt.patch         |                                            |                                                 | MQM8700 and E3597                                            |
|0065-i2c-mlxcpld-Fix-criteria-for-frequency-setting.patch               |                                            |  accepted as bugfix                             | Modular SN4800                                               |
|0066-i2c-mlxcpld-Reduce-polling-time-for-performance-impr.patch         |                                            |  accepted for i2c-next                          | Modular SN4800                                               |
|0067-i2c-mlxcpld-Allow-flexible-polling-time-setting-for-.patch         |                                            |  accepted for i2c-next                          | Modular SN4800                                               |
|0068-hwmon-pmbus-mp2975-Add-missed-POUT-attribute-for-pag.patch         |                                            |  accepted, applied as bug fix                   |                                                              |
|0069-leds-mlxreg-Provide-conversion-for-hardware-LED-colo.patch         |                                            |  pending approval                               | Modular SN4800                                               |
|0070-leds-mlxreg-Skip-setting-LED-color-during-initializa.patch         |                                            |  pending approval                               | Modular SN4800                                               |
|0071-leds-mlxreg-Allow-multi-instantiation-of-same-name-L.patch         |                                            |  pending approval                               | Modular SN4800                                               |
|0072-hwmon-mlxreg-fan-Return-non-zero-value-when-fan-curr.patch         | e6fab7af6ba1bc77c78713a83876f60ca7a4a064   |  accepted for hwmon-next                        |                                                              |
|0073-platform-mellanox-mlxreg-hotplug-Add-support-for-new.patch         |                                            |                                                 |                                                              |
|0074-platform_data-mlxreg-Add-presence-register-field-for.patch         | 17727a3b4879324818ea6f2ebc3f68432173ce24   |                                                 |                                                              |
|0075-platform_data-mlxreg-Extend-core-platform-structure.patch          | d2f3ab5b6b05f67817f3bd3f2fda5f0126e95a62   |                                                 |                                                              |
|0076-hwmon-mlxreg-fan-Add-support-for-fan-drawers-capabil.patch         | f7bf7eb2d734d25a5883a6832eeebc40d7816b3f   |                                                 |                                                              |
|0077-hwmon-mlxreg-fan-Extend-the-maximum-number-of-tachom.patch         | bc8de07e8812548cc19161af3a2b83849ff03045   | accepted for hwmon-next                         | MQM8700 and E3597                                            |
|0080-platform-x86-mlx-platform-Fix-item-counter-assignmen.patch         | ba4939f1dd46dde08c2f9b9d7ac86ed3ea7ead86   |                                                 |                                                              |
|0081-platform-x86-mlx-platform-Fix-item-counter-assignmen.patch         | cf791774a16caf87b0e4c0c55b82979bad0b6c01   |                                                 |                                                              |
|0082-platform-x86-mlx-platform-Fix-extended-topology-conf.patch         |                                            | Available in linux-next (5.16)                  | Modular SN4800                                               |
|0084-platform_data-mlxreg-Add-new-type-to-support-modular.patch         | aafa1cafedca7c64d6a43cd21488d28d1d1be884   | Available in linux-next (5.16)                  | Modular SN4800                                               |
|0085-platform-x86-mlx-platform-Add-initial-support-for-ne.patch         | a5d8f57edfb44a3f036152258d844c21c0436382   | Available in linux-next (5.16)                  | Modular SN4800                                               |
|0087-platform-mellanox-mlxreg-hotplug-Extend-logic-for-ho.patch         | bb1023b6da379985ff888dcd7bc601735d02267a   | Available in linux-next (5.16)                  | Modular SN4800                                               |
|0088-platform-x86-mlx-platform-Configure-notifier-callbac.patch         | 67eb006cc1d167db33de2fe87988198b9806e794   | Available in linux-next (5.16)                  | Modular SN4800                                               |
|0089-platform-mellanox-mlxreg-io-Extend-number-of-hwmon-a.patch         | bbfd79c681706e2be8cdf95e2711b9ff9c669ae4   | Available in linux-next (5.16)                  | Modular SN4800                                               |
|0090-platform_data-mlxreg-Add-new-field-for-secured-acces.patch         | 9d93d7877c9158d059028681b66a0c192f85c64d   | Available in linux-next (5.16)                  | Modular SN4800                                               |
|0091-platform-mellanox-mlxreg-lc-Add-initial-support-for-.patch         | 62f9529b8d5c87b89c3d9698405014bc8f370fbd   | Available in linux-next (5.16)                  | Modular SN4800                                               |
|0092-platform-x86-mlx-platform-Extend-FAN-and-LED-config-.patch         | 9045512ca6cdb221cd1ed32d483eac3c30c53bed   | Available in linux-next (5.16)                  | Modular SN4800                                               |
|0093-platform-x86-mlx-platform-Add-new-attributes-for-Cof.patch         | 4289fd4ad43afaed6d1515c573efe9e42a83219f   | Available in linux-next (5.16)                  | BWL -> CFL upgrade                                           |
|0094-platform-mellanox-Add-dedicated-match-for-system-typ.patch         | N/A                                        |                                                 | MQM8700 downstream                                           |
|0096-mlxsw-reg-Extend-MTMP-register-with-new-slot-number-.patch         |                                            | Pending upstream review (in local queue)        | Modular SN4800                                               |
|0097-mlxsw-reg-Extend-MTBR-register-with-new-slot-number-.patch         |                                            | Pending upstream review (in local queue)        | Modular SN4800                                               |
|0098-mlxsw-reg-Extend-MCIA-register-with-new-slot-number-.patch         |                                            | Pending upstream review (in local queue)        | Modular SN4800                                               |
|0099-mlxsw-reg-Extend-MGPIR-register-with-new-slot-number.patch         |                                            | Pending upstream review (in local queue)        | Modular SN4800                                               |
|0100-mlxsw-core_hwmon-Fix-variable-names-for-hwmon-attrib.patch         |                                            | Pending upstream review (in local queue)        | Modular SN4800                                               |
|0101-mlxsw-core_hwmon-Split-gearbox-initialization.patch                |                                            | Pending upstream review (in local queue)        | Modular SN4800                                               |
|0102-mlxsw-core_hwmon-Extend-internal-structures-to-suppo.patch         |                                            | Pending upstream review (in local queue)        | Modular SN4800                                               |
|0103-mlxsw-core_hwmon-Introduce-slot-parameter-in-hwmon-i.patch         |                                            | Pending upstream review (in local queue)        | Modular SN4800                                               |
|0104-mlxsw-core_hwmon-Extend-hwmon-device-with-gearbox-ma.patch         |                                            | Pending upstream review (in local queue)        | Modular SN4800                                               |
|0105-mlxsw-core_thermal-Extend-internal-structures-to-sup.patch         |                                            | Pending upstream review (in local queue)        | Modular SN4800                                               |
|0106-mlxsw-core-Extend-interfaces-for-cable-info-access-w.patch         |                                            | Pending upstream review (in local queue)        | Modular SN4800                                               |
|0107-mlxsw-minimal-Extend-port-structure-with-slot-index-.patch         |                                            | Pending upstream review (in local queue)        | Modular SN4800                                               |
|0108-mlxsw-core_thermal-Rename-labels-according-to-naming.patch         |                                            | Pending upstream review                         | Modular SN4800                                               |
|0109-mlxsw-core_thermal-Split-gearbox-initialization.patch              |                                            | Pending upstream review                         | Modular SN4800                                               |
|0110-mlxsw-core_thermal-Extend-thermal-area-with-gearbox-.patch         |                                            | Pending upstream review                         | Modular SN4800                                               |
|0111-mlxsw-core_thermal-Remove-redundant-query-in-gearbox.patch         |                                            | Pending upstream review                         | Modular SN4800                                               |
|0112-mlxsw-core_thermal-Add-line-card-id-prefix-to-line-c.patch         |                                            | Pending upstream review                         | Modular SN4800                                               |
|0113-mlxsw-reg-Add-Management-DownStream-Device-Query-Reg.patch         |                                            |                                                 | Modular SN4800                                               |
|0114-mlxsw-reg-Add-Management-DownStream-Device-Control-R.patch         |                                            |                                                 | Modular SN4800                                               |
|0115-mlxsw-core_linecards-Add-line-card-objects-and-imple.patch         |                                            |                                                 | Modular SN4800                                               |
|0116-mlxsw-reg-Introduce-Management-Temperature-Extended-.patch         |                                            |                                                 | Modular SN4800                                               |
|0117-mlxsw-core-Add-APIs-for-thermal-sensor-mapping.patch               |                                            |                                                 | Modular SN4800                                               |
|0118-mlxsw-core_thermal-Add-interfaces-for-line-card-init.patch         |                                            |                                                 | Modular SN4800                                               |
|0119-mlxsw-core_hwmon-Calculate-MLXSW_HWMON_ATTR_COUNT-mo.patch         | 02bed4e8b705284b593948676ebe1c6629dc5895   |                                                 |                                                              |
|0120-mlxsw-core_hwmon-Add-interfaces-for-line-card-initia.patch         |                                            |                                                 | Modular SN4800                                               |
|0121-mlxsw-reg-Add-new-field-to-Management-General-Periph.patch         |                                            |                                                 | Modular SN4800                                               |
|0122-mlxsw-core-Extend-bus-init-function-with-event-handl.patch         |                                            |                                                 | Modular SN4800                                               |
|0123-mlxsw-i2c-Add-support-for-system-event-handling.patch              |                                            |                                                 | Modular SN4800                                               |
|0124-mlxsw-minimal-Extend-internal-structures-to-support-.patch         |                                            |                                                 | Modular SN4800                                               |
|0125-mlxsw-minimal-Extend-port-creation-APIs-with-slot-in.patch         |                                            |                                                 | Modular SN4800                                               |
|0126-mlxsw-minimal-Add-indexation-for-modules-on-for-line.patch         |                                            |                                                 | Modular SN4800                                               |
|0127-mlxsw-minimal-Obtain-maximum-number-of-slots-support.patch         |                                            |                                                 | Modular SN4800                                               |
|0128-mlxsw-minimal-Add-system-event-handler.patch                       |                                            |                                                 | Modular SN4800                                               |
|0129-mlxsw-minimal-Add-interfaces-for-line-card-initializ.patch         |                                            |                                                 | Modular SN4800                                               |
|0130-pinctrl-intel-Allow-to-request-locked-pads.patch                   | 1bd231538c21d1cd691e71cbeeb4100fabc58068   |                                                 |                                                              |
|0131-pinctrl-intel-Actually-disable-Tx-and-Rx-buffers-on-.patch         | e8873c0afd34beb67ec492cd648dd0095b911f65   |                                                 |                                                              |
|0132-i2c-mlxcpld-check-correct-size-of-maximum-RECV_LEN-p.patch         | 597911287fcd13c3a4b4aa3e0a52b33d431e0a8e   |                                                 |                                                              |
|0133-platform-x86-mlx-platform-Extend-FAN-platform-data-d.patch         |                                            | Available in linux-next (5.16)                  | Modular SN4800                                               |
|0134-hwmon-mlxreg-fan-Return-non-zero-value-when-fan-curr.patch         | e6fab7af6ba1bc77c78713a83876f60ca7a4a064   | Accepted for hwmon-next                         | Modular SN4800                                               |
|0135-hwmon-mlxreg-fan-Extend-driver-to-support-multiply-P.patch         | 150f1e0c6fa886e18e35594ae2ba5c81b5df1898   | Accepted for hwmon-next                         | Modular SN4800                                               |
|0136-hwmon-mlxreg-fan-Extend-driver-to-support-multiply-c.patch         | d7efb2ebc7b3c952104b9ebfbf88da97ea99a0a0   | Accepted for hwmon-next                         | Modular SN4800                                               |
|0137-hwmon-mlxreg-fan-Fix-out-of-bounds-read-on-array-fan.patch         | 000cc5bc49aafc83a131bab2becf9922f5eec658   | Accepted for hwmon-next                         | Modular SN4800                                               |
|0138-platform-x86-mlx-platform-Add-support-for-multiply-c.patch         | 249606d37d205eb2f9a6f2c8ecb8bd77b53e5d3e   | Available in linux-next (5.16)                  | Modular SN4800                                               |
|0139-hwmon-mlxreg-fan-Modify-PWM-connectivity-validation.patch          | b1c24237341f6fb910c6cb15489222a9f47258d6   | Available in linux-next (5.16)                  | Modular SN4800                                               |
|0140-hwmon-mlxreg-fan-Rename-cooling-devices.patch                      |                                            | Accepted for hwmon-next                         | Modular SN4800                                               |
|0141-mlxsw-core_thermal-Rename-cooling-devices.patch                    |                                            |                                                 | Modular SN4800                                               |
|0142-platform-x86-mlx-platform-Add-support-for-systems-eq.patch         |                                            |                                                 | Two ASICs support                                            |
|0143-platform-x86-mlx-platform-Add-support-for-new-system.patch         |                                            | Available in linux-next (5.16)                  | SGN2410                                                      |
|0144-platform-x86-mlx-platform-Fix-cpld-_pn-register-seco.patch         |                                            |                                                 | Should be squashed to 0133#                                  |
|0145-hwmon-Add-support-for-EMC2305-RPM-based-PWM-Fan-Spee.patch         |                                            |                                                 | SN2201                                                       |
|0146-dt-bindings-Add-description-for-EMC2305-for-RPM-base.patch         |                                            |                                                 | SN2201                                                       |
|0147-hwmon-powr1220-Upgrade-driver-to-support-hwmon-info-.patch         | 15b1c188f8cf2ff9f296c9781d1e4fc061aaf371   | accepted                                        | SN2201 SN2201                                                |
|0148-hwmon-powr1220-Add-support-for-Lattice-s-POWR1014-po.patch         | 9f93aa1005fa1b960f10e0ee3ed8c4e697526053   | accepted                                        | SN2201 SN2201                                                |
|0149-platform_data-mlxreg-Add-field-for-notification-call.patch         | abcebcd39fe094b68826cc04f2eca835606697f9   | available in platform-next (5.19)               | SN2201 SN2201                                                |
|0150-i2c-mlxcpld-Add-callback-to-notify-probing-completio.patch         |                                            |                                                 | SN2201                                                       |
|0151-platform-mellanox-Add-support-for-new-SN2201-system.patch          | 662f24826f954d49d56211822bcd7b3109287961   | available in platform-next (5.19)               | SN2201 SN2201                                                |
|0152-mlxsw-core-Extend-external-cooling-device-whitelist-.patch         |                                            |                                                 | SN2201                                                       |
|0153-Documentation-ABI-Add-new-attributes-for-mlxreg-io-s.patch         | b1a9c69792caaac0813c9dc7806fb8654212e56c   | available in platform-next (5.19)               | SN2201 SN2201                                                |
|0154-platform-x86-mlx-platform-Add-support-for-new-system.patch         | 4616e54795cc8183ecf2a6cef6c7a9091cb1ae56   |                                                 | XH3000/blade                                                 |
|0155-Squash-to-commit-16d59a4882b8-mlxsw-core-Add-APIs-fo.patch         |                                            |                                                 | Squash 0117-mlxsw-core-Add-APIs-for-thermal-sensor-mapping   |
|0156-hwmon-jc42-Add-support-for-Seiko-Instruments-S-34TS0.patch         |                                            | upstreamed                                      | relevant for CFL systems only                                |
|0157-platform-mellanox-Introduce-support-for-COMe-managem.patch         | pending                                    |                                                 |                                                              |                               
|0158-platform-mellanox-Introduce-support-for-rack-switch.patch          | downstream                                 |                                                 | MQM8700                                                      |
|0159-platform-mellanox-Add-COME-board-revision-register.patch           | pending                                    |                                                 |                                                              |
|0160-platform-mellanox-Introduce-support-for-rack-manager.patch         | pending                                    |                                                 | E3597                                                        |
|0161-DS-leds-leds-mlxreg-Send-udev-event-from-leds-mlxreg.patch         | downstream                                 |                                                 | SN2201                                                       |
|0162-platform-mellanox-mlxreg-io-Add-locking-for-io-opera.patch         | pending                                    |                                                 | SN4800                                                       |
|0163-TMP-mlxsw-i2c-Prevent-transaction-execution-for-spec.patch         | downstream                                 |                                                 | Sonic/ISSU                                                   |
|0164-i2c-mlxcpld-Fix-register-setting-for-400KHz-frequenc.patch         | pending                                    |                                                 |                                                              |
|0165-platform-mellanox-mlxreg-lc-Fix-cleanup-on-failure-a.patch         | pending                                    |                                                 |                                                              |
|0166-core-Add-support-for-OSFP-transceiver-modules.patch                | f881c4ab37db1e0ef35b2aef96bb139a95f2c545   |                                                 |                                                              |
|0167-hwmon-pmbus-Add-support-for-Infineon-Digital-Multi-p.patch         | 9054416afcb443933c16f9e8c4531086e62eb689   |                                                 |                                                              |
|0168-DS-iio-pressure-icp20100-add-driver-for-InvenSense-ICP-.patch      |                                            |                                                 | SN5600                                                       |
|0169-platform-mellanox-fix-reset_pwr_converter_fail-attri.patch         |                                            |                                                 | SN5600                                                       | ----------------------------------------------------------------------------------------------------------------------------------------------------------------------------------------------------------------------------------------

Kernel-5.10
-------------------------------------------------------------------------------------------------------------------------------------------------------------------------------------------------
| patch name                                                      | Upstream commit id |  status                                  | subversion | Notes                                          |
-------------------------------------------------------------------------------------------------------------------------------------------------------------------------------------------------
|0001-i2c-mlxcpld-Update-module-license.patch                     | f069291bd5fc       | Feature upstream                         |            |                                                |
|0002-i2c-mlxcpld-Decrease-polling-time-for-performance-im.patch  | cb9744178f33       | Feature upstream                         |            |                                                |
|0003-i2c-mlxcpld-Add-support-for-I2C-bus-frequency-settin.patch  | 66b0c2846ba8       | Feature upstream                         |            |                                                |
|0004-i2c-mux-mlxcpld-Update-module-license.patch                 | 337bc68c294d       | Feature upstream                         |            |                                                |
|0005-i2c-mux-mlxcpld-Move-header-file-out-of-x86-realm.patch     | 98d29c410475       | Feature upstream                         |            |                                                |
|0006-i2c-mux-mlxcpld-Convert-driver-to-platform-driver.patch     | 84af1b168c50       | Feature upstream                         |            |                                                |
|0007-i2c-mux-mlxcpld-Prepare-mux-selection-infrastructure.patch  | 81566938083a       | Feature upstream                         |            |                                                |
|0008-i2c-mux-mlxcpld-Get-rid-of-adapter-numbers-enforceme.patch  | cae5216387d1       | Feature upstream                         |            |                                                |
|0009-i2c-mux-mlxcpld-Extend-driver-to-support-word-addres.patch  | c52a1c5f5db5       | Feature upstream                         |            |                                                |
|0010-i2c-mux-mlxcpld-Extend-supported-mux-number.patch           | 699c0506543e       | Feature upstream                         |            |                                                |
|0011-i2c-mux-mlxcpld-Add-callback-to-notify-mux-creation-.patch  | a39bd92e92b9       | Feature upstream                         |            |                                                |
|0012-hwmon-mlxreg-fan-Add-support-for-fan-drawers-capabil.patch  | f7bf7eb2d734       | Feature upstream                         |            |                                                |
|0013-hwmon-pmbus-shrink-code-and-remove-pmbus_do_remove.patch    | 3bce071a301f       | Feature upstream; os[sonic,opt]          |            |                                                |
|0014-thermal-drivers-core-Use-a-char-pointer-for-the-cool.patch  | 584837618100       | Bugfix upstream                          |  5.10.121  |                                                |
|0015-mlxsw-core-Remove-critical-trip-points-from-thermal-.patch  | d567fd6e82fa       | Feature upstream                         |            |                                                |
|0016-net-don-t-include-ethtool.h-from-netdevice.h.patch          | cc69837fcaf4       | Feature upstream                         |            |                                                |
|0017-mlxsw-reg-Extend-MTMP-register-with-new-threshold-fi.patch  | 314dbb19f95b       | Feature upstream                         |            |                                                |
|0018-mlxsw-thermal-Add-function-for-reading-module-temper.patch  | e57977b34ab5       | Feature upstream                         |            |                                                |
|0019-mlxsw-thermal-Read-module-temperature-thresholds-usi.patch  | 72a64c2fe9d8       | Feature upstream                         |            |                                                |
|0020-mlxsw-thermal-Fix-null-dereference-of-NULL-temperatu.patch  | f3b5a8907543       | Feature upstream                         |            |                                                |
|0021-mlxsw-reg-Add-bank-number-to-MCIA-register.patch            | d51ea60e01f9       | Feature upstream                         |            |                                                |
|0022-mlxsw-reg-Document-possible-MCIA-status-values.patch        | cecefb3a6eeb       | Feature upstream                         |            |                                                |
|0023-ethtool-Allow-network-drivers-to-dump-arbitrary-EEPR.patch  | c781ff12a2f3       | Feature upstream                         |            |                                                |
|0024-net-ethtool-Export-helpers-for-getting-EEPROM-info.patch    | 95dfc7effd88       | Feature upstream                         |            |                                                |
|0025-ethtool-Add-fallback-to-get_module_eeprom-from-netli.patch  | 96d971e307cc       | Feature upstream                         |            |                                                |
|0026-mlxsw-core-Add-support-for-module-EEPROM-read-by-pag.patch  | 1e27b9e40803       | Feature upstream                         |            |                                                |
|0027-ethtool-Decrease-size-of-module-EEPROM-get-policy-ar.patch  | f5fe211d13af       | Feature upstream                         |            |                                                |
|0028-ethtool-Use-kernel-data-types-for-internal-EEPROM-st.patch  | b8c48be23c2d       | Feature upstream                         |            |                                                |
|0029-ethtool-Validate-module-EEPROM-length-as-part-of-pol.patch  | 0dc7dd02ba7a       | Feature upstream                         |            |                                                |
|0030-ethtool-Validate-module-EEPROM-offset-as-part-of-pol.patch  | 88f9a87afeee       | Feature upstream                         |            |                                                |
|0031-mlxsw-core_env-Read-module-temperature-thresholds-us.patch  | befc2048088a       | Feature upstream                         |            |                                                |
|0032-mlxsw-core_env-Avoid-unnecessary-memcpy-s.patch             | 911bd1b1f08f       | Feature upstream                         |            |                                                |
|0033-mlxsw-core-Set-thermal-zone-polling-delay-argument-t.patch  | 2fd8d84ce309       | Bugfix upstream                          |  5.10.46   |                                                |
|0034-mlxsw-Verify-the-accessed-index-doesn-t-exceed-the-a.patch  | 0c1acde1d3d0       | Bugfix upstream                          |  5.10.83   |                                                |
|0035-hwmon-pmbus-Increase-maximum-number-of-phases-per-pa.patch  | e4db7719d037       | Feature upstream                         |            |                                                |
|0036-hwmon-pmbus-Add-support-for-MPS-Multi-phase-mp2888-c.patch  | 0c1acde1d3d0       | Feature upstream; os[sonic,opt]          |            |                                                |
|0037-dt-bindings-Add-MP2888-voltage-regulator-device.patch       | 9abfb52b5028       | Feature upstream                         |            |                                                |
|0038-ethtool-wire-in-generic-SFP-module-access.patch             | c97a31f66ebc       | Feature upstream                         |            |                                                |
|0039-ethtool-Fix-NULL-pointer-dereference-during-module-E.patch  | 51c96a561f24       | Feature upstream                         |            |                                                |
|0040-phy-sfp-add-netlink-SFP-support-to-generic-SFP-code.patch   | d740513f05a2       | Feature upstream                         |            |                                                |
|0041-net-ethtool-clear-heap-allocations-for-ethtool-funct.patch  | 80ec82e3d2c1       | Bugfix upstream                          |  5.10.47   |                                                |
|0042-ethtool-support-FEC-settings-over-netlink.patch             | 1e5d1f69d9fb       | Feature upstream                         |            |                                                |
|0043-platform-mellanox-mlxreg-io-Fix-argument-base-in-kst.patch  | 452dcfab9954       | Bugfix upstream                          |  5.10.75   |                                                |
|0044-platform-mellanox-mlxreg-io-Fix-read-access-of-n-byt.patch  | 5fd56f11838d       | Bugfix upstream                          |  5.10.75   |                                                |
|0045-i2c-mlxcpld-Fix-criteria-for-frequency-setting.patch        | 52f57396c75a       | Feature upstream                         |            |                                                |
|0046-i2c-mlxcpld-Reduce-polling-time-for-performance-impr.patch  | 669b2e4aa1a8       | Feature upstream                         |            | (5.16)                                         |
|0047-i2c-mlxcpld-Allow-flexible-polling-time-setting-for-.patch  | 712d6617d0a2       | Feature upstream                         |            | (5.16)                                         |
|0048-hwmon-pmbus-mp2975-Add-missed-POUT-attribute-for-pag.patch  | 2292e2f685cd       | Bugfix upstream                          |  5.10.71   |                                                |
|0049-leds-mlxreg-Provide-conversion-for-hardware-LED-colo.patch  |                    | Rejected; take[ALL]                      |            |Need to check patch apply. Can break patch apply|
|0050-leds-mlxreg-Skip-setting-LED-color-during-initializa.patch  |                    | Downstream                               |            |                                                |
|0051-leds-mlxreg-Allow-multi-instantiation-of-same-name-L.patch  |                    | Downstream                               |            | Modular SN4800                                 |
|0052-hwmon-mlxreg-fan-Return-non-zero-value-when-fan-curr.patch  | e6fab7af6ba1       | Bugfix upstream                          |  5.10.71   |                                                |
|0053-mlxsw-core-Avoid-creation-virtual-hwmon-objects-by-t.patch  | f8a36880f474       | Feature upstream                         |            |                                                |
|0054-mlxsw-minimal-Simplify-method-of-modules-number-dete.patch  |                    | Downstream accepted                      |            | must exist in Sonic/CL from 4.9                |
|0055-platform_data-mlxreg-Add-new-type-to-support-modular.patch  | aafa1cafedca       | Feature upstream                         |            | Modular SN4800 accepted in (5.16)              |
|0056-platform-x86-mlx-platform-Add-initial-support-for-ne.patch  | a5d8f57edfb4       | Feature upstream                         |            | Modular SN4800 accepted in (5.16)              |
|0057-platform-mellanox-mlxreg-hotplug-Extend-logic-for-ho.patch  | bb1023b6da37       | Feature upstream                         |            | Modular SN4800  accepted in (5.16)             |
|0058-platform-x86-mlx-platform-Configure-notifier-callbac.patch  | 67eb006cc1d1       | Feature upstream                         |            | Modular SN4800 accepted in (5.16)              |
|0059-platform-mellanox-mlxreg-io-Extend-number-of-hwmon-a.patch  | bbfd79c68170       | Feature upstream                         |            | Modular SN4800 accepted in (5.16)              |
|0060-platform_data-mlxreg-Add-new-field-for-secured-acces.patch  | 9d93d7877c91       | Feature upstream                         |            | Modular SN4800 accepted in (5.16)              |
|0061-platform-mellanox-mlxreg-lc-Add-initial-support-for-.patch  | 62f9529b8d5c       | Feature upstream                         |            | Modular SN4800 accepted in (5.16)              |
|0062-Documentation-ABI-Add-new-attributes-for-mlxreg-io-s.patch  | 5b0a315c3db5       | Feature upstream                         |            | Modular SN4800 accepted in (5.16)              |
|0063-Documentation-ABI-Add-new-line-card-attributes-for-m.patch  | 164e32717cbd       | Feature upstream                         |            | Modular SN4800 accepted in (5.16)              |
|0064-hwmon-mlxreg-fan-Extend-the-maximum-number-of-tachom.patch  | bc8de07e8812       | Feature upstream                         |            | Modular SN4800 accepted in (5.16)              |
|0065-platform-x86-mlx-platform-Extend-FAN-and-LED-config-.patch  | 9045512ca6cd       | Feature upstream                         |            | Modular SN4800 accepted in (5.16)              |
|0066-platform-x86-mlx-platform-Add-new-attributes-for-Cof.patch  | 4289fd4ad43a       | Feature upstream                         |            | Modular SN4800 accepted in (5.16)              |
|0067-platform-mellanox-Add-dedicated-match-for-system-typ.patch  |                    | Downstream accepted                      |            | for MQM8700                                    |
|0068-mlxsw-core-Initialize-switch-driver-last.patch              | 3d7a6f677905       | Feature upstream                         |            |                                                |
|0069-mlxsw-core-Remove-mlxsw_core_is_initialized.patch           | 25a91f835a7b       | Feature upstream                         |            |                                                |
|0070-mlxsw-core_env-Defer-handling-of-module-temperature-.patch  | 163f3d2dd01c       | Feature upstream                         |            |                                                |
|0071-mlxsw-core_env-Convert-module_info_lock-to-a-mutex.patch    | bd6e43f5953d       | Feature upstream                         |            |                                                |
|0072-mlxsw-Track-per-module-port-status.patch                    | 896f399be078       | Feature upstream                         |            |                                                |
|0073-mlxsw-reg-Add-fields-to-PMAOS-register.patch                | 8f4ebdb0a274       | Feature upstream                         |            |                                                |
|0074-mlxsw-Make-PMAOS-pack-function-more-generic.patch           | 8f4ebdb0a274       | Feature upstream                         |            |                                                |
|0075-mlxsw-Add-support-for-transceiver-modules-reset.patch       | 49fd3b645de8       | Feature upstream                         |            |                                                |
|0076-ethtool-Add-ability-to-control-transceiver-modules-p.patch  | 353407d917b2       | Feature upstream                         |            |                                                |
|0077-mlxsw-reg-Add-Port-Module-Memory-Map-Properties-regi.patch  | f10ba086f7e3       | Feature upstream                         |            |                                                |
|0078-mlxsw-reg-Add-Management-Cable-IO-and-Notifications-.patch  | fc53f5fb8037       | Feature upstream                         |            |                                                |
|0079-mlxsw-Add-ability-to-control-transceiver-modules-pow.patch  | 0455dc50bcca       | Feature upstream                         |            |                                                |
|0080-ethtool-Add-transceiver-module-extended-states.patch        | 3dfb51126064       | Feature upstream                         |            |                                                |
|0081-platform-x86-mlx-platform-Add-support-for-multiply-c.patch  | 249606d37d20       | Feature upstream                         |            | (5.16)                                         |
|0082-mlxsw-core-Extend-external-cooling-device-whitelist-.patch  |                    | Feature pending                          |            | SN2201                                         |
|0083-platform_data-mlxreg-Add-field-for-notification-call.patch  | abcebcd39fe0       | Feature upstream                         |            | SN2201 SN2201 platform-next (5.19)             |
|0084-i2c-mlxcpld-Add-callback-to-notify-probing-completio.patch  | 1f438d2318f4       | Feature upstream                         |            | SN2201                                         |
|0085-hwmon-powr1220-Upgrade-driver-to-support-hwmon-info-.patch  | 15b1c188f8cf       | Feature upstream                         |            | SN2201 SN2201                                  |
|0086-hwmon-powr1220-Add-support-for-Lattice-s-POWR1014-po.patch  | 9f93aa1005fa       | Feature upstream                         |            | SN2201 SN2201                                  |
|0087-hwmon-Add-support-for-EMC2305-RPM-based-PWM-Fan-Spee.patch  | 0d8400c5a2ce       | Feature upstream                         |            | SN2201                                         |
|0088-dt-bindings-Add-description-for-EMC2305-for-RPM-base.patch  |                    | Rejected                                 |            | SN2201 (relevant for ARM ARCH only)            |
|0089-platform-mellanox-Add-support-for-new-SN2201-system.patch   | 662f24826f95       | Feature upstream                         |            | SN2201 SN2201 platform-next (5.19)             |
|0090-Documentation-ABI-Add-new-attributes-for-mlxreg-io-s.patch  | b1a9c69792ca       | Feature upstream                         |            | SN2201 SN2201 platform-next (5.19)             |
|0091-platform-x86-mlx-platform-Add-support-for-new-system.patch  | 4616e54795cc       | Feature upstream                         |            |                                                |
|0092-platform-mellanox-mlxreg-lc-fix-error-code-in-mlxreg.patch  | 287273a80be5       | Feature upstream                         |            |                                                |
|0093-hwmon-mlxreg-fan-Extend-driver-to-support-multiply-P.patch  | 150f1e0c6fa8       | Feature upstream                         |            |                                                |
|0094-hwmon-mlxreg-fan-Extend-driver-to-support-multiply-c.patch  | d7efb2ebc7b3       | Feature upstream                         |            |                                                |
|0095-hwmon-mlxreg-fan-Fix-out-of-bounds-read-on-array-fan.patch  | 000cc5bc49aa       | Feature upstream                         |            |                                                |
|0096-hwmon-mlxreg-fan-Modify-PWM-connectivity-validation.patch   | b1c24237341f       | Feature upstream                         |            |                                                |
|0097-hwmon-mlxreg-fan-Support-distinctive-names-per-diffe.patch  | b2be2422c0c9       | Feature upstream                         |            |                                                |
|0099-mlxsw-core_hwmon-Fix-variable-names-for-hwmon-attrib.patch  | bed8f4197cb2       | Feature upstream                         |            | Modular SN4800                                 |
|0100-mlxsw-core_thermal-Rename-labels-according-to-naming.patch  | 009da9fad567       | Feature upstream                         |            | Modular SN4800                                 |
|0101-mlxsw-core_thermal-Remove-obsolete-API-for-query-res.patch  | bfb82c9cceac       | Feature upstream                         |            | Modular SN4800                                 |
|0102-mlxsw-reg-Add-mgpir_-prefix-to-MGPIR-fields-comments.patch  | 719fc0662cdc       | Feature upstream                         |            | Modular SN4800                                 |
|0103-mlxsw-core-Remove-unnecessary-asserts.patch                 | af9911c569d5       | Feature upstream                         |            | Modular SN4800                                 |
|0104-mlxsw-reg-Extend-MTMP-register-with-new-slot-number-.patch  | d30bed29a718       | Feature upstream                         |            | Modular SN4800                                 |
|0105-mlxsw-reg-Extend-MTBR-register-with-new-slot-number-.patch  | c6e6ad703ed2       | Feature upstream                         |            | Modular SN4800                                 |
|0106-mlxsw-reg-Extend-MCIA-register-with-new-slot-number-.patch  | 89dd6fcd07f9       | Feature upstream                         |            | Modular SN4800                                 |
|0107-mlxsw-reg-Extend-MCION-register-with-new-slot-number.patch  | 655cbb1d7530       | Feature upstream                         |            | Modular SN4800                                 |
|0108-mlxsw-reg-Extend-PMMP-register-with-new-slot-number-.patch  | 7cb85d3c696e       | Feature upstream                         |            | Modular SN4800                                 |
|0109-mlxsw-reg-Extend-MGPIR-register-with-new-slot-fields.patch  | b691602c6f96       | Feature upstream                         |            | Modular SN4800                                 |
|0110-mlxsw-core_env-Pass-slot-index-during-PMAOS-register.patch  | 64e65a540e6d       | Feature upstream                         |            | Modular SN4800                                 |
|0111-mlxsw-reg-Add-new-field-to-Management-General-Periph.patch  | e94295e0ed27       | Feature upstream                         |            | Modular SN4800                                 |
|0112-mlxsw-core-Extend-interfaces-for-cable-info-access-w.patch  | 349454526f5f       | Feature upstream                         |            | Modular SN4800                                 |
|0113-mlxsw-core-Extend-port-module-data-structures-for-li.patch  | e5b6a5bac8cc       | Feature upstream                         |            | Modular SN4800                                 |
|0114-mlxsw-core-Move-port-module-events-enablement-to-a-s.patch  | b244143a085e       | Feature upstream                         |            | Modular SN4800                                 |
|0115-mlxsw-core_hwmon-Split-gearbox-initialization.patch         |                    | Feature accepted                         |            | Modular SN4800 squashed (required rebasing)    |
|0116-mlxsw-core_hwmon-Extend-internal-structures-to-suppo.patch  | b890ad418e1f       | Feature upstream                         |            | Modular SN4800                                 |
|0117-mlxsw-core_hwmon-Introduce-slot-parameter-in-hwmon-i.patch  | fd27849dd6fd       | Feature upstream                         |            | Modular SN4800                                 |
|0118-mlxsw-core_hwmon-Extend-hwmon-device-with-gearbox-ma.patch  |                    | Feature upstream                         |            | Modular SN4800 squashed (required rebasing)    |
|0119-mlxsw-core_thermal-Extend-internal-structures-to-sup.patch  | ef0df4fa324a       | Feature upstream                         |            | Modular SN4800                                 |
|0120-mlxsw-core_thermal-Split-gearbox-initialization.patch       |                    | Feature upstream                         |            | Modular SN4800 squashed (required rebasing)    |
|0121-mlxsw-core_thermal-Extend-thermal-area-with-gearbox-.patch  |                    | Feature upstream                         |            | Modular SN4800 squashed (required rebasing)    |
|0122-mlxsw-core_thermal-Add-line-card-id-prefix-to-line-c.patch  | 6d94449a7d7d       | Feature upstream                         |            | Modular SN4800                                 |
|0123-mlxsw-core_thermal-Use-exact-name-of-cooling-devices.patch  | 739d56bc635e       | Feature upstream                         |            | Modular SN4800                                 |
|0124-mlxsw-core_thermal-Use-common-define-for-thermal-zon.patch  | 03978fb88b06       | Feature upstream                         |            | Modular SN4800                                 |
|0125-devlink-add-support-to-create-line-card-and-expose-t.patch  | c246f9b5fd61       | Feature upstream                         |            | Modular SN4800                                 |
|0126-devlink-implement-line-card-provisioning.patch              | fcdc8ce23a30       | Feature upstream                         |            | Modular SN4800                                 |
|0127-devlink-implement-line-card-active-state.patch              | fc9f50d5b366       | Feature upstream                         |            | Modular SN4800                                 |
|0128-devlink-add-port-to-line-card-relationship-set.patch        | b83758598538       | Feature upstream                         |            | Modular SN4800                                 |
|0129-devlink-introduce-linecard-info-get-message.patch           | 276910aecc6a       | Feature upstream                         |            | Modular SN4800                                 |
|0130-devlink-introduce-linecard-info-get-message.patch           |                    | Feature upstream                         |            | Modular SN4800                                 |
|0131-mlxsw-reg-Add-Ports-Mapping-event-Configuration-Regi.patch  | ebf0c5341731       | Feature upstream                         |            | Modular SN4800                                 |
|0132-mlxsw-reg-Add-Management-DownStream-Device-Query-Reg.patch  | 505f524dc660       | Feature upstream                         |            | Modular SN4800                                 |
|0133-mlxsw-reg-Add-Management-DownStream-Device-Control-R.patch  | 5290a8ff2e11       | Feature upstream                         |            | Modular SN4800                                 |
|0134-mlxsw-reg-Add-Management-Binary-Code-Transfer-Regist.patch  | 5bade5aa4afc       | Feature upstream                         |            | Modular SN4800                                 |
|0135-mlxsw-core_linecards-Add-line-card-objects-and-imple.patch  | b217127e5e4e       | Feature upstream                         |            | Modular SN4800                                 |
|0136-mlxsw-core_linecards-Implement-line-card-activation-.patch  | ee7a70fa671b       | Feature upstream                         |            | Modular SN4800                                 |
|0137-mlxsw-core-Extend-driver-ops-by-remove-selected-port.patch  | 45bf3b7267e0       | Feature upstream                         |            | Modular SN4800                                 |
|0138-mlxsw-spectrum-Add-port-to-linecard-mapping.patch           | 6445eef0f600       | Feature upstream                         |            | Modular SN4800                                 |
|0139-mlxsw-reg-Introduce-Management-Temperature-Extended-.patch  |                    | Feature upstream                         |            | Modular SN4800 squashed (required rebasing)    |
|0140-mlxsw-core-Add-APIs-for-thermal-sensor-mapping.patch        |                    | Feature upstream                         |            | Modular SN4800 squashed (required rebasing)    |
|0141-mlxsw-reg-Add-Management-DownStream-Device-Tunneling.patch  | 8f9b0513a950       | Feature upstream                         |            | Modular SN4800                                 |
|0142-mlxsw-core_linecards-Probe-devices-for-provisioned-l.patch  |                    | Feature upstream                         |            | Modular SN4800 squashed (required rebasing)    |
|0143-mlxsw-core_linecards-Expose-device-FW-version-over-d.patch  | e932b4bdbd7c       | Feature upstream                         |            | Modular SN4800                                 |
|0144-mlxsw-core-Introduce-flash-update-components.patch          |                    | Feature upstream                         |            | Modular SN4800 squashed (required rebasing)    |
|0145-mlxfw-Get-the-PSID-value-using-op-instead-of-passing.patch  |                    | Feature upstream                         |            | Modular SN4800 squashed (required rebasing)    |
|0146-mlxsw-core_linecards-Implement-line-card-device-flas.patch  |                    | Feature upstream                         |            | Modular SN4800 squashed (required rebasing)    |
|0147-mlxsw-core_linecards-Introduce-ops-for-linecards-sta.patch  |                    | Feature upstream                         |            | Modular SN4800                                 |
|0148-mlxsw-core-Add-interfaces-for-line-card-initializati.patch  | 06a0fc43bb10       | Feature upstream                         |            | Modular SN4800                                 |
|0149-mlxsw-core_thermal-Add-interfaces-for-line-card-init.patch  | f11a323da46c       | Feature upstream                         |            | Modular SN4800                                 |
|0150-mlxsw-core_hwmon-Add-interfaces-for-line-card-initia.patch  | 99a03b3193f6       | Feature upstream                         |            | Modular SN4800                                 |
|0151-mlxsw-minimal-Prepare-driver-for-modular-system-supp.patch  |                    | Feature upstream                         |            | Modular SN4800 squashed (required rebasing)    |
|0152-mlxsw-core-Extend-bus-init-function-with-event-handl.patch  |                    | Feature upstream                         |            | Modular SN4800 squashed (required rebasing)    |
|0153-mlxsw-i2c-Add-support-for-system-events-handling.patch      | 33fa6909a263       | Feature upstream                         |            | Modular SN4800                                 |
|0154-mlxsw-core-Export-line-card-API.patch                       |                    | Feature upstream                         |            | Modular SN4800 squashed (required rebasing)    |
|0155-mlxsw-minimal-Add-system-event-handler.patch                |                    | Feature upstream                         |            | Modular SN4800 squashed (required rebasing)    |
|0156-mlxsw-minimal-Add-interfaces-for-line-card-initializ.patch  |                    | Feature upstream                         |            | Modular SN4800 squashed (required rebasing)    |
|0157-platform-x86-mlx-platform-Make-activation-of-some-dr.patch  | e05d6b658fcd       | Feature upstream                         |            | E3597                                          |
|0158-platform-x86-mlx-platform-Add-cosmetic-changes-for-a.patch  | 7bf8a14dedaf       | Feature upstream                         |            | E3597                                          |
|0159-mlx-platform-Add-support-for-systems-equipped-with-t.patch  | 08fdb6f3acae       | Feature upstream                         |            | E3597                                          |
|0160-platform-mellanox-Introduce-support-for-COMe-managem.patch  | 6995e711b69c       | Feature upstream                         |            | E3597                                          |
|0161-platform-x86-mlx-platform-Add-support-for-new-system.patch  | 2deb92864348       | Feature upstream                         |            | E3597                                          |
|0162-platform-mellanox-Add-COME-board-revision-register.patch    | 095a2c189151       | Feature upstream                         |            |                                                |
|0163-platform-mellanox-Introduce-support-for-rack-manager.patch  | f8dacbf7da2e       | Feature upstream                         |            | E3597                                          |
|0164-hwmon-jc42-Add-support-for-Seiko-Instruments-S-34TS0.patch  | c7250b5d553c       | Feature upstream                         |            | relevant for CFL systems only                  |
|0165-platform-mellanox-mlxreg-io-Add-locking-for-io-opera.patch  | 7964f8fc52b1       | Feature upstream                         |            |                                                |
|0166-DS-leds-leds-mlxreg-Send-udev-event-from-leds-mlxreg.patch  |                    | Downstream accepted                      |            | SN2201                                         |
|0167-DS-lan743x-Add-support-for-fixed-phy.patch                  |                    | Downstream                               |            | P2317 only                                     |
|0168-TMP-mlxsw-minimal-Ignore-error-reading-SPAD-register.patch  |                    | Downstream                               |            | MQM8700 only                                   |
|0169-TMP-mlxsw-i2c-Prevent-transaction-execution-for-spec.patch  |                    | Downstream accepted                      |            | Sonic/ISSU                                     |
|0170-i2c-mlxcpld-Fix-register-setting-for-400KHz-frequenc.patch  | e1f77ecc75aa       | Feature upstream                         |            |                                                |
|0171-platform-mellanox-mlxreg-lc-Fix-cleanup-on-failure-a.patch  | 52e01c0b1d80       | Feature upstream                         |            | Modular SN4800                                 |
|0172-DS-platform-mlx-platform-Add-SPI-path-for-rack-switc.patch  |                    | Downstream accepted                      |            | P4697                                          |
|0173-mlxsw-core-Add-support-for-OSFP-transceiver-modules.patch   | f881c4ab37db       | Feature upstream                         |            |                                                |
|0174-DS-mlxsw-core_linecards-Skip-devlink-and-provisionin.patch  |                    | Downstream                               |            | SN4800                                         |
|0175-hwmon-pmbus-Add-support-for-Infineon-Digital-Multi-p.patch  | 9054416afcb4       | Feature upstream                         |            |                                                |
|0176-platform-mellanox-fix-reset_pwr_converter_fail-attri.patch  | 488f0fca0db0       | Feature upstream                         |            | SN5600                                         |
|0177-Documentation-ABI-fix-description-of-fix-reset_pwr_c.patch  | e7210563432a       | Feature upstream                         |            | SN5600                                         |
|0178-platform-mellanox-Introduce-support-for-next-generat.patch  | fcf3790b9b63       | Feature upstream                         |            | SN5600                                         |
|0179-hwmon-mlxreg-fan-TMP-Do-not-return-negative-value-fo.patch  |                    | Rejected                                 |            | (temporary fix until new TC)                   |
|0180-hwmon-pmbus-Fix-sensors-readouts-for-MPS-Multi-phase.patch  | 525dd5aed67a       | Feature upstream                         |            |                                                |
|0181-Revert-Fix-out-of-bounds-memory-accesses-in-thermal.patch   |                    | Downstream                               |            | disable upstream patch, must exist from 5.10.74|
|0182-platform-mellanox-Introduce-support-of-new-Nvidia-L1.patch  | dd635e33b5c9       | Feature upstream                         |            | P4262                                          |
|0183-platform-mellanox-Split-initialization-procedure.patch      | 0170f616f496       | Feature upstream                         |            | BF3-COME                                       |
|0184-platform-mellanox-Split-logic-in-init-and-exit-flow.patch   | 158cd8320776       | Feature upstream                         |            | BF3-COME                                       |
|0185-platform-mellanox-Extend-all-systems-with-I2C-notifi.patch  | 233fd7e44cd7       | Feature upstream                         |            |                                                |
|0186-platform-mellanox-mlxreg-hotplug-Allow-more-flexible.patch  | 26e118ea98cf       | Feature upstream                         |            |                                                |
|0187-platform_data-mlxreg-Add-field-with-mapped-resource-.patch  | 26917eab144c       | Feature upstream                         |            | BF3-COME                                       |
|0188-i2c-mux-Add-register-map-based-mux-driver.patch             |                    | Feature pending                          |            | BF3-COME                                       |
|0189-i2c-mlxcpld-Allow-driver-to-run-on-ARM64-architectur.patch  |                    | Feature pending                          |            | BF3-COME                                       |
|0190-i2c-mlxcpld-Modify-base-address-type.patch                  |                    | Feature pending                          |            | BF3-COME                                       |
|0191-i2c-mlxcpld-Allow-to-configure-base-address-of-regis.patch  |                    | Feature pending                          |            | BF3-COME                                       |
|0192-i2c-mlxcpld-Add-support-for-extended-transaction-len.patch  |                    | Feature pending                          |            | BF3-COME                                       |
|0193-platform-mellanox-mlx-platform-Add-mux-selection-reg.patch  | cefdbc7815660      | Feature upstream                         |            | BF3-COME                                       |
|0194-platform-mellanox-mlx-platform-Move-bus-shift-assign.patch  | 50b823fdd357e      | Feature upstream                         |            | BF3-COME                                       |
|0195-platform-mellanox-Add-support-for-dynamic-I2C-channe.patch  |                    | Feature pending                          |            | BF3-COME                                       |
|0195-platform-x86-MLX_PLATFORM-select-REGMAP-instead-of-d.patch  |                    | Bugfix upstream                          | 5.10.175   | BF3-COME accepted in 6.1                       |
|0196-platform-mellanox-Relocate-mlx-platform-driver.patch        |                    | Feature pending                          |            | BF3-COME                                       |
|0197-platform-mellanox-Add-initial-support-for-PCIe-based.patch  |                    | Feature pending                          |            | BF3-COME                                       |
|0198-platform-mellanox-Introduce-support-for-switches-bas.patch  |                    | Feature pending                          |            | BF3-COME                                       |
|0199-platform-mellanox-mlx-platform-Add-reset-and-extend-.patch  |                    | Feature pending                          |            | BF3-COME and P4262                             |
|0200-dt-bindings-i2c-mellanox-i2c-mlxbf-convert-txt-to-YA.patch  |                    | Feature pending                          |            | BF3-COME                                       |
|0201-i2c-mlxbf-incorrect-base-address-passed-during-io-wr.patch  | 2a5be6d1340c       | Bugfix upstream                          |  5.10.162  | BF3-COME                                       |
|0202-i2c-mlxbf-prevent-stack-overflow-in-mlxbf_i2c_smbus_.patch  | de24aceb07d4       | Bugfix upstream                          |  5.10.162  | BF3-COME                                       |
|0203-i2c-mlxbf-remove-IRQF_ONESHOT.patch                         | 92be2c122e49       | Feature upstream                         |            | BF3-COME                                       |
|0204-i2c-mlxbf-Fix-frequency-calculation.patch                   | 37f071ec327b       | Bugfix upstream                          |  5.10.162  | BF3-COME                                       |
|0205-i2c-mlxbf-support-lock-mechanism.patch                      | 86067ccfa142       | Bugfix upstream                          |  5.10.162  | BF3-COME                                       |
|0206-i2c-mlxbf-add-multi-slave-functionality.patch               | bdc4af281b70       | Feature upstream                         |            | BF3-COME                                       |
|0207-i2c-mlxbf-support-BlueField-3-SoC.patch                     | 19e13e1330c6       | Feature upstream                         |            | BF3-COME                                       |
|0208-i2c-mlxbf-remove-device-tree-support.patch                  | be18c5ede25d       | Feature upstream                         |            | BF3-COME                                       |
|0209-UBUNTU-SAUCE-i2c-mlxbf.c-Add-driver-version.patch           |                    | Feature pending                          |            | BF3-COME                                       |
|0210-platform-mellanox-Typo-fix-in-the-file-mlxbf-bootctl.patch  | 04cdaf6d8f52       | Feature upstream                         |            | BF3-COME                                       |
|0211-UBUNTU-SAUCE-platform-mellanox-Updates-to-mlxbf-boot.patch  |                    | Feature pending                          |            | BF3-COME                                       |
|0212-platform-mellanox-mlxbf-pmc-Add-Mellanox-BlueField-P.patch  | 1a218d312e65       | Feature upstream                         |            | BF3-COME                                       |
|0213-platform-mellanox-mlxbf-pmc-fix-kernel-doc-notation.patch   | 0c59e612c0b6       | Feature upstream                         |            | BF3-COME                                       |
|0214-platform-mellanox-mlxbf-pmc-Fix-an-IS_ERR-vs-NULL-bu.patch  | 804034c4ffc5       | Feature upstream                         |            | BF3-COME                                       |
|0215-UBUNTU-SAUCE-platform-mellanox-Updates-to-mlxbf-pmc.patch   |                    | Feature pending                          |            | BF3-COME                                       |
|0216-UBUNTU-SAUCE-mlxbf_pmc-Fix-references-to-sprintf.patch      |                    | Feature pending                          |            | BF3-COME                                       |
|0217-UBUNTU-SAUCE-mlxbf-pmc-Fix-error-when-reading-unprog.patch  |                    | Feature pending                          |            | BF3-COME                                       |
|0218-UBUNTU-SAUCE-platform-mellanox-Add-mlx-trio-driver.patch    |                    | Feature pending                          |            | BF3-COME                                       |
|0219-UBUNTU-SAUCE-platform-mellanox-mlxbf-tmfifo-Add-Blue.patch  | bc05ea63b394       | Feature upstream                         |            | BF3-COME                                       |
|0220-UBUNTU-SAUCE-pka-Add-pka-driver.patch                       |                    | Feature pending                          |            | BF3-COME                                       |
|0221-UBUNTU-SAUCE-platform-mellanox-Add-mlxbf-livefish-dr.patch  |                    | Feature pending                          |            | BF3-COME                                       |
|0222-workqueue-Add-resource-managed-version-of-delayed-wo.patch  | 0341ce544394       | Feature upstream                         |            | BF3-COME                                       |
|0223-devm-helpers-Fix-devm_delayed_work_autocancel-kernel.patch  | a943d76352db       | Feature upstream                         |            | BF3-COME                                       |
|0224-devm-helpers-Add-resource-managed-version-of-work-in.patch  | 7a2c4cc537fa       | Feature upstream                         |            | BF3-COME                                       |
|0225-UBUNTU-SAUCE-Add-support-to-pwr-mlxbf.c-driver.patch        |                    | Feature pending                          |            | BF3-COME                                       |
|0226-Add-Mellanox-BlueField-Gigabit-Ethernet-driver.patch        | f92e1869d74e       | Feature upstream                         |            | BF3-COME                                       |
|0227-mlxbf_gige-clear-valid_polarity-upon-open.patch             | ee8a9600b539       | Feature upstream                         |            | BF3-COME                                       |
|0228-net-mellanox-mlxbf_gige-Replace-non-standard-interru.patch  | 6c2a6ddca763       | Feature upstream                         |            | BF3-COME                                       |
|0229-mlxbf_gige-increase-MDIO-polling-rate-to-5us.patch          | 0a02e282bad4       | Feature upstream                         |            | BF3-COME                                       |
|0230-mlxbf_gige-remove-driver-managed-interrupt-counts.patch     | f4826443f4d6       | Feature upstream                         |            | BF3-COME                                       |
|0231-mlxbf_gige-remove-own-module-name-define-and-use-KBU.patch  | cfbc80e34e3a       | Feature upstream                         |            | BF3-COME                                       |
|0232-UBUNTU-SAUCE-mlxbf_gige-add-ethtool-mlxbf_gige_set_r.patch  |                    | Feature pending                          |            | BF3-COME                                       |
|0233-UBUNTU-SAUCE-Fix-OOB-handling-RX-packets-in-heavy-tr.patch  |                    | Feature pending                          |            | BF3-COME                                       |
|0234-UBUNTU-SAUCE-mlxbf_gige-add-validation-of-ACPI-table.patch  |                    | Feature pending                          |            | BF3-COME                                       |
|0235-UBUNTU-SAUCE-mlxbf_gige-set-driver-version-to-1.27.patch    |                    | Feature pending                          |            | BF3-COME                                       |
|0236-UBUNTU-SAUCE-mlxbf_gige-clear-MDIO-gateway-lock-afte.patch  |                    | Feature pending                          |            | BF3-COME                                       |
|0237-mlxbf_gige-compute-MDIO-period-based-on-i1clk.patch         | 3a1a274e933f       | Feature upstream                         |            | BF3-COME                                       |
|0238-net-mlxbf_gige-Fix-an-IS_ERR-vs-NULL-bug-in-mlxbf_gi.patch  | 4774db8dfc6a       | Feature upstream                         |            | BF3-COME                                       |
|0239-UBUNTU-SAUCE-mlxbf_gige-add-MDIO-support-for-BlueFie.patch  |                    | Feature pending                          |            | BF3-COME                                       |
|0240-UBUNTU-SAUCE-mlxbf_gige-support-10M-100M-1G-speeds-o.patch  |                    | Feature pending                          |            | BF3-COME                                       |
|0241-UBUNTU-SAUCE-mlxbf_gige-add-BlueField-3-Serdes-confi.patch  |                    | Feature pending                          |            | BF3-COME                                       |
|0242-UBUNTU-SAUCE-mlxbf_gige-add-BlueField-3-ethtool_ops.patch   |                    | Feature pending                          |            | BF3-COME                                       |
|0243-UBUNTU-SAUCE-bluefield_edac-Add-SMC-support.patch           |                    | Feature pending                          |            | BF3-COME                                       |
|0244-UBUNTU-SAUCE-bluefield_edac-Update-license-and-copyr.patch  |                    | Feature pending                          |            | BF3-COME                                       |
|0245-gpio-mlxbf2-Convert-to-device-PM-ops.patch                  | dabe57c3a32d       | Feature upstream                         |            | BF3-COME                                       |
|0246-gpio-mlxbf2-Drop-wrong-use-of-ACPI_PTR.patch                | 603607e70e36       | Feature upstream                         |            | BF3-COME                                       |
|0247-gpio-mlxbf2-Use-devm_platform_ioremap_resource.patch        | 4e6864f8563d       | Feature upstream                         |            | BF3-COME                                       |
|0248-gpio-mlxbf2-Use-DEFINE_RES_MEM_NAMED-helper-macro.patch     | d0ef631d40ba       | Feature upstream                         |            | BF3-COME                                       |
|0249-gpio-mlxbf2-Introduce-IRQ-support.patch                     |                    | Feature pending                          |            | BF3-COME                                       |
|0250-UBUNTU-SAUCE-gpio-mlxbf2.c-support-driver-version.patch     |                    | Feature pending                          |            | BF3-COME                                       |
|0251-mmc-sdhci-of-dwcmshc-add-rockchip-platform-support.patch    | 08f3dff799d4       | Feature upstream                         |            | BF3-COME                                       |
|0252-mmc-sdhci-of-dwcmshc-add-ACPI-support-for-BlueField-.patch  | eb81ed518079       | Feature upstream                         |            | BF3-COME                                       |
|0253-mmc-sdhci-of-dwcmshc-fix-error-return-code-in-dwcmsh.patch  | 34884c4f6483       | Feature upstream                         |            | BF3-COME                                       |
|0254-mmc-sdhci-of-dwcmshc-set-MMC_CAP_WAIT_WHILE_BUSY.patch      | 57ac3084f598       | Feature upstream                         |            | BF3-COME                                       |
|0255-mmc-sdhci-of-dwcmshc-Re-enable-support-for-the-BlueF.patch  | a0753ef66c34       | Feature upstream                         |            | BF3-COME                                       |
|0256-UBUNTU-SAUCE-Support-BlueField-3-GPIO-driver.patch          |                    | Feature pending                          |            | BF3-COME                                       |
|0257-regmap-debugfs-Enable-writing-to-the-regmap-debugfs-.patch  |                    | Feature pending                          |            | BF3-COME                                       |
|0258-UBUNTU-SAUCE-mlx-bootctl-support-icm-carveout-eeprom.patch  |                    | Feature pending                          |            | BF3-COME                                       |
|0259-mmc-sdhci-of-dwcmshc-Enable-host-V4-support-for-Blue.patch  |                    | Feature pending                          |            | BF3-COME                                       |
|0260-UBUNTU-SAUCE-mlxbf-pka-Fix-kernel-crash-with-pka-TRN.patch  |                    | Feature pending                          |            | BF3-COME                                       |
|0261-mlxbf-ptm-power-and-thermal-management-debugfs-drive.patch  |                    | Feature pending                          |            | BF3-COME                                       |
|0262-UBUNTU-SAUCE-mlxbf-pmc-Fix-event-string-typo.patch          | b0b698b80c56       | Feature upstream                         |            | BF3-COME                                       |
|0263-UBUNTU-SAUCE-mlxbf-pmc-Support-for-BlueField-3-perfo.patch  |                    | Feature pending                          |            | BF3-COME                                       |
|0264-UBUNTU-SAUCE-platform-mellanox-Add-ctrl-message-and-.patch  |                    | Feature pending                          |            | BF3-COME                                       |
|0265-hwmon-mlxreg-fan-Return-zero-speed-for-broken-fan.patch     |                    | Bugfix upstream                          | 5.10.173   |                                                |
|0266-UBUNTU-SAUCE-mlxbf-pmc-Bug-fix-for-BlueField-3-count.patch  |                    | Feature pending                          |            | BF3-COME                                       |
|0267-UBUNTU-SAUCE-mmc-sdhci-of-dwcmshc-add-the-missing-de.patch  |                    | Feature pending                          |            | BF3-COME                                       |
|0268-DS-mlxsw-core_linecards-Disable-firmware-bundling-ma.patch  |                    | Downstream                               |            |                                                |
|0269-platform-mellanox-Cosmetic-changes.patch                    |                    | Feature pending                          |            | P4262                                          |
|0270-platform-mellanox-Fix-order-in-exit-flow.patch              |                    | Feature pending                          |            | P4262                                          |
|0271-platform-mellanox-Add-new-attributes.patch                  |                    | Feature pending                          |            | P4262                                          |
|0272-platform-mellanox-Change-register-offset-addresses.patch    |                    | Feature pending                          |            | P4262                                          |
|0273-platform-mellanox-Add-field-upgrade-capability-regis.patch  |                    | Feature pending                          |            | P4262                                          |
|0274-platform-mellanox-Modify-reset-causes-description.patch     |                    | Feature pending                          |            |                                                |
|0275-mlxsw-Use-u16-for-local_port-field-instead-of-u8.patch      | c934757d9000       | Feature upstream                         |            | SN5600                                         |
|0276-mlxsw-minimal-Change-type-for-local-port.patch              |                    | Feature pending                          |            | SN5600                                         |
|0277-mlxsw-i2c-Fix-chunk-size-setting-in-output-mailbox-b.patch  |                    | Bugfix pending                           |            | SN5600                                         |
|0278-platform-mellanox-mlx-platform-Modify-graceful-shutd.patch  |                    | Feature pending                          |            | SN5600                                         |
|0279-platform-mellanox-mlx-platform-Fix-signals-polarity-.patch  |                    | Bugfix pending                           |            | P4262                                          |
|0280-platform-mellanox-mlxreg-hotplug-Extend-condition-fo.patch  |                    | Feature pending                          |            | P4262                                          |
|0281-platform-mellanox-mlx-platform-Modify-health-and-pow.patch  |                    | Feature pending                          |            | P4262                                          |
<<<<<<< HEAD
|0282-platform-mellanox-mlx-platform-add-support-of-5th-CP.patch  |                    | Feature pending                          |            | P4262                                          |
|0283-mlxsw-core_hwmon-Align-modules-label-name-assignment.patch  |                    | Feature pending                          |            | SN3750SX                                       |
|0284-platform-mellanox-mlx-platform-fix-CPLD4-PN-report.patch    |                    | Bugfix pending                           |            | SN5600                                         |
|0285-platform-mellanox-nvsw-sn2201-change-fans-i2c-busses.patch  |                    | Bugfix pending                           |            | SN2201                                         |
=======
|0282-TMP-platform-mellanox-mlx-platform-Follow-up-patch-f.patch  |                    | Feature pending                          |            | BF3-COME                                       |
|0283-TMP-i2c-mlxcpld-Follow-up-patch-for-COME-BF3-support.patch  |                    | Feature pending                          |            | BF3-COME                                       |
|0284-DBG-i2c-mlxcpld-COME-BF3-debug.patch                        |                    | Feature pending                          |            | BF3-COME                                       |
|0285-UBUNTU-SAUCE-mlxbf-gige-Fix-intermittent-no-ip-issue.patch  |                    | Feature pending                          |            | BF3-COME                                       |
|0286-pinctrl-Introduce-struct-pinfunction-and-PINCTRL_PIN.patch  |                    | Feature pending                          |            | BF3-COME                                       |
|0287-pinctrl-mlxbf3-Add-pinctrl-driver-support.patch             |                    | Feature pending                          |            | BF3-COME                                       |
|0288-UBUNTU-SAUCE-gpio-mmio-handle-ngpios-properly-in-bgp.patch  |                    | Feature pending                          |            | BF3-COME                                       |
|0289-UBUNTU-SAUCE-gpio-mlxbf3-Add-gpio-driver-support.patch      |                    | Feature pending                          |            | BF3-COME                                       |
|0291-mlxsw-core_hwmon-Align-modules-label-name-assignment.patch  |                    | Feature pending                          |            |                                                |
|0292-mlxsw-i2c-Limit-single-transaction-buffer-size.patch        |                    | Bugfix pending                           |            | BF3-COME                                       |
|0293-mlxsw-reg-Limit-MTBR-register-records-buffer-by-one-.patch  |                    | Feature pending                          |            |                                                |
|0294-hwmon-pmbus-Add-support-for-MPS-Multi-phase-mp2891-c.patch  |                    | Feature pending; os[sonic,opt]           |            |                                                |
|0295-dt-bindings-trivial-devices-Add-mps-mp2891.patch            |                    | Feature pending                          |            |                                                |
|0296-UBUNTU-SAUCE-mmc-sdhci-of-dwcmshc-Add-runtime-PM-ope.patch  |                    | Feature pending                          |            | BF3-COME                                       |
|0298-UBUNTU-SAUCE-mlxbf-ptm-use-0444-instead-of-S_IRUGO.patch    |                    | Feature pending                          |            | BF3-COME                                       |
|0299-UBUNTU-SAUCE-mlxbf-ptm-add-atx-debugfs-nodes.patch          |                    | Feature pending                          |            | BF3-COME                                       |
|0300-UBUNTU-SAUCE-mlxbf-ptm-update-module-version.patch          |                    | Feature pending                          |            | BF3-COME                                       |
|0301-UBUNTU-SAUCE-mlxbf-gige-Fix-kernel-panic-at-shutdown.patch  |                    | Feature pending                          |            | BF3-COME                                       |
|0302-UBUNTU-SAUCE-mlxbf-bootctl-support-SMC-call-for-sett.patch  |                    | Feature pending                          |            | BF3-COME                                       |
|0303-UBUNTU-SAUCE-Add-BF3-related-ACPI-config-and-Ring-de.patch  |                    | Feature pending                          |            | BF3-COME                                       |
|0304-platform-mellanox-mlx-platform-add-support-of-5th-CP.patch  |                    | Feature pending                          |            |                                                |
|0305-Extend-driver-to-support-Infineon-Digital-Multi-phas.patch  |                    | Feature pending                          |            |                                                |
|0306-dt-bindings-trivial-devices-Add-infineon-xdpe1a2g7.patch    |                    | Rejected                                 |            |                                                |
|0307-leds-mlxreg-Add-support-for-new-flavour-of-capabilit.patch  |                    | Feature pending                          |            |                                                |
|0308-leds-mlxreg-Remove-code-for-amber-LED-colour.patch          |                    | Feature pending                          |            |                                                |
|0309-hwmon-mlxreg-fan-Add-support-for-new-flavour-of-capa.patch  |                    | Feature pending                          |            |                                                |
|0310-hwmon-mlxreg-fan-Extend-number-of-supporetd-fans.patch      |                    | Feature pending                          |            |                                                |
>>>>>>> 6102e0af
|9000-DS-OPT-iio-pressure-icp20100-add-driver-for-InvenSense-.patch|                   | Downstream;skip[ALL];take[opt]           |            |                                                |
|9001-DS-OPT-e1000e-skip-NVM-checksum.patch                       |                    | Downstream;skip[ALL];take[opt]           |            |                                                |
|9002-TMP-fix-for-fan-minimum-speed.patch                         |                    | Downstream                               |            |                                                |
-------------------------------------------------------------------------------------------------------------------------------------------------------------------------------------------------

Legend:
Feature upstream: Has commit Id in upstream
Feature accepted: Accepted by maintainer don’t have commit Id in upstream yet (in maintainer queue)
Feature pending:  Pending maintainer review or not sent yet
downstream:       Not plan to upstream
downstream accepted: Not plan to upstream but following patches depend on this. This patch will be taken to the accepted list.
Bugfix upstream:  Has commit Id in upstream and backported as bugfix  | v5.10.145
Bugfix accepted:  Accepted by maintainer don’t have commit Id in upstream yet (in maintainer queue)
Bugfix pending:   Bugfix pending maintainer review or not sent yet
Rejected:         Not take this patch
 
Additional options in status: 
os['sonic', '...'] - take this patch from the OS folder under patch folder(sonic, ..).
				 		hw-mgmt/recipes-kernel/linux/linux-5.10/{OS}
take['sonic', '...'] - take this patch for specified OS (sonic, ..)
                       Will take patch, even for patches that should be ignored, NOS can be set to ALL
skip['sonic', '...'] - skip this patch for specified OS (sonic, ..), NOS can be set to ALL


Example status: 
Feature  upstream, take[sonic] -- take this patch for all OS form patches folder. For sonic - take from sonic repo
Feature  upstream, skip[sonic] -- take this patch for all OS form patches folder. For sonic - skip
Feature  upstream, take[sonic], skip[cumulus] -- take this patch for all OS form patches folder.
								Special options: for cumulus - skip, for sonic - take from sonic repo
 

© 2023 GitHub, Inc.<|MERGE_RESOLUTION|>--- conflicted
+++ resolved
@@ -448,12 +448,8 @@
 |0279-platform-mellanox-mlx-platform-Fix-signals-polarity-.patch  |                    | Bugfix pending                           |            | P4262                                          |
 |0280-platform-mellanox-mlxreg-hotplug-Extend-condition-fo.patch  |                    | Feature pending                          |            | P4262                                          |
 |0281-platform-mellanox-mlx-platform-Modify-health-and-pow.patch  |                    | Feature pending                          |            | P4262                                          |
-<<<<<<< HEAD
-|0282-platform-mellanox-mlx-platform-add-support-of-5th-CP.patch  |                    | Feature pending                          |            | P4262                                          |
-|0283-mlxsw-core_hwmon-Align-modules-label-name-assignment.patch  |                    | Feature pending                          |            | SN3750SX                                       |
 |0284-platform-mellanox-mlx-platform-fix-CPLD4-PN-report.patch    |                    | Bugfix pending                           |            | SN5600                                         |
 |0285-platform-mellanox-nvsw-sn2201-change-fans-i2c-busses.patch  |                    | Bugfix pending                           |            | SN2201                                         |
-=======
 |0282-TMP-platform-mellanox-mlx-platform-Follow-up-patch-f.patch  |                    | Feature pending                          |            | BF3-COME                                       |
 |0283-TMP-i2c-mlxcpld-Follow-up-patch-for-COME-BF3-support.patch  |                    | Feature pending                          |            | BF3-COME                                       |
 |0284-DBG-i2c-mlxcpld-COME-BF3-debug.patch                        |                    | Feature pending                          |            | BF3-COME                                       |
@@ -481,7 +477,7 @@
 |0308-leds-mlxreg-Remove-code-for-amber-LED-colour.patch          |                    | Feature pending                          |            |                                                |
 |0309-hwmon-mlxreg-fan-Add-support-for-new-flavour-of-capa.patch  |                    | Feature pending                          |            |                                                |
 |0310-hwmon-mlxreg-fan-Extend-number-of-supporetd-fans.patch      |                    | Feature pending                          |            |                                                |
->>>>>>> 6102e0af
+|0311-platform-mellanox-nvsw-sn2201-change-fans-i2c-busses.patch  |                    | Bugfix pending                           |            |                                                |
 |9000-DS-OPT-iio-pressure-icp20100-add-driver-for-InvenSense-.patch|                   | Downstream;skip[ALL];take[opt]           |            |                                                |
 |9001-DS-OPT-e1000e-skip-NVM-checksum.patch                       |                    | Downstream;skip[ALL];take[opt]           |            |                                                |
 |9002-TMP-fix-for-fan-minimum-speed.patch                         |                    | Downstream                               |            |                                                |
