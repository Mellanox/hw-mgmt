--- conflicted
+++ resolved
@@ -445,12 +445,6 @@
 |0279-platform-mellanox-mlx-platform-Fix-signals-polarity-.patch  |                    | Bugfix pending                           |            | P4262                                          |
 |0280-platform-mellanox-mlxreg-hotplug-Extend-condition-fo.patch  |                    | Feature pending                          |            | P4262                                          |
 |0281-platform-mellanox-mlx-platform-Modify-health-and-pow.patch  |                    | Feature pending                          |            | P4262                                          |
-<<<<<<< HEAD
-|0282-platform-mellanox-mlx-platform-add-support-of-5th-CP.patch  |                    | Feature pending                          |            | P4262                                          |
-|0283-mlxsw-core_hwmon-Align-modules-label-name-assignment.patch  |                    | Feature pending                          |            | SN3750SX                                       |
-|0284-platform-mellanox-mlx-platform-fix-CPLD4-PN-report.patch    |                    | Bugfix pending                           |            | SN5600                                         |
-|0285-platform-mellanox-nvsw-sn2201-change-fans-i2c-busses.patch  |                    | Bugfix pending                           |            | SN2201                                         |
-=======
 |0282-platform-mellanox-mlx-platform-Add-reset-cause-attri.patch  |                    | Feature pending                          |            |                                                |
 |0284-platform-mellanox-mlx-platform-add-support-for-addit.patch  |                    | Feature pending                          |            |                                                |
 |0285-UBUNTU-SAUCE-mlxbf-gige-Fix-intermittent-no-ip-issue.patch  |                    | Downstream                               |            | BF3-COME                                       |
@@ -496,7 +490,6 @@
 |0326-platform-mellanox-mlxreg-hotplug-Add-support-for-new.patch  |                    | Downstream                               |            |                                                |
 |0327-platform-mellanox-mlx-platform-Change-register-name.patch   |                    | Downstream                               |            |                                                |
 |0328-platform-mellanox-mlx-platform-Add-support-for-new-X.patch  |                    | Downstream                               |            |                                                |
->>>>>>> 0c7c7ca7
 |9000-DS-OPT-iio-pressure-icp20100-add-driver-for-InvenSense-.patch|                   | Downstream;skip[ALL];take[opt]           |            |                                                |
 |9001-DS-OPT-e1000e-skip-NVM-checksum.patch                       |                    | Downstream;skip[ALL];take[opt]           |            |                                                |
 |9002-TMP-fix-for-fan-minimum-speed.patch                         |                    | Downstream                               |            |                                                |
