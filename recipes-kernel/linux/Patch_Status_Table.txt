Kernel-5.10
-------------------------------------------------------------------------------------------------------------------------------------------------------------------------------------------------
| patch name                                                      | Upstream commit id |  status                                  | subversion | Notes                                          |
-------------------------------------------------------------------------------------------------------------------------------------------------------------------------------------------------
|0001-i2c-mlxcpld-Update-module-license.patch                     | f069291bd5fc       | Feature upstream                         |            |                                                |
|0002-i2c-mlxcpld-Decrease-polling-time-for-performance-im.patch  | cb9744178f33       | Feature upstream                         |            |                                                |
|0003-i2c-mlxcpld-Add-support-for-I2C-bus-frequency-settin.patch  | 66b0c2846ba8       | Feature upstream                         |            |                                                |
|0004-i2c-mux-mlxcpld-Update-module-license.patch                 | 337bc68c294d       | Feature upstream                         |            |                                                |
|0005-i2c-mux-mlxcpld-Move-header-file-out-of-x86-realm.patch     | 98d29c410475       | Feature upstream                         |            |                                                |
|0006-i2c-mux-mlxcpld-Convert-driver-to-platform-driver.patch     | 84af1b168c50       | Feature upstream                         |            |                                                |
|0007-i2c-mux-mlxcpld-Prepare-mux-selection-infrastructure.patch  | 81566938083a       | Feature upstream                         |            |                                                |
|0008-i2c-mux-mlxcpld-Get-rid-of-adapter-numbers-enforceme.patch  | cae5216387d1       | Feature upstream                         |            |                                                |
|0009-i2c-mux-mlxcpld-Extend-driver-to-support-word-addres.patch  | c52a1c5f5db5       | Feature upstream                         |            |                                                |
|0010-i2c-mux-mlxcpld-Extend-supported-mux-number.patch           | 699c0506543e       | Feature upstream                         |            |                                                |
|0011-i2c-mux-mlxcpld-Add-callback-to-notify-mux-creation-.patch  | a39bd92e92b9       | Feature upstream                         |            |                                                |
|0012-hwmon-mlxreg-fan-Add-support-for-fan-drawers-capabil.patch  | f7bf7eb2d734       | Feature upstream                         |            |                                                |
|0013-hwmon-pmbus-shrink-code-and-remove-pmbus_do_remove.patch    | 3bce071a301f       | Feature upstream;os[sonic,opt,nvos,dvs]  |            |                                                |
|0014-thermal-drivers-core-Use-a-char-pointer-for-the-cool.patch  | 584837618100       | Bugfix upstream                          |  5.10.121  |                                                |
|0015-mlxsw-core-Remove-critical-trip-points-from-thermal-.patch  | d567fd6e82fa       | Feature upstream                         |            |                                                |
|0016-net-don-t-include-ethtool.h-from-netdevice.h.patch          | cc69837fcaf4       | Feature upstream                         |            |                                                |
|0017-mlxsw-reg-Extend-MTMP-register-with-new-threshold-fi.patch  | 314dbb19f95b       | Feature upstream                         |            |                                                |
|0018-mlxsw-thermal-Add-function-for-reading-module-temper.patch  | e57977b34ab5       | Feature upstream                         |            |                                                |
|0019-mlxsw-thermal-Read-module-temperature-thresholds-usi.patch  | 72a64c2fe9d8       | Feature upstream                         |            |                                                |
|0020-mlxsw-thermal-Fix-null-dereference-of-NULL-temperatu.patch  | f3b5a8907543       | Feature upstream                         |            |                                                |
|0021-mlxsw-reg-Add-bank-number-to-MCIA-register.patch            | d51ea60e01f9       | Feature upstream                         |            |                                                |
|0022-mlxsw-reg-Document-possible-MCIA-status-values.patch        | cecefb3a6eeb       | Feature upstream                         |            |                                                |
|0023-ethtool-Allow-network-drivers-to-dump-arbitrary-EEPR.patch  | c781ff12a2f3       | Feature upstream                         |            |                                                |
|0024-net-ethtool-Export-helpers-for-getting-EEPROM-info.patch    | 95dfc7effd88       | Feature upstream                         |            |                                                |
|0025-ethtool-Add-fallback-to-get_module_eeprom-from-netli.patch  | 96d971e307cc       | Feature upstream                         |            |                                                |
|0026-mlxsw-core-Add-support-for-module-EEPROM-read-by-pag.patch  | 1e27b9e40803       | Feature upstream                         |            |                                                |
|0027-ethtool-Decrease-size-of-module-EEPROM-get-policy-ar.patch  | f5fe211d13af       | Feature upstream                         |            |                                                |
|0028-ethtool-Use-kernel-data-types-for-internal-EEPROM-st.patch  | b8c48be23c2d       | Feature upstream                         |            |                                                |
|0029-ethtool-Validate-module-EEPROM-length-as-part-of-pol.patch  | 0dc7dd02ba7a       | Feature upstream                         |            |                                                |
|0030-ethtool-Validate-module-EEPROM-offset-as-part-of-pol.patch  | 88f9a87afeee       | Feature upstream                         |            |                                                |
|0031-mlxsw-core_env-Read-module-temperature-thresholds-us.patch  | befc2048088a       | Feature upstream                         |            |                                                |
|0032-mlxsw-core_env-Avoid-unnecessary-memcpy-s.patch             | 911bd1b1f08f       | Feature upstream                         |            |                                                |
|0033-mlxsw-core-Set-thermal-zone-polling-delay-argument-t.patch  | 2fd8d84ce309       | Bugfix upstream                          |  5.10.46   |                                                |
|0034-mlxsw-Verify-the-accessed-index-doesn-t-exceed-the-a.patch  | 0c1acde1d3d0       | Bugfix upstream                          |  5.10.83   |                                                |
|0035-hwmon-pmbus-Increase-maximum-number-of-phases-per-pa.patch  | e4db7719d037       | Feature upstream                         |            |                                                |
|0036-hwmon-pmbus-Add-support-for-MPS-Multi-phase-mp2888-c.patch  | 0c1acde1d3d0       | Feature upstream;os[sonic,opt,nvos,dvs]  |            |                                                |
|0037-dt-bindings-Add-MP2888-voltage-regulator-device.patch       | 9abfb52b5028       | Feature upstream                         |            |                                                |
|0038-ethtool-wire-in-generic-SFP-module-access.patch             | c97a31f66ebc       | Feature upstream                         |            |                                                |
|0039-ethtool-Fix-NULL-pointer-dereference-during-module-E.patch  | 51c96a561f24       | Feature upstream                         |            |                                                |
|0040-phy-sfp-add-netlink-SFP-support-to-generic-SFP-code.patch   | d740513f05a2       | Feature upstream                         |            |                                                |
|0041-net-ethtool-clear-heap-allocations-for-ethtool-funct.patch  | 80ec82e3d2c1       | Bugfix upstream                          |  5.10.47   |                                                |
|0042-ethtool-support-FEC-settings-over-netlink.patch             | 1e5d1f69d9fb       | Feature upstream                         |            |                                                |
|0043-platform-mellanox-mlxreg-io-Fix-argument-base-in-kst.patch  | 452dcfab9954       | Bugfix upstream                          |  5.10.75   |                                                |
|0044-platform-mellanox-mlxreg-io-Fix-read-access-of-n-byt.patch  | 5fd56f11838d       | Bugfix upstream                          |  5.10.75   |                                                |
|0045-i2c-mlxcpld-Fix-criteria-for-frequency-setting.patch        | 52f57396c75a       | Feature upstream                         |            |                                                |
|0046-i2c-mlxcpld-Reduce-polling-time-for-performance-impr.patch  | 669b2e4aa1a8       | Feature upstream                         |            | (5.16)                                         |
|0047-i2c-mlxcpld-Allow-flexible-polling-time-setting-for-.patch  | 712d6617d0a2       | Feature upstream                         |            | (5.16)                                         |
|0048-hwmon-pmbus-mp2975-Add-missed-POUT-attribute-for-pag.patch  | 2292e2f685cd       | Bugfix upstream                          |  5.10.71   |                                                |
|0049-leds-mlxreg-Provide-conversion-for-hardware-LED-colo.patch  |                    | Downstream accepted; take[ALL]           |            |Need to check patch apply. Can break patch apply|
|0050-leds-mlxreg-Skip-setting-LED-color-during-initializa.patch  |                    | Downstream accepted                      |            |                                                |
|0051-leds-mlxreg-Allow-multi-instantiation-of-same-name-L.patch  |                    | Downstream accepted                      |            | Modular SN4800                                 |
|0052-hwmon-mlxreg-fan-Return-non-zero-value-when-fan-curr.patch  | e6fab7af6ba1       | Bugfix upstream                          |  5.10.71   |                                                |
|0053-mlxsw-core-Avoid-creation-virtual-hwmon-objects-by-t.patch  | f8a36880f474       | Feature upstream                         |            |                                                |
|0054-mlxsw-minimal-Simplify-method-of-modules-number-dete.patch  |                    | Downstream accepted                      |            | must exist in Sonic/CL from 4.9                |
|0055-platform_data-mlxreg-Add-new-type-to-support-modular.patch  | aafa1cafedca       | Feature upstream                         |            | Modular SN4800 accepted in (5.16)              |
|0056-platform-x86-mlx-platform-Add-initial-support-for-ne.patch  | a5d8f57edfb4       | Feature upstream                         |            | Modular SN4800 accepted in (5.16)              |
|0057-platform-mellanox-mlxreg-hotplug-Extend-logic-for-ho.patch  | bb1023b6da37       | Feature upstream                         |            | Modular SN4800  accepted in (5.16)             |
|0058-platform-x86-mlx-platform-Configure-notifier-callbac.patch  | 67eb006cc1d1       | Feature upstream                         |            | Modular SN4800 accepted in (5.16)              |
|0059-platform-mellanox-mlxreg-io-Extend-number-of-hwmon-a.patch  | bbfd79c68170       | Feature upstream                         |            | Modular SN4800 accepted in (5.16)              |
|0060-platform_data-mlxreg-Add-new-field-for-secured-acces.patch  | 9d93d7877c91       | Feature upstream                         |            | Modular SN4800 accepted in (5.16)              |
|0061-platform-mellanox-mlxreg-lc-Add-initial-support-for-.patch  | 62f9529b8d5c       | Feature upstream                         |            | Modular SN4800 accepted in (5.16)              |
|0062-Documentation-ABI-Add-new-attributes-for-mlxreg-io-s.patch  | 5b0a315c3db5       | Feature upstream                         |            | Modular SN4800 accepted in (5.16)              |
|0063-Documentation-ABI-Add-new-line-card-attributes-for-m.patch  | 164e32717cbd       | Feature upstream                         |            | Modular SN4800 accepted in (5.16)              |
|0064-hwmon-mlxreg-fan-Extend-the-maximum-number-of-tachom.patch  | bc8de07e8812       | Feature upstream                         |            | Modular SN4800 accepted in (5.16)              |
|0065-platform-x86-mlx-platform-Extend-FAN-and-LED-config-.patch  | 9045512ca6cd       | Feature upstream                         |            | Modular SN4800 accepted in (5.16)              |
|0066-platform-x86-mlx-platform-Add-new-attributes-for-Cof.patch  | 4289fd4ad43a       | Feature upstream                         |            | Modular SN4800 accepted in (5.16)              |
|0067-platform-mellanox-Add-dedicated-match-for-system-typ.patch  |                    | Downstream accepted                      |            | for MQM8700                                    |
|0068-mlxsw-core-Initialize-switch-driver-last.patch              | 3d7a6f677905       | Feature upstream                         |            |                                                |
|0069-mlxsw-core-Remove-mlxsw_core_is_initialized.patch           | 25a91f835a7b       | Feature upstream                         |            |                                                |
|0070-mlxsw-core_env-Defer-handling-of-module-temperature-.patch  | 163f3d2dd01c       | Feature upstream                         |            |                                                |
|0071-mlxsw-core_env-Convert-module_info_lock-to-a-mutex.patch    | bd6e43f5953d       | Feature upstream                         |            |                                                |
|0072-mlxsw-Track-per-module-port-status.patch                    | 896f399be078       | Feature upstream                         |            |                                                |
|0073-mlxsw-reg-Add-fields-to-PMAOS-register.patch                | 8f4ebdb0a274       | Feature upstream                         |            |                                                |
|0074-mlxsw-Make-PMAOS-pack-function-more-generic.patch           | 8f4ebdb0a274       | Feature upstream                         |            |                                                |
|0075-mlxsw-Add-support-for-transceiver-modules-reset.patch       | 49fd3b645de8       | Feature upstream                         |            |                                                |
|0076-ethtool-Add-ability-to-control-transceiver-modules-p.patch  | 353407d917b2       | Feature upstream                         |            |                                                |
|0077-mlxsw-reg-Add-Port-Module-Memory-Map-Properties-regi.patch  | f10ba086f7e3       | Feature upstream                         |            |                                                |
|0078-mlxsw-reg-Add-Management-Cable-IO-and-Notifications-.patch  | fc53f5fb8037       | Feature upstream                         |            |                                                |
|0079-mlxsw-Add-ability-to-control-transceiver-modules-pow.patch  | 0455dc50bcca       | Feature upstream                         |            |                                                |
|0080-ethtool-Add-transceiver-module-extended-states.patch        | 3dfb51126064       | Feature upstream                         |            |                                                |
|0081-platform-x86-mlx-platform-Add-support-for-multiply-c.patch  | 249606d37d20       | Feature upstream                         |            | (5.16)                                         |
|0082-mlxsw-core-Extend-external-cooling-device-whitelist-.patch  |                    | Feature pending                          |            | SN2201                                         |
|0083-platform_data-mlxreg-Add-field-for-notification-call.patch  | abcebcd39fe0       | Feature upstream                         |            | SN2201 SN2201 platform-next (5.19)             |
|0084-i2c-mlxcpld-Add-callback-to-notify-probing-completio.patch  | 1f438d2318f4       | Feature upstream                         |            | SN2201                                         |
|0085-hwmon-powr1220-Upgrade-driver-to-support-hwmon-info-.patch  | 15b1c188f8cf       | Feature upstream                         |            | SN2201 SN2201                                  |
|0086-hwmon-powr1220-Add-support-for-Lattice-s-POWR1014-po.patch  | 9f93aa1005fa       | Feature upstream                         |            | SN2201 SN2201                                  |
|0087-hwmon-Add-support-for-EMC2305-RPM-based-PWM-Fan-Spee.patch  | 0d8400c5a2ce       | Feature upstream                         |            | SN2201                                         |
|0088-dt-bindings-Add-description-for-EMC2305-for-RPM-base.patch  |                    | Rejected                                 |            | SN2201 (relevant for ARM ARCH only)            |
|0089-platform-mellanox-Add-support-for-new-SN2201-system.patch   | 662f24826f95       | Feature upstream                         |            | SN2201 SN2201 platform-next (5.19)             |
|0090-Documentation-ABI-Add-new-attributes-for-mlxreg-io-s.patch  | b1a9c69792ca       | Feature upstream                         |            | SN2201 SN2201 platform-next (5.19)             |
|0091-platform-x86-mlx-platform-Add-support-for-new-system.patch  | 4616e54795cc       | Feature upstream                         |            |                                                |
|0092-platform-mellanox-mlxreg-lc-fix-error-code-in-mlxreg.patch  | 287273a80be5       | Feature upstream                         |            |                                                |
|0093-hwmon-mlxreg-fan-Extend-driver-to-support-multiply-P.patch  | 150f1e0c6fa8       | Feature upstream                         |            |                                                |
|0094-hwmon-mlxreg-fan-Extend-driver-to-support-multiply-c.patch  | d7efb2ebc7b3       | Feature upstream                         |            |                                                |
|0095-hwmon-mlxreg-fan-Fix-out-of-bounds-read-on-array-fan.patch  | 000cc5bc49aa       | Feature upstream                         |            |                                                |
|0096-hwmon-mlxreg-fan-Modify-PWM-connectivity-validation.patch   | b1c24237341f       | Feature upstream                         |            |                                                |
|0097-hwmon-mlxreg-fan-Support-distinctive-names-per-diffe.patch  | b2be2422c0c9       | Feature upstream                         |            |                                                |
|0097-1-mlxsw-Use-u16-for-local_port-field.patch                  |                    | Downstream;skip[sonic]                   |            |                                                |
|0097-2-mlxsw-i2c-Fix-chunk-size-setting.patch                    |                    | Downstream                               | 5.10.195   |                                                |
|0097-3-mlxsw-core_hwmon-Adjust-module-label-names.patch          |                    | Downstream;skip[sonic]                   |            |                                                |
|0098-1-Revert-mlxsw-Use-u16-for-local_port-field.patch           |                    | Downstream;skip[sonic]                   |            |                                                |
|0098-3-Revert-mlxsw-core_hwmon-Adjust-module-label-names.patch   |                    | Downstream;skip[sonic]                   |            |                                                |
|0098-mlxsw-Use-weak-reverse-dependencies-for-firmware-fla.patch  |                    | Downstream accepted                      |            | IB Disable FW update                           |
|0099-mlxsw-core_hwmon-Fix-variable-names-for-hwmon-attrib.patch  | bed8f4197cb2       | Downstream accepted                      |            | Modular SN4800                                 |
|0100-mlxsw-core_thermal-Rename-labels-according-to-naming.patch  | 009da9fad567       | Downstream accepted                      |            | Modular SN4800                                 |
|0101-mlxsw-core_thermal-Remove-obsolete-API-for-query-res.patch  | bfb82c9cceac       | Downstream accepted                      |            | Modular SN4800                                 |
|0102-mlxsw-reg-Add-mgpir_-prefix-to-MGPIR-fields-comments.patch  | 719fc0662cdc       | Downstream accepted                      |            | Modular SN4800                                 |
|0103-mlxsw-core-Remove-unnecessary-asserts.patch                 | af9911c569d5       | Downstream accepted                      |            | Modular SN4800                                 |
|0104-mlxsw-reg-Extend-MTMP-register-with-new-slot-number-.patch  | d30bed29a718       | Downstream accepted                      |            | Modular SN4800                                 |
|0105-mlxsw-reg-Extend-MTBR-register-with-new-slot-number-.patch  | c6e6ad703ed2       | Downstream accepted                      |            | Modular SN4800                                 |
|0106-mlxsw-reg-Extend-MCIA-register-with-new-slot-number-.patch  | 89dd6fcd07f9       | Downstream accepted                      |            | Modular SN4800                                 |
|0107-mlxsw-reg-Extend-MCION-register-with-new-slot-number.patch  | 655cbb1d7530       | Downstream accepted                      |            | Modular SN4800                                 |
|0108-mlxsw-reg-Extend-PMMP-register-with-new-slot-number-.patch  | 7cb85d3c696e       | Downstream accepted                      |            | Modular SN4800                                 |
|0109-mlxsw-reg-Extend-MGPIR-register-with-new-slot-fields.patch  | b691602c6f96       | Downstream accepted                      |            | Modular SN4800                                 |
|0110-mlxsw-core_env-Pass-slot-index-during-PMAOS-register.patch  | 64e65a540e6d       | Downstream accepted                      |            | Modular SN4800                                 |
|0111-mlxsw-reg-Add-new-field-to-Management-General-Periph.patch  | e94295e0ed27       | Downstream accepted                      |            | Modular SN4800                                 |
|0112-mlxsw-core-Extend-interfaces-for-cable-info-access-w.patch  | 349454526f5f       | Downstream accepted                      |            | Modular SN4800                                 |
|0113-mlxsw-core-Extend-port-module-data-structures-for-li.patch  | e5b6a5bac8cc       | Downstream accepted                      |            | Modular SN4800                                 |
|0114-mlxsw-core-Move-port-module-events-enablement-to-a-s.patch  | b244143a085e       | Downstream accepted                      |            | Modular SN4800                                 |
|0115-mlxsw-core_hwmon-Split-gearbox-initialization.patch         |                    | Downstream accepted                      |            | Modular SN4800 squashed (required rebasing)    |
|0116-mlxsw-core_hwmon-Extend-internal-structures-to-suppo.patch  | b890ad418e1f       | Downstream accepted                      |            | Modular SN4800                                 |
|0117-mlxsw-core_hwmon-Introduce-slot-parameter-in-hwmon-i.patch  | fd27849dd6fd       | Downstream accepted                      |            | Modular SN4800                                 |
|0118-mlxsw-core_hwmon-Extend-hwmon-device-with-gearbox-ma.patch  |                    | Downstream accepted                      |            | Modular SN4800 squashed (required rebasing)    |
|0119-mlxsw-core_thermal-Extend-internal-structures-to-sup.patch  | ef0df4fa324a       | Downstream accepted                      |            | Modular SN4800                                 |
|0120-mlxsw-core_thermal-Split-gearbox-initialization.patch       |                    | Downstream accepted                      |            | Modular SN4800 squashed (required rebasing)    |
|0121-mlxsw-core_thermal-Extend-thermal-area-with-gearbox-.patch  |                    | Downstream accepted                      |            | Modular SN4800 squashed (required rebasing)    |
|0122-mlxsw-core_thermal-Add-line-card-id-prefix-to-line-c.patch  | 6d94449a7d7d       | Downstream accepted                      |            | Modular SN4800                                 |
|0123-mlxsw-core_thermal-Use-exact-name-of-cooling-devices.patch  | 739d56bc635e       | Downstream accepted                      |            | Modular SN4800                                 |
|0124-mlxsw-core_thermal-Use-common-define-for-thermal-zon.patch  | 03978fb88b06       | Downstream accepted                      |            | Modular SN4800                                 |
|0125-devlink-add-support-to-create-line-card-and-expose-t.patch  | c246f9b5fd61       | Downstream accepted                      |            | Modular SN4800                                 |
|0126-devlink-implement-line-card-provisioning.patch              | fcdc8ce23a30       | Downstream accepted                      |            | Modular SN4800                                 |
|0127-devlink-implement-line-card-active-state.patch              | fc9f50d5b366       | Downstream accepted                      |            | Modular SN4800                                 |
|0128-devlink-add-port-to-line-card-relationship-set.patch        | b83758598538       | Downstream accepted                      |            | Modular SN4800                                 |
|0129-devlink-introduce-linecard-info-get-message.patch           | 276910aecc6a       | Downstream accepted                      |            | Modular SN4800                                 |
|0130-devlink-introduce-linecard-info-get-message.patch           |                    | Downstream accepted                      |            | Modular SN4800                                 |
|0131-mlxsw-reg-Add-Ports-Mapping-event-Configuration-Regi.patch  | ebf0c5341731       | Downstream accepted                      |            | Modular SN4800                                 |
|0132-mlxsw-reg-Add-Management-DownStream-Device-Query-Reg.patch  | 505f524dc660       | Downstream accepted                      |            | Modular SN4800                                 |
|0133-mlxsw-reg-Add-Management-DownStream-Device-Control-R.patch  | 5290a8ff2e11       | Downstream accepted                      |            | Modular SN4800                                 |
|0134-mlxsw-reg-Add-Management-Binary-Code-Transfer-Regist.patch  | 5bade5aa4afc       | Downstream accepted                      |            | Modular SN4800                                 |
|0135-mlxsw-core_linecards-Add-line-card-objects-and-imple.patch  | b217127e5e4e       | Downstream accepted                      |            | Modular SN4800                                 |
|0136-mlxsw-core_linecards-Implement-line-card-activation-.patch  | ee7a70fa671b       | Downstream accepted                      |            | Modular SN4800                                 |
|0137-mlxsw-core-Extend-driver-ops-by-remove-selected-port.patch  | 45bf3b7267e0       | Downstream accepted                      |            | Modular SN4800                                 |
|0138-mlxsw-spectrum-Add-port-to-linecard-mapping.patch           | 6445eef0f600       | Downstream accepted                      |            | Modular SN4800                                 |
|0139-mlxsw-reg-Introduce-Management-Temperature-Extended-.patch  |                    | Downstream accepted                      |            | Modular SN4800 squashed (required rebasing)    |
|0140-mlxsw-core-Add-APIs-for-thermal-sensor-mapping.patch        |                    | Downstream accepted                      |            | Modular SN4800 squashed (required rebasing)    |
|0141-mlxsw-reg-Add-Management-DownStream-Device-Tunneling.patch  | 8f9b0513a950       | Downstream accepted                      |            | Modular SN4800                                 |
|0142-mlxsw-core_linecards-Probe-devices-for-provisioned-l.patch  |                    | Downstream accepted                      |            | Modular SN4800 squashed (required rebasing)    |
|0143-mlxsw-core_linecards-Expose-device-FW-version-over-d.patch  | e932b4bdbd7c       | Downstream accepted                      |            | Modular SN4800                                 |
|0144-mlxsw-core-Introduce-flash-update-components.patch          |                    | Downstream accepted;os[sonic,opt,nvos,dvs]|           | Modular SN4800 squashed (required rebasing)    |
|0145-mlxfw-Get-the-PSID-value-using-op-instead-of-passing.patch  |                    | Downstream accepted                      |            | Modular SN4800 squashed (required rebasing)    |
|0146-mlxsw-core_linecards-Implement-line-card-device-flas.patch  |                    | Downstream accepted                      |            | Modular SN4800 squashed (required rebasing)    |
|0147-mlxsw-core_linecards-Introduce-ops-for-linecards-sta.patch  |                    | Downstream accepted                      |            | Modular SN4800                                 |
|0148-mlxsw-core-Add-interfaces-for-line-card-initializati.patch  | 06a0fc43bb10       | Downstream accepted                      |            | Modular SN4800                                 |
|0149-mlxsw-core_thermal-Add-interfaces-for-line-card-init.patch  | f11a323da46c       | Downstream accepted                      |            | Modular SN4800                                 |
|0150-mlxsw-core_hwmon-Add-interfaces-for-line-card-initia.patch  | 99a03b3193f6       | Downstream accepted                      |            | Modular SN4800                                 |
|0151-mlxsw-minimal-Prepare-driver-for-modular-system-supp.patch  |                    | Downstream accepted                      |            | Modular SN4800 squashed (required rebasing)    |
|0152-mlxsw-core-Extend-bus-init-function-with-event-handl.patch  |                    | Downstream accepted                      |            | Modular SN4800 squashed (required rebasing)    |
|0152-mlxsw-i2c-Prevent-transaction-execution-for-spec.patch      |                    | Downstream accepted                      |            | Sonic/ISSU                                     |
|0153-mlxsw-i2c-Add-support-for-system-events-handling.patch      | 33fa6909a263       | Downstream accepted                      |            | Modular SN4800                                 |
|0154-mlxsw-core-Export-line-card-API.patch                       |                    | Downstream accepted                      |            | Modular SN4800 squashed (required rebasing)    |
|0155-mlxsw-minimal-Add-system-event-handler.patch                |                    | Downstream accepted                      |            | Modular SN4800 squashed (required rebasing)    |
|0156-mlxsw-minimal-Add-interfaces-for-line-card-initializ.patch  |                    | Downstream accepted                      |            | Modular SN4800 squashed (required rebasing)    |
|0157-platform-x86-mlx-platform-Make-activation-of-some-dr.patch  | e05d6b658fcd       | Feature upstream                         |            | E3597                                          |
|0158-platform-x86-mlx-platform-Add-cosmetic-changes-for-a.patch  | 7bf8a14dedaf       | Feature upstream                         |            | E3597                                          |
|0159-mlx-platform-Add-support-for-systems-equipped-with-t.patch  | 08fdb6f3acae       | Feature upstream                         |            | E3597                                          |
|0160-platform-mellanox-Introduce-support-for-COMe-managem.patch  | 6995e711b69c       | Feature upstream                         |            | E3597                                          |
|0161-platform-x86-mlx-platform-Add-support-for-new-system.patch  | 2deb92864348       | Feature upstream                         |            | E3597                                          |
|0162-platform-mellanox-Add-COME-board-revision-register.patch    | 095a2c189151       | Feature upstream                         |            |                                                |
|0163-platform-mellanox-Introduce-support-for-rack-manager.patch  | f8dacbf7da2e       | Feature upstream                         |            | E3597                                          |
|0164-hwmon-jc42-Add-support-for-Seiko-Instruments-S-34TS0.patch  | c7250b5d553c       | Feature upstream                         |            | relevant for CFL systems only                  |
|0165-platform-mellanox-mlxreg-io-Add-locking-for-io-opera.patch  | 7964f8fc52b1       | Feature upstream                         |            |                                                |
|0166-DS-leds-leds-mlxreg-Send-udev-event-from-leds-mlxreg.patch  |                    | Downstream accepted                      |            | SN2201                                         |
|0167-DS-lan743x-Add-support-for-fixed-phy.patch                  |                    | Downstream accepted                      |            | P2317 only                                     |
|0168-TMP-mlxsw-minimal-Ignore-error-reading-SPAD-register.patch  |                    | Downstream accepted                      |            | MQM8700 only                                   |
|0170-i2c-mlxcpld-Fix-register-setting-for-400KHz-frequenc.patch  | e1f77ecc75aa       | Feature upstream                         |            |                                                |
|0171-platform-mellanox-mlxreg-lc-Fix-cleanup-on-failure-a.patch  | 52e01c0b1d80       | Downstream accepted                      |            | Modular SN4800                                 |
|0172-DS-platform-mlx-platform-Add-SPI-path-for-rack-switc.patch  |                    | Downstream accepted                      |            | P4697                                          |
|0173-mlxsw-core-Add-support-for-OSFP-transceiver-modules.patch   | f881c4ab37db       | Feature upstream                         |            |                                                |
|0174-DS-mlxsw-core_linecards-Skip-devlink-and-provisionin.patch  |                    | Downstream accepted                      |            | SN4800                                         |
|0175-hwmon-pmbus-Add-support-for-Infineon-Digital-Multi-p.patch  | 9054416afcb4       | Feature upstream                         |            |                                                |
|0176-platform-mellanox-fix-reset_pwr_converter_fail-attri.patch  | 488f0fca0db0       | Feature upstream                         |            | SN5600                                         |
|0177-Documentation-ABI-fix-description-of-fix-reset_pwr_c.patch  | e7210563432a       | Feature upstream                         |            | SN5600                                         |
|0178-platform-mellanox-Introduce-support-for-next-generat.patch  | fcf3790b9b63       | Feature upstream                         |            | SN5600                                         |
|0179-hwmon-mlxreg-fan-TMP-Do-not-return-negative-value-fo.patch  |                    | Rejected                                 |            | (temporary fix until new TC)                   |
|0180-hwmon-pmbus-Fix-sensors-readouts-for-MPS-Multi-phase.patch  | 525dd5aed67a       | Feature upstream                         |            |                                                |
|0181-Revert-Fix-out-of-bounds-memory-accesses-in-thermal.patch   |                    | Downstream accepted                      |            | disable upstream patch, must exist from 5.10.74|
|0182-platform-mellanox-Introduce-support-of-new-Nvidia-L1.patch  | dd635e33b5c9       | Feature upstream                         |            | P4262                                          |
|0183-platform-mellanox-Split-initialization-procedure.patch      | 0170f616f496       | Feature upstream                         |            | BF3                                            |
|0184-platform-mellanox-Split-logic-in-init-and-exit-flow.patch   | 158cd8320776       | Feature upstream                         |            | BF3                                            |
|0185-platform-mellanox-Extend-all-systems-with-I2C-notifi.patch  | 233fd7e44cd7       | Feature upstream                         |            |                                                |
|0186-platform-mellanox-mlxreg-hotplug-Allow-more-flexible.patch  | 26e118ea98cf       | Feature upstream                         |            |                                                |
|0187-platform_data-mlxreg-Add-field-with-mapped-resource-.patch  | 26917eab144c       | Feature upstream                         |            |                                                |
|0188-i2c-mux-Add-register-map-based-mux-driver.patch             |                    | Feature pending                          |            |                                                |
|0189-i2c-mlxcpld-Allow-driver-to-run-on-ARM64-architectur.patch  |                    | Feature pending                          |            |                                                |
|0190-i2c-mlxcpld-Support-PCIe-mapped-register-space.patch        |                    | Feature pending                          |            |                                                |
|0192-i2c-mlxcpld-Add-support-for-extended-transaction-len.patch  |                    | Feature pending                          |            |                                                |
|0193-platform-mellanox-mlx-platform-Add-mux-selection-reg.patch  | cefdbc7815660      | Feature upstream                         |            | BF3                                            |
|0194-platform-mellanox-mlx-platform-Move-bus-shift-assign.patch  | 50b823fdd357e      | Feature upstream                         |            | BF3                                            |
|0195-platform-mellanox-Add-support-for-dynamic-I2C-channe.patch  |                    | Feature pending                          |            | BF3                                            |
|0195-platform-x86-MLX_PLATFORM-select-REGMAP-instead-of-d.patch  |                    | Bugfix upstream                          |  5.10.175  | BF3                                            |
|0196-platform-mellanox-Cosmetic-changes.patch                    |                    | Feature pending                          |            |                                                |
|0197-platform-mellanox-Fix-order-in-exit-flow.patch              |                    | Bugfix pending                           |            |                                                |
|0198-platform-mellanox-Add-new-attributes.patch                  |                    | Feature pending                          |            |                                                |
|0199-platform-mellanox-Change-register-offset-addresses.patch    |                    | Bugfix pending                           |            | P4262                                          |
|0200-dt-bindings-i2c-mellanox-i2c-mlxbf-convert-txt-to-YA.patch  |                    | Downstream;skip[sonic,cumulus]           |            | BF3                                            |
|0201-i2c-mlxbf-incorrect-base-address-passed-during-io-wr.patch  | 2a5be6d1340c       | Bugfix upstream                          |  5.10.162  | BF3                                            |
|0202-i2c-mlxbf-prevent-stack-overflow-in-mlxbf_i2c_smbus_.patch  | de24aceb07d4       | Bugfix upstream                          |  5.10.162  | BF3                                            |
|0203-i2c-mlxbf-remove-IRQF_ONESHOT.patch                         | 92be2c122e49       | Downstream;skip[sonic,cumulus]           |            | BF3                                            |
|0204-i2c-mlxbf-Fix-frequency-calculation.patch                   | 37f071ec327b       | Bugfix upstream                          |  5.10.162  | BF3                                            |
|0205-i2c-mlxbf-support-lock-mechanism.patch                      | 86067ccfa142       | Bugfix upstream                          |  5.10.162  | BF3                                            |
|0206-i2c-mlxbf-add-multi-slave-functionality.patch               | bdc4af281b70       | Downstream;skip[sonic,cumulus]           |            | BF3                                            |
|0207-i2c-mlxbf-support-BlueField-3-SoC.patch                     | 19e13e1330c6       | Downstream;skip[sonic,cumulus]           |            | BF3                                            |
|0208-i2c-mlxbf-remove-device-tree-support.patch                  | be18c5ede25d       | Downstream;skip[sonic,cumulus]           |            | BF3                                            |
|0209-UBUNTU-SAUCE-i2c-mlxbf.c-Add-driver-version.patch           |                    | Downstream;skip[sonic,cumulus]           |            | BF3                                            |
|0210-platform-mellanox-Typo-fix-in-the-file-mlxbf-bootctl.patch  | 04cdaf6d8f52       | Downstream;skip[sonic,cumulus]           |            | BF3                                            |
|0211-UBUNTU-SAUCE-platform-mellanox-mlxbf-tmfifo-Add-Blue.patch  | bc05ea63b394       | Downstream;skip[sonic,cumulus]           |            | BF3                                            |
|0212-workqueue-Add-resource-managed-version-of-delayed-wo.patch  | 0341ce544394       | Downstream;skip[sonic,cumulus]           |            | BF3                                            |
|0213-devm-helpers-Fix-devm_delayed_work_autocancel-kernel.patch  | a943d76352db       | Downstream;skip[sonic,cumulus]           |            | BF3                                            |
|0214-devm-helpers-Add-resource-managed-version-of-work-in.patch  | 7a2c4cc537fa       | Downstream;skip[sonic,cumulus]           |            | BF3                                            |
|0215-UBUNTU-SAUCE-Add-support-to-pwr-mlxbf.c-driver.patch        |                    | Downstream;skip[sonic,cumulus]           |            | BF3                                            |
|0216-Add-Mellanox-BlueField-Gigabit-Ethernet-driver.patch        | f92e1869d74e       | Downstream;skip[sonic,cumulus]           |            | BF3                                            |
|0217-mlxbf_gige-clear-valid_polarity-upon-open.patch             | ee8a9600b539       | Downstream;skip[sonic,cumulus]           |            | BF3                                            |
|0218-net-mellanox-mlxbf_gige-Replace-non-standard-interru.patch  | 6c2a6ddca763       | Downstream;skip[sonic,cumulus]           |            | BF3                                            |
|0219-mlxbf_gige-increase-MDIO-polling-rate-to-5us.patch          | 0a02e282bad4       | Downstream;skip[sonic,cumulus]           |            | BF3                                            |
|0220-mlxbf_gige-remove-driver-managed-interrupt-counts.patch     | f4826443f4d6       | Downstream;skip[sonic,cumulus]           |            | BF3                                            |
|0221-mlxbf_gige-remove-own-module-name-define-and-use-KBU.patch  | cfbc80e34e3a       | Downstream;skip[sonic,cumulus]           |            | BF3                                            |
|0222-UBUNTU-SAUCE-mlxbf_gige-add-ethtool-mlxbf_gige_set_r.patch  |                    | Downstream;skip[sonic,cumulus]           |            | BF3                                            |
|0223-UBUNTU-SAUCE-Fix-OOB-handling-RX-packets-in-heavy-tr.patch  |                    | Downstream;skip[sonic,cumulus]           |            | BF3                                            |
|0224-UBUNTU-SAUCE-mlxbf_gige-clear-MDIO-gateway-lock-afte.patch  |                    | Downstream;skip[sonic,cumulus]           |            | BF3                                            |
|0225-mlxbf_gige-compute-MDIO-period-based-on-i1clk.patch         | 3a1a274e933f       | Downstream;skip[sonic,cumulus]           |            | BF3                                            |
|0226-net-mlxbf_gige-Fix-an-IS_ERR-vs-NULL-bug-in-mlxbf_gi.patch  | 4774db8dfc6a       | Downstream;skip[sonic,cumulus]           |            | BF3                                            |
|0227-UBUNTU-SAUCE-mlxbf_gige-add-MDIO-support-for-BlueFie.patch  |                    | Downstream;skip[sonic,cumulus]           |            | BF3                                            |
|0228-UBUNTU-SAUCE-mlxbf_gige-support-10M-100M-1G-speeds-o.patch  |                    | Downstream;skip[sonic,cumulus]           |            | BF3                                            |
|0229-mmc-sdhci-of-dwcmshc-add-rockchip-platform-support.patch    | 08f3dff799d4       | Downstream;skip[sonic,cumulus]           |            | BF3                                            |
|0230-mmc-sdhci-of-dwcmshc-add-ACPI-support-for-BlueField-.patch  | eb81ed518079       | Downstream;skip[sonic,cumulus]           |            | BF3                                            |
|0231-mmc-sdhci-of-dwcmshc-fix-error-return-code-in-dwcmsh.patch  | 34884c4f6483       | Downstream;skip[sonic,cumulus]           |            | BF3                                            |
|0232-mmc-sdhci-of-dwcmshc-set-MMC_CAP_WAIT_WHILE_BUSY.patch      | 57ac3084f598       | Downstream;skip[sonic,cumulus]           |            | BF3                                            |
|0233-mmc-sdhci-of-dwcmshc-Re-enable-support-for-the-BlueF.patch  | a0753ef66c34       | Downstream;skip[sonic,cumulus]           |            | BF3                                            |
|0234-UBUNTU-SAUCE-Support-BlueField-3-GPIO-driver.patch          |                    | Downstream;skip[sonic,cumulus]           |            | BF3                                            |
|0235-regmap-debugfs-Enable-writing-to-the-regmap-debugfs-.patch  |                    | Downstream;skip[sonic,cumulus]           |            | BF3                                            |
|0236-mmc-sdhci-of-dwcmshc-Enable-host-V4-support-for-Blue.patch  |                    | Downstream;skip[sonic,cumulus]           |            | BF3                                            |
|0237-mlxbf-ptm-power-and-thermal-management-debugfs-drive.patch  |                    | Downstream;skip[sonic,cumulus]           |            | BF3                                            |
|0238-UBUNTU-SAUCE-platform-mellanox-Add-ctrl-message-and-.patch  |                    | Downstream;skip[sonic,cumulus]           |            | BF3                                            |
|0239-hwmon-mlxreg-fan-Return-zero-speed-for-broken-fan.patch     |                    | Bugfix upstream                          |  5.10.173  |                                                |
|0240-UBUNTU-SAUCE-mmc-sdhci-of-dwcmshc-add-the-missing-de.patch  |                    | Downstream;skip[sonic,cumulus]           |            | BF3                                            |
|0241-DS-mlxsw-core_linecards-Disable-firmware-bundling-ma.patch  |                    | Downstream accepted                      |            |                                                |
|0242-platform-mellanox-Add-field-upgrade-capability-regis.patch  |                    | Feature pending                          |            | P4262                                          |
|0243-platform-mellanox-Modify-reset-causes-description.patch     |                    | Feature pending                          |            |                                                |
|0244-mlxsw-Use-u16-for-local_port-field-instead-of-u8.patch      | c934757d9000       | Downstream accepted                      |            | SN5600                                         |
|0245-mlxsw-minimal-Change-type-for-local-port.patch              |                    | Downstream accepted                      |            | SN5600                                         |
|0246-mlxsw-i2c-Fix-chunk-size-setting-in-output-mailbox-b.patch  |                    | Downstream accepted                      |            | SN5600                                         |
|0247-platform-mellanox-mlx-platform-Modify-graceful-shutd.patch  |                    | Bugfix pending                           |            | SN5600                                         |
|0248-platform-mellanox-mlx-platform-Fix-signals-polarity-.patch  |                    | Bugfix pending                           |            | P4262                                          |
|0249-platform-mellanox-mlxreg-hotplug-Extend-condition-fo.patch  |                    | Feature pending                          |            | P4262                                          |
|0250-platform-mellanox-mlx-platform-Modify-health-and-pow.patch  |                    | Feature pending                          |            | P4262                                          |
|0251-platform-mellanox-mlx-platform-Add-reset-cause-attri.patch  |                    | Feature pending                          |            |                                                |
|0252-platform-mellanox-mlx-platform-add-support-for-addit.patch  |                    | Feature pending                          |            |                                                |
|0253-UBUNTU-SAUCE-mlxbf-gige-Fix-intermittent-no-ip-issue.patch  |                    | Downstream;skip[sonic,cumulus]           |            | BF3                                            |
|0254-pinctrl-Introduce-struct-pinfunction-and-PINCTRL_PIN.patch  |                    | Downstream;skip[sonic,cumulus]           |            | BF3                                            |
|0255-pinctrl-mlxbf3-Add-pinctrl-driver-support.patch             |                    | Downstream;skip[sonic,cumulus]           |            | BF3                                            |
|0255-UBUNTU-SAUCE-gpio-mmio-handle-ngpios-properly-in-bgp.patch  |                    | Downstream;skip[sonic,cumulus]           |            | BF3                                            |
|0256-UBUNTU-SAUCE-gpio-mlxbf3-Add-gpio-driver-support.patch      |                    | Downstream;skip[sonic,cumulus]           |            | BF3                                            |
|0257-mlxsw-core_hwmon-Align-modules-label-name-assignment.patch  |                    | Downstream accepted                      |            | SN3750SX                                       |
|0258-mlxsw-i2c-Limit-single-transaction.patch                    |                    | Downstream accepted                      |  5.10.195  |                                                |
|0259-mlxsw-i2c-Limit-single-transaction-buffer-size.patch        |                    | Downstream accepted                      |            | BF3                                            |
|0260-mlxsw-reg-Limit-MTBR-register-records-buffer-by-one-.patch  |                    | Downstream accepted                      |            |                                                |
|0261-hwmon-pmbus-Add-support-for-MPS-Multi-phase-mp2891-c.patch  |                    | Feature pending;os[sonic,opt,nvos,dvs]   |            |                                                |
|0262-dt-bindings-trivial-devices-Add-mps-mp2891.patch            |                    | Feature pending                          |            |                                                |
|0262-UBUNTU-SAUCE-mmc-sdhci-of-dwcmshc-Add-runtime-PM-ope.patch  |                    | Downstream;skip[sonic,cumulus]           |            | BF3                                            |
|0263-UBUNTU-SAUCE-mlxbf-ptm-use-0444-instead-of-S_IRUGO.patch    |                    | Downstream;skip[sonic,cumulus]           |            | BF3                                            |
|0264-UBUNTU-SAUCE-mlxbf-ptm-add-atx-debugfs-nodes.patch          |                    | Downstream;skip[sonic,cumulus]           |            | BF3                                            |
|0265-UBUNTU-SAUCE-mlxbf-ptm-update-module-version.patch          |                    | Downstream;skip[sonic,cumulus]           |            | BF3                                            |
|0266-UBUNTU-SAUCE-mlxbf-gige-Fix-kernel-panic-at-shutdown.patch  |                    | Downstream;skip[sonic,cumulus]           |            | BF3                                            |
|0267-platform-mellanox-mlx-platform-Modify-power-off-call.patch  |                    | Feature pending                          |            |                                                |
|0268-Extend-driver-to-support-Infineon-Digital-Multi-phas.patch  |                    | Feature pending                          |            |                                                |
|0269-dt-bindings-trivial-devices-Add-infineon-xdpe1a2g7.patch    |                    | Downstream accepted                      |            |                                                |
|0270-leds-mlxreg-Add-support-for-new-flavour-of-capabilit.patch  |                    | Downstream accepted                      |            |                                                |
|0271-leds-mlxreg-Remove-code-for-amber-LED-colour.patch          |                    | Downstream accepted                      |            |                                                |
|0272-platform_data-mlxreg-Add-capability-bit-and-mask-fie.patch  |                    | Downstream accepted                      |            |                                                |
|0273-hwmon-mlxreg-fan-Add-support-for-new-flavour-of-capa.patch  |                    | Downstream accepted                      |            |                                                |
|0274-hwmon-mlxreg-fan-Extend-number-of-supporetd-fans.patch      |                    | Downstream accepted                      |            |                                                |
|0275-platform-mellanox-nvsw-sn2201-change-fans-i2c-busses.patch  |                    | Bugfix pending                           |            | SN2201                                         |
|0276-platform-mellanox-mlx-platform-Add-reset-callback.patch     |                    | Feature pending                          |            |                                                |
|0277-platform-mellanox-mlx-platform-Prepare-driver-to-all.patch  |                    | Feature pending                          |            |                                                |
|0278-platform-mellanox-mlx-platform-Introduce-ACPI-init-f.patch  |                    | Feature pending                          |            |                                                |
|0279-platform-mellanox-mlx-platform-Get-interrupt-line-th.patch  |                    | Feature pending                          |            |                                                |
|0280-platform-mellanox-Add-initial-support-for-PCIe-based.patch  |                    | Feature pending                          |            |                                                |
|0281-platform-mellanox-Introduce-support-for-switches-equ.patch  |                    | Downstream accepted                      |            |                                                |
|0282-mellanox-Relocate-mlx-platform-driver.patch                 |                    | Downstream accepted;os[sonic]            |            |                                                |
|0283-UBUNTU-SAUCE-mlxbf-tmfifo-fix-potential-race.patch          |                    | Downstream;skip[sonic,cumulus]           |            | BF3                                            |
|0284-UBUNTU-SAUCE-mlxbf-tmfifo-Drop-the-Rx-packet-if-no-m.patch  |                    | Downstream;skip[sonic,cumulus]           | 5.10.195   | BF3                                            |
|0285-UBUNTU-SAUCE-mlxbf-tmfifo-Drop-jumbo-frames.patch           |                    | Downstream;skip[sonic,cumulus]           | 5.10.195   | BF3                                            |
|0286-UBUNTU-SAUCE-mlxbf-tmfifo.c-Amend-previous-tmfifo-pa.patch  |                    | Downstream;skip[sonic,cumulus]           | 5.10.195   | BF3                                            |
|0287-mlxbf_gige-add-set_link_ksettings-ethtool-callback.patch    |                    | Downstream;skip[sonic,cumulus]           |            | BF3                                            |
|0288-mlxbf_gige-fix-white-space-in-mlxbf_gige_eth_ioctl.patch    |                    | Downstream;skip[sonic,cumulus]           |            | BF3                                            |
|0290-platform-mellanox-mlxreg-hotplug-Add-support-for-new.patch  |                    | Downstream accepted                      |            |                                                |
|0291-platform-mellanox-mlx-platform-Change-register-name.patch   |                    | Downstream accepted                      |            |                                                |
|0292-platform-mellanox-mlx-platform-Add-support-for-new-X.patch  |                    | Downstream accepted                      |            |                                                |
|0293-gpio-mlxbf3-Fix-error-message.patch                         |                    | Downstream;skip[sonic,cumulus]           |            | BF3                                            |
|0294-mlxsw-i2c-Downstream-Add-retry-mechanism-for-failed-.patch  |                    | Downstream accepted                      |            |                                                |
|0295-mlxsw-i2c-DBG-Add-debug-output-for-failed-transactio.patch  |                    | Downstream accepted                      |            |                                                |
|0296-platform-mellanox-indicate-deferred-I2C-bus-creation.patch  |                    | Bugfix pending                           |            | SN2201                                         |
|0297-platform-mellanox-mlxreg-dpu-Add-initial-support-for.patch  |                    | Downstream accepted;skip[sonic]          |            | SN4280                                         |
|0298-platform-mellanox-mlx-platform-Fix-FAN-tacho-reading.patch  |                    | Downstream accepted                      |            | MQM9700                                        |
|0299-platform-mellanox-Introduce-support-of-Nvidia-smart-.patch  |                    | Downstream accepted;skip[sonic]          |            | SN4280                                         |
|0300-hwmon-pmbus-Add-support-for-MPS-Multi-phase-mp2855-c.patch  |                    | Feature pending; os[sonic,opt,nvos,dvs]  |            |                                                |
|0301-crypto-ccp-Reject-SEV-commands-with-mismatching-comm.patch  | d5760dee127b       | Bugfix upstream                          | 5.1.184    |                                                |
|0302-crypto-ccp-Play-nice-with-vmalloc-d-memory-for-SEV-c.patch  | 8347b99473a3       | Bugfix upstream                          | 5.1.184    |                                                |
|0303-platform-mellanox-mlxreg-io-Extend-number-of-hwmon-a.patch  |                    | Downstream accepted                      |            |                                                |
|0304-platform-mellanox-mlx-platform-Add-support-for-new-N.patch  |                    | Downstream accepted                      |            | SN5640                                         |
|0305-platform-mellanox-Downstream-Add-support-for-new-Nvi.patch  |                    | Downstream accepted                      |            | MQM9701                                        |
|0306-platform-mellanox-Downstream-Add-support-DGX-flavor-.patch  |                    | Downstream accepted                      |            | SN5610d                                        |
<<<<<<< HEAD
|0307-platform_data-mlxreg-Add-fields-for-interrupt-storm-.patch  |                    | Downstream accepted                      |            |                                                |
|0308-platform-mellanox-mlxreg-hotplug-Add-support-for-han.patch  |                    | Downstream accepted                      |            |                                                |
=======
|0309-hwmon-pmbus-Add-support-for-MPS-Multi-phase-mp2869-c.patch  |                    | Feature pending; os[sonic,opt,nvos,dvs]  |            | mp2869                                         |
|0310-hwmon-pmbus-Add-support-for-MPS-Multi-phase-mp29502-.patch  |                    | Feature pending; os[sonic,opt,nvos,dvs]  |            | mp29502                                        |
>>>>>>> 4a07ec8e
|7001-mctp-Add-MCTP-base.patch                                    |                    | Downstream                               |            | MCTP                                           |
|7002-mctp-Add-base-socket-protocol-definitions.patch             |                    | Downstream                               |            | MCTP                                           |
|7003-mctp-Add-base-packet-definitions.patch                      |                    | Downstream                               |            | MCTP                                           |
|7004-mctp-Add-sockaddr_mctp-to-uapi.patch                        |                    | Downstream                               |            | MCTP                                           |
|7005-mctp-Add-initial-driver-infrastructure.patch                |                    | Downstream                               |            | MCTP                                           |
|7006-mctp-Add-device-handling-and-netlink-interface.patch        |                    | Downstream                               |            | MCTP                                           |
|7007-mctp-Add-initial-routing-framework.patch                    |                    | Downstream                               |            | MCTP                                           |
|7008-mctp-Add-netlink-route-management.patch                     |                    | Downstream                               |            | MCTP                                           |
|7009-mctp-Add-neighbour-implementation.patch                     |                    | Downstream                               |            | MCTP                                           |
|7010-mctp-Add-neighbour-netlink-interface.patch                  |                    | Downstream                               |            | MCTP                                           |
|7011-mctp-Populate-socket-implementation.patch                   |                    | Downstream                               |            | MCTP                                           |
|7012-mctp-Implement-message-fragmentation-reassembly.patch       |                    | Downstream                               |            | MCTP                                           |
|7013-mctp-Add-dest-neighbour-lladdr-to-route-output.patch        |                    | Downstream                               |            | MCTP                                           |
|7014-mctp-Allow-per-netns-default-networks.patch                 |                    | Downstream                               |            | MCTP                                           |
|7015-mctp-Add-MCTP-overview-document.patch                       |                    | Downstream                               |            | MCTP                                           |
|7016-mctp-remove-duplicated-assignment-of-pointer-hdr.patch      |                    | Downstream                               |            | MCTP                                           |
|7017-mctp-Specify-route-types-require-rtm_type-in-RTM_-RO.patch  |                    | Downstream                               |            | MCTP                                           |
|7018-mctp-Remove-the-repeated-declaration.patch                  |                    | Downstream                               |            | MCTP                                           |
|7019-mctp-perform-route-destruction-under-RCU-read-lock.patch    |                    | Downstream                               |            | MCTP                                           |
|7020-perf-beauty-Update-copy-of-linux-socket.h-with-the-k.patch  |                    | Downstream                               |            | MCTP                                           |
|7021-mctp-Allow-MCTP-on-tun-devices.patch                        |                    | Downstream                               |            | MCTP                                           |
|7022-mctp-Allow-local-delivery-to-the-null-EID.patch             |                    | Downstream                               |            | MCTP                                           |
|7023-mctp-locking-lifetime-and-validity-changes-for-sk_ke.patch  |                    | Downstream                               |            | MCTP                                           |
|7024-mctp-Add-refcounts-to-mctp_dev.patch                        |                    | Downstream                               |            | MCTP                                           |
|7025-mctp-Implement-a-timeout-for-tags.patch                     |                    | Downstream                               |            | MCTP                                           |
|7026-mctp-Add-tracepoints-for-tag-key-handling.patch             |                    | Downstream                               |            | MCTP                                           |
|7027-mctp-Do-inits-as-a-subsys_initcall.patch                    |                    | Downstream                               |            | MCTP                                           |
|7028-doc-mctp-Add-a-little-detail-about-kernel-internals.patch   |                    | Downstream                               |            | MCTP                                           |
|7029-mctp-Set-route-MTU-via-netlink.patch                        |                    | Downstream                               |            | MCTP                                           |
|7030-mctp-Warn-if-pointer-is-set-for-a-wrong-dev-type.patch      |                    | Downstream                               |            | MCTP                                           |
|7031-mctp-Avoid-leak-of-mctp_sk_key.patch                        |                    | Downstream                               |            | MCTP                                           |
|7032-mctp-Implement-extended-addressing.patch                    |                    | Downstream                               |            | MCTP                                           |
|7033-i2c-core-smbus-Expose-PEC-calculate-function-for-gen.patch  |                    | Downstream                               |            | MCTP                                           |
|7034-dt-bindings-net-New-binding-mctp-i2c-controller.patch       |                    | Downstream                               |            | MCTP                                           |
|7035-mctp-unify-sockaddr_mctp-types.patch                        |                    | Downstream                               |            | MCTP                                           |
|7036-mctp-Be-explicit-about-struct-sockaddr_mctp-padding.patch   |                    | Downstream                               |            | MCTP                                           |
|7037-mctp-Return-new-key-from-mctp_alloc_local_tag.patch         |                    | Downstream                               |            | MCTP                                           |
|7038-mctp-Add-flow-extension-to-skb.patch                        |                    | Downstream                               |            | MCTP                                           |
|7039-mctp-Pass-flow-data-flow-release-events-to-drivers.patch    |                    | Downstream                               |            | MCTP                                           |
|7040-mctp-unify-extended-addressing-implementation-with-u.patch  |                    | Downstream                               |            | MCTP                                           |
|7041-mctp-handle-the-struct-sockaddr_mctp-padding-fields.patch   |                    | Downstream                               |            | MCTP                                           |
|7042-mctp-handle-the-struct-sockaddr_mctp_ext-padding-fie.patch  |                    | Downstream                               |            | MCTP                                           |
|7043-mctp-i2c-MCTP-I2C-binding-driver.patch                      |                    | Downstream                               |            | MCTP                                           |
|7044-mctp-i2c-Fix-potential-use-after-free.patch                 |                    | Downstream                               |            | MCTP                                           |
|7045-mctp-i2c-Fix-hard-head-TX-bounds-length-check.patch         |                    | Downstream                               |            | MCTP                                           |
|7046-mctp-remove-unnecessary-check-before-calling-kfree_s.patch  |                    | Downstream                               |            | MCTP                                           |
|7047-mctp-Remove-redundant-if-statements.patch                   |                    | Downstream                               |            | MCTP                                           |
|7048-mctp-Don-t-let-RTM_DELROUTE-delete-local-routes.patch       |                    | Downstream                               |            | MCTP                                           |
|7049-mctp-emit-RTM_NEWADDR-and-RTM_DELADDR.patch                 |                    | Downstream                               |            | MCTP                                           |
|7050-mctp-Remove-only-static-neighbour-on-RTM_DELNEIGH.patch     |                    | Downstream                               |            | MCTP                                           |
|7051-mctp-Add-helper-for-address-match-checking.patch            |                    | Downstream                               |            | MCTP                                           |
|7052-mctp-Allow-keys-matching-any-local-address.patch            |                    | Downstream                               |            | MCTP                                           |
|7053-mctp-Add-SIOCMCTP-ALLOC-DROP-TAG-ioctls-for-tag-cont.patch  |                    | Downstream                               |            | MCTP                                           |
|7054-mctp-fix-use-after-free.patch                               |                    | Downstream                               |            | MCTP                                           |
|7055-mctp-replace-mctp_address_ok-with-more-fine-grained-.patch  |                    | Downstream                               |            | MCTP                                           |
|7056-mctp-add-address-validity-checking-for-packet-receiv.patch  |                    | Downstream                               |            | MCTP                                           |
|7057-mctp-make-__mctp_dev_get-take-a-refcount-hold.patch         |                    | Downstream                               |            | MCTP                                           |
|7058-mctp-Fix-incorrect-netdev-unref-for-extended-addr.patch     |                    | Downstream                               |            | MCTP                                           |
|7059-mctp-Fix-warnings-reported-by-clang-analyzer.patch          |                    | Downstream                               |            | MCTP                                           |
|7060-mctp-Avoid-warning-if-unregister-notifies-twice.patch       |                    | Downstream                               |            | MCTP                                           |
|7061-mctp-Fix-check-for-dev_hard_header-result.patch             |                    | Downstream                               |            | MCTP                                           |
|7062-mctp-i2c-correct-mctp_i2c_header_create-result.patch        |                    | Downstream                               |            | MCTP                                           |
|7063-mctp-Use-output-netdev-to-allocate-skb-headroom.patch       |                    | Downstream                               |            | MCTP                                           |
|7064-mctp-defer-the-kfree-of-object-mdev-addrs.patch             |                    | Downstream                               |            | MCTP                                           |
|7065-mctp-prevent-double-key-removal-and-unref.patch             |                    | Downstream                               |            | MCTP                                           |
|7066-mctp-Fix-an-error-handling-path-in-mctp_init.patch          |                    | Downstream                               |            | MCTP                                           |
|7067-mctp-i2c-don-t-count-unused-invalid-keys-for-flow-re.patch  |                    | Downstream                               |            | MCTP                                           |
|7068-mctp-Remove-device-type-check-at-unregister.patch           |                    | Downstream                               |            | MCTP                                           |
|7069-net-mctp-add-an-explicit-reference-from-a-mctp_sk_ke.patch  |                    | Downstream                               |            | MCTP                                           |
|7070-net-mctp-move-expiry-timer-delete-to-unhash.patch           |                    | Downstream                               |            | MCTP                                           |
|7071-net-mctp-hold-key-reference-when-looking-up-a-genera.patch  |                    | Downstream                               |            | MCTP                                           |
|7072-net-mctp-mark-socks-as-dead-on-unhash-prevent-re-add.patch  |                    | Downstream                               |            | MCTP                                           |
|7073-net-mctp-purge-receive-queues-on-sk-destruction.patch       |                    | Downstream                               |            | MCTP                                           |
|7074-kernel-resource-Introduce-request_mem_region_muxed.patch    |                    | Downstream                               |            | MCTP                                           |
|7075-i2c-asf-Introduce-MCTP-support-over-ASF-controller.patch    |                    | Downstream                               |            | MCTP                                           |
|9000-DS-OPT-iio-pressure-icp20100-add-driver-for-InvenSense-.patch|                   | Downstream;skip[ALL];take[opt]           |            |                                                |
|9001-DS-OPT-e1000e-skip-NVM-checksum.patch                       |                    | Downstream;skip[ALL];take[opt]           |            |                                                |
|9002-TMP-fix-for-fan-minimum-speed.patch                         |                    | Downstream accepted                      |            |                                                |
|9003-platform-mellanox-Introduce-support-of-Nvidia-L1-tra.patch  |                    | Downstream accepted                      |            | P4300                                          |
|9004-DS-OPT-mlxsw-minimal-Downstream-Disable-ethtool-interface.patch|                 | Downstream accepted                      |            |                                                |
|9005-platform-mellanox-Downstream-Introduce-support-of-Nv.patch  |                    | Downstream;skip[sonic]                   |            |                                                |
|9006-mlxsw-core_hwmon-Downstream-Fix-module-sensor-number-for-QM3200.patch|           | Downstream;skip[ALL];take[opt]           |            |                                                |
<<<<<<< HEAD
|9007-platform-mellanox-mlx-platform-Change-register-0x28-.patch  |                    | Downstream;skip[sonic,cumulus]           |            |                                                |
|9008-platform-mellanox-mlx-platform-Add-support-for-Q3450.patch  |                    | Downstream;skip[sonic,cumulus]           |            | Q3450                                          |
=======
>>>>>>> 4a07ec8e
-------------------------------------------------------------------------------------------------------------------------------------------------------------------------------------------------

Kernel-5.14
-------------------------------------------------------------------------------------------------------------------------------------------------------------------------------------------------
| patch name                                                      | Upstream commit id |  status                                  | subversion | Notes                                          |
-------------------------------------------------------------------------------------------------------------------------------------------------------------------------------------------------
|0001-i2c-mlxcpld-Reduce-polling-time-for-performance-impr.patch  | 669b2e4aa1a8       | Feature upstream                         |            | (5.16)                                         |
|0001-1-i2c-mlxcpld-Fix-criteria-for-frequency-setting.patch      |                    | Feature upstream                         | 5.14.12    | (5.16)                                         |
|0002-i2c-mlxcpld-Allow-flexible-polling-time-setting-for-.patch  | 712d6617d0a2       | Feature upstream                         |            | (5.16)                                         |
|0003-leds-mlxreg-Provide-conversion-for-hardware-LED-colo.patch  |                    | Downstream accepted                      |            |                                                |
|0004-leds-mlxreg-Skip-setting-LED-color-during-initializa.patch  |                    | Downstream accepted                      |            |                                                |
|0005-leds-mlxreg-Allow-multi-instantiation-of-same-name-L.patch  |                    | Downstream accepted                      |            | Modular SN4800                                 |
|0006-mlxsw-core-Avoid-creation-virtual-hwmon-objects-by-t.patch  | f8a36880f474       | Feature upstream                         |            |                                                |
|0007-mlxsw-minimal-Simplify-method-of-modules-number-dete.patch  |                    | Downstream accepted                      |            | must exist in Sonic/CL from 4.9                |
|0008-platform_data-mlxreg-Add-new-type-to-support-modular.patch  | aafa1cafedca       | Feature upstream                         |            | Modular SN4800 accepted in (5.16)              |
|0009-platform-x86-mlx-platform-Add-initial-support-for-ne.patch  | a5d8f57edfb4       | Feature upstream                         |            | Modular SN4800 accepted in (5.16)              |
|0010-platform-mellanox-mlxreg-hotplug-Extend-logic-for-ho.patch  | bb1023b6da37       | Feature upstream                         |            | Modular SN4800  accepted in (5.16)             |
|0011-platform-x86-mlx-platform-Configure-notifier-callbac.patch  | 67eb006cc1d1       | Feature upstream                         |            | Modular SN4800 accepted in (5.16)              |
|0012-platform-mellanox-mlxreg-io-Extend-number-of-hwmon-a.patch  | bbfd79c68170       | Feature upstream                         |            | Modular SN4800 accepted in (5.16)              |
|0013-platform_data-mlxreg-Add-new-field-for-secured-acces.patch  | 9d93d7877c91       | Feature upstream                         |            | Modular SN4800 accepted in (5.16)              |
|0014-platform-mellanox-mlxreg-lc-Add-initial-support-for-.patch  | 62f9529b8d5c       | Feature upstream                         |            | Modular SN4800 accepted in (5.16)              |
|0015-Documentation-ABI-Add-new-attributes-for-mlxreg-io-s.patch  | 5b0a315c3db5       | Feature upstream                         |            | Modular SN4800 accepted in (5.16)              |
|0016-Documentation-ABI-Add-new-line-card-attributes-for-m.patch  | 164e32717cbd       | Feature upstream                         |            | Modular SN4800 accepted in (5.16)              |
|0017-hwmon-mlxreg-fan-Extend-the-maximum-number-of-tachom.patch  | bc8de07e8812       | Feature upstream                         |            | Modular SN4800 accepted in (5.16)              |
|0018-platform-x86-mlx-platform-Extend-FAN-and-LED-config-.patch  | 9045512ca6cd       | Feature upstream                         |            | Modular SN4800 accepted in (5.16)              |
|0019-platform-x86-mlx-platform-Add-new-attributes-for-Cof.patch  | 4289fd4ad43a       | Feature upstream                         |            | Modular SN4800 accepted in (5.16)              |
|0020-platform-mellanox-Add-dedicated-match-for-system-typ.patch  |                    | Downstream accepted                      |            | for MQM8700                                    |
|0021-mlxsw-core-Initialize-switch-driver-last.patch              | 3d7a6f677905       | Feature upstream                         |            |                                                |
|0022-mlxsw-core-Remove-mlxsw_core_is_initialized.patch           | 25a91f835a7b       | Feature upstream                         |            |                                                |
|0023-mlxsw-core_env-Defer-handling-of-module-temperature-.patch  | 163f3d2dd01c       | Feature upstream                         |            |                                                |
|0024-mlxsw-core_env-Convert-module_info_lock-to-a-mutex.patch    | bd6e43f5953d       | Feature upstream                         |            |                                                |
|0025-mlxsw-Track-per-module-port-status.patch                    | 896f399be078       | Feature upstream                         |            |                                                |
|0026-mlxsw-reg-Add-fields-to-PMAOS-register.patch                | 8f4ebdb0a274       | Feature upstream                         |            |                                                |
|0027-mlxsw-Make-PMAOS-pack-function-more-generic.patch           | 8f4ebdb0a274       | Feature upstream                         |            |                                                |
|0028-mlxsw-Add-support-for-transceiver-modules-reset.patch       | 49fd3b645de8       | Feature upstream                         |            |                                                |
|0029-ethtool-Add-ability-to-control-transceiver-modules-p.patch  | 353407d917b2       | Feature upstream                         |            |                                                |
|0030-mlxsw-reg-Add-Port-Module-Memory-Map-Properties-regi.patch  | f10ba086f7e3       | Feature upstream                         |            |                                                |
|0031-mlxsw-reg-Add-Management-Cable-IO-and-Notifications-.patch  | fc53f5fb8037       | Feature upstream                         |            |                                                |
|0032-mlxsw-Add-ability-to-control-transceiver-modules-pow.patch  | 0455dc50bcca       | Feature upstream                         |            |                                                |
|0033-ethtool-Add-transceiver-module-extended-states.patch        | 3dfb51126064       | Feature upstream                         |            |                                                |
|0034-platform-x86-mlx-platform-Add-support-for-multiply-c.patch  | 249606d37d20       | Feature upstream                         |            | (5.16)                                         |
|0035-mlxsw-core-Extend-external-cooling-device-whitelist-.patch  |                    | Feature pending                          |            | SN2201                                         |
|0036-platform_data-mlxreg-Add-field-for-notification-call.patch  | abcebcd39fe0       | Feature upstream                         |            | SN2201 SN2201 platform-next (5.19)             |
|0037-i2c-mlxcpld-Add-callback-to-notify-probing-completio.patch  | 1f438d2318f4       | Feature upstream                         |            | SN2201                                         |
|0038-hwmon-powr1220-Upgrade-driver-to-support-hwmon-info-.patch  | 15b1c188f8cf       | Feature upstream                         |            | SN2201 SN2201                                  |
|0039-hwmon-powr1220-Add-support-for-Lattice-s-POWR1014-po.patch  | 9f93aa1005fa       | Feature upstream                         |            | SN2201 SN2201                                  |
|0040-hwmon-Add-support-for-EMC2305-RPM-based-PWM-Fan-Spee.patch  | 0d8400c5a2ce       | Feature upstream                         |            | SN2201                                         |
|0041-platform-mellanox-Add-support-for-new-SN2201-system.patch   | 662f24826f95       | Feature upstream                         |            | SN2201 SN2201 platform-next (5.19)             |
|0042-Documentation-ABI-Add-new-attributes-for-mlxreg-io-s.patch  | b1a9c69792ca       | Feature upstream                         |            | SN2201 SN2201 platform-next (5.19)             |
|0043-platform-x86-mlx-platform-Add-support-for-new-system.patch  | 4616e54795cc       | Feature upstream                         |            |                                                |
|0044-platform-mellanox-mlxreg-lc-fix-error-code-in-mlxreg.patch  | 287273a80be5       | Feature upstream                         |            |                                                |
|0045-hwmon-mlxreg-fan-Extend-driver-to-support-multiply-P.patch  | 150f1e0c6fa8       | Feature upstream                         |            |                                                |
|0046-1-hwmon-mlxreg-fan-Return-non-zero-value-when-fan-curr.patch|                    | Feature upstream                         | 5.14.10    |                                                |
|0046-hwmon-mlxreg-fan-Extend-driver-to-support-multiply-c.patch  | d7efb2ebc7b3       | Feature upstream                         |            |                                                |
|0047-hwmon-mlxreg-fan-Fix-out-of-bounds-read-on-array-fan.patch  | 000cc5bc49aa       | Feature upstream                         |            |                                                |
|0048-hwmon-mlxreg-fan-Modify-PWM-connectivity-validation.patch   | b1c24237341f       | Feature upstream                         |            |                                                |
|0049-hwmon-mlxreg-fan-Support-distinctive-names-per-diffe.patch  | b2be2422c0c9       | Feature upstream                         |            |                                                |
|0050-mlxsw-Use-weak-reverse-dependencies-for-firmware-fla.patch  |                    | Downstream accepted                      |            | IB Disable FW update                           |
|0051-mlxsw-core_hwmon-Fix-variable-names-for-hwmon-attrib.patch  | bed8f4197cb2       | Downstream accepted                      |            | Modular SN4800                                 |
|0052-mlxsw-core_thermal-Rename-labels-according-to-naming.patch  | 009da9fad567       | Downstream accepted                      |            | Modular SN4800                                 |
|0053-mlxsw-core_thermal-Remove-obsolete-API-for-query-res.patch  | bfb82c9cceac       | Downstream accepted                      |            | Modular SN4800                                 |
|0054-mlxsw-reg-Add-mgpir_-prefix-to-MGPIR-fields-comments.patch  | 719fc0662cdc       | Downstream accepted                      |            | Modular SN4800                                 |
|0055-mlxsw-core-Remove-unnecessary-asserts.patch                 | af9911c569d5       | Downstream accepted                      |            | Modular SN4800                                 |
|0056-mlxsw-reg-Extend-MTMP-register-with-new-slot-number-.patch  | d30bed29a718       | Downstream accepted                      |            | Modular SN4800                                 |
|0057-mlxsw-reg-Extend-MTBR-register-with-new-slot-number-.patch  | c6e6ad703ed2       | Downstream accepted                      |            | Modular SN4800                                 |
|0058-mlxsw-reg-Extend-MCIA-register-with-new-slot-number-.patch  | 89dd6fcd07f9       | Downstream accepted                      |            | Modular SN4800                                 |
|0059-mlxsw-reg-Extend-MCION-register-with-new-slot-number.patch  | 655cbb1d7530       | Downstream accepted                      |            | Modular SN4800                                 |
|0060-mlxsw-reg-Extend-PMMP-register-with-new-slot-number-.patch  | 7cb85d3c696e       | Downstream accepted                      |            | Modular SN4800                                 |
|0061-mlxsw-reg-Extend-MGPIR-register-with-new-slot-fields.patch  | b691602c6f96       | Downstream accepted                      |            | Modular SN4800                                 |
|0062-mlxsw-core_env-Pass-slot-index-during-PMAOS-register.patch  | 64e65a540e6d       | Downstream accepted                      |            | Modular SN4800                                 |
|0063-mlxsw-reg-Add-new-field-to-Management-General-Periph.patch  | e94295e0ed27       | Downstream accepted                      |            | Modular SN4800                                 |
|0064-mlxsw-core-Extend-interfaces-for-cable-info-access-w.patch  | 349454526f5f       | Downstream accepted                      |            | Modular SN4800                                 |
|0065-mlxsw-core-Extend-port-module-data-structures-for-li.patch  | e5b6a5bac8cc       | Downstream accepted                      |            | Modular SN4800                                 |
|0066-mlxsw-core-Move-port-module-events-enablement-to-a-s.patch  | b244143a085e       | Downstream accepted                      |            | Modular SN4800                                 |
|0067-mlxsw-core_hwmon-Split-gearbox-initialization.patch         |                    | Downstream accepted                      |            | Modular SN4800 squashed (required rebasing)    |
|0068-mlxsw-core_hwmon-Extend-internal-structures-to-suppo.patch  | b890ad418e1f       | Downstream accepted                      |            | Modular SN4800                                 |
|0069-mlxsw-core_hwmon-Introduce-slot-parameter-in-hwmon-i.patch  | fd27849dd6fd       | Downstream accepted                      |            | Modular SN4800                                 |
|0070-mlxsw-core_hwmon-Extend-hwmon-device-with-gearbox-ma.patch  |                    | Downstream accepted                      |            | Modular SN4800 squashed (required rebasing)    |
|0071-mlxsw-core_thermal-Extend-internal-structures-to-sup.patch  | ef0df4fa324a       | Downstream accepted                      |            | Modular SN4800                                 |
|0072-mlxsw-core_thermal-Split-gearbox-initialization.patch       |                    | Downstream accepted                      |            | Modular SN4800 squashed (required rebasing)    |
|0073-mlxsw-core_thermal-Extend-thermal-area-with-gearbox-.patch  |                    | Downstream accepted                      |            | Modular SN4800 squashed (required rebasing)    |
|0074-mlxsw-core_thermal-Add-line-card-id-prefix-to-line-c.patch  | 6d94449a7d7d       | Downstream accepted                      |            | Modular SN4800                                 |
|0075-mlxsw-core_thermal-Use-exact-name-of-cooling-devices.patch  | 739d56bc635e       | Downstream accepted                      |            | Modular SN4800                                 |
|0076-1-mlxsw-thermal-Fix-out-of-bounds-memory-accesses.patch     |                    | Downstream accepted                      | 5.14.14    | Modular SN4800                                 |
|0076-mlxsw-core_thermal-Use-common-define-for-thermal-zon.patch  | 03978fb88b06       | Downstream accepted                      |            | Modular SN4800                                 |
|0077-devlink-add-support-to-create-line-card-and-expose-t.patch  | c246f9b5fd61       | Downstream accepted                      |            | Modular SN4800                                 |
|0078-devlink-implement-line-card-provisioning.patch              | fcdc8ce23a30       | Downstream accepted                      |            | Modular SN4800                                 |
|0079-devlink-implement-line-card-active-state.patch              | fc9f50d5b366       | Downstream accepted                      |            | Modular SN4800                                 |
|0080-devlink-add-port-to-line-card-relationship-set.patch        | b83758598538       | Downstream accepted                      |            | Modular SN4800                                 |
|0081-devlink-introduce-linecard-info-get-message.patch           | 276910aecc6a       | Downstream accepted                      |            | Modular SN4800                                 |
|0082-devlink-introduce-linecard-info-get-message.patch           |                    | Downstream accepted                      |            | Modular SN4800                                 |
|0083-mlxsw-reg-Add-Ports-Mapping-event-Configuration-Regi.patch  | ebf0c5341731       | Downstream accepted                      |            | Modular SN4800                                 |
|0084-mlxsw-reg-Add-Management-DownStream-Device-Query-Reg.patch  | 505f524dc660       | Downstream accepted                      |            | Modular SN4800                                 |
|0085-mlxsw-reg-Add-Management-DownStream-Device-Control-R.patch  | 5290a8ff2e11       | Downstream accepted                      |            | Modular SN4800                                 |
|0086-mlxsw-reg-Add-Management-Binary-Code-Transfer-Regist.patch  | 5bade5aa4afc       | Downstream accepted                      |            | Modular SN4800                                 |
|0087-mlxsw-core_linecards-Add-line-card-objects-and-imple.patch  | b217127e5e4e       | Downstream accepted                      |            | Modular SN4800                                 |
|0088-mlxsw-core_linecards-Implement-line-card-activation-.patch  | ee7a70fa671b       | Downstream accepted                      |            | Modular SN4800                                 |
|0089-mlxsw-core-Extend-driver-ops-by-remove-selected-port.patch  | 45bf3b7267e0       | Downstream accepted                      |            | Modular SN4800                                 |
|0090-mlxsw-spectrum-Add-port-to-linecard-mapping.patch           | 6445eef0f600       | Downstream accepted                      |            | Modular SN4800                                 |
|0091-mlxsw-reg-Introduce-Management-Temperature-Extended-.patch  |                    | Downstream accepted                      |            | Modular SN4800 squashed (required rebasing)    |
|0092-mlxsw-core-Add-APIs-for-thermal-sensor-mapping.patch        |                    | Downstream accepted                      |            | Modular SN4800 squashed (required rebasing)    |
|0093-mlxsw-reg-Add-Management-DownStream-Device-Tunneling.patch  | 8f9b0513a950       | Downstream accepted                      |            | Modular SN4800                                 |
|0094-mlxsw-core_linecards-Probe-devices-for-provisioned-l.patch  |                    | Downstream accepted                      |            | Modular SN4800 squashed (required rebasing)    |
|0095-mlxsw-core_linecards-Expose-device-FW-version-over-d.patch  | e932b4bdbd7c       | Downstream accepted                      |            | Modular SN4800                                 |
|0096-mlxsw-core-Introduce-flash-update-components.patch          |                    | Downstream accepted                      |            | Modular SN4800 squashed (required rebasing)    |
|0097-mlxfw-Get-the-PSID-value-using-op-instead-of-passing.patch  |                    | Downstream accepted                      |            | Modular SN4800 squashed (required rebasing)    |
|0098-mlxsw-core_linecards-Implement-line-card-device-flas.patch  |                    | Downstream accepted                      |            | Modular SN4800 squashed (required rebasing)    |
|0099-mlxsw-core_linecards-Introduce-ops-for-linecards-sta.patch  |                    | Downstream accepted                      |            | Modular SN4800                                 |
|0100-mlxsw-core-Add-interfaces-for-line-card-initializati.patch  | 06a0fc43bb10       | Downstream accepted                      |            | Modular SN4800                                 |
|0101-mlxsw-core_thermal-Add-interfaces-for-line-card-init.patch  | f11a323da46c       | Downstream accepted                      |            | Modular SN4800                                 |
|0102-mlxsw-core_hwmon-Add-interfaces-for-line-card-initia.patch  | 99a03b3193f6       | Downstream accepted                      |            | Modular SN4800                                 |
|0103-mlxsw-minimal-Prepare-driver-for-modular-system-supp.patch  |                    | Downstream accepted                      |            | Modular SN4800 squashed (required rebasing)    |
|0104-mlxsw-i2c-Prevent-transaction-execution-for-special-.patch  |                    | Downstream accepted                      |            | Sonic/ISSU                                     |
|0105-mlxsw-core-Extend-bus-init-function-with-event-handl.patch  |                    | Downstream accepted                      |            | Modular SN4800 squashed (required rebasing)    |
|0106-mlxsw-i2c-Add-support-for-system-events-handling.patch      | 33fa6909a263       | Downstream accepted                      |            | Modular SN4800                                 |
|0107-mlxsw-core-Export-line-card-API.patch                       |                    | Downstream accepted                      |            | Modular SN4800 squashed (required rebasing)    |
|0108-mlxsw-minimal-Add-system-event-handler.patch                |                    | Downstream accepted                      |            | Modular SN4800 squashed (required rebasing)    |
|0109-mlxsw-minimal-Add-interfaces-for-line-card-initializ.patch  |                    | Downstream accepted                      |            | Modular SN4800 squashed (required rebasing)    |
|0110-platform-x86-mlx-platform-Make-activation-of-some-dr.patch  | e05d6b658fcd       | Feature upstream                         |            | E3597                                          |
|0111-platform-x86-mlx-platform-Add-cosmetic-changes-for-a.patch  | 7bf8a14dedaf       | Feature upstream                         |            | E3597                                          |
|0112-mlx-platform-Add-support-for-systems-equipped-with-t.patch  | 08fdb6f3acae       | Feature upstream                         |            | E3597                                          |
|0113-platform-mellanox-Introduce-support-for-COMe-managem.patch  | 6995e711b69c       | Feature upstream                         |            | E3597                                          |
|0114-platform-x86-mlx-platform-Add-support-for-new-system.patch  | 2deb92864348       | Feature upstream                         |            | E3597                                          |
|0115-platform-mellanox-Add-COME-board-revision-register.patch    | 095a2c189151       | Feature upstream                         |            |                                                |
|0116-platform-mellanox-Introduce-support-for-rack-manager.patch  | f8dacbf7da2e       | Feature upstream                         |            | E3597                                          |
|0117-hwmon-jc42-Add-support-for-Seiko-Instruments-S-34TS0.patch  | c7250b5d553c       | Feature upstream                         |            | relevant for CFL systems only                  |
|0118-platform-mellanox-mlxreg-io-Add-locking-for-io-opera.patch  | 7964f8fc52b1       | Feature upstream                         |            |                                                |
|0119-DS-leds-leds-mlxreg-Send-udev-event-from-leds-mlxreg.patch  |                    | Downstream accepted                      |            | SN2201                                         |
|0120-DS-lan743x-Add-support-for-fixed-phy.patch                  |                    | Downstream accepted                      |            | P2317 only                                     |
|0121-TMP-mlxsw-minimal-Ignore-error-reading-SPAD-register.patch  |                    | Downstream accepted                      |            | MQM8700 only                                   |
|0122-1-i2c-mlxcpld-Modify-register-setting-for-400KHz-frequ.patch|                    | Feature upstream                         |  5.14.12   |                                                |
|0122-i2c-mlxcpld-Fix-register-setting-for-400KHz-frequenc.patch  | e1f77ecc75aa       | Feature upstream                         |            |                                                |
|0123-platform-mellanox-mlxreg-lc-Fix-cleanup-on-failure-a.patch  | 52e01c0b1d80       | Downstream accepted                      |            | Modular SN4800                                 |
|0124-DS-platform-mlx-platform-Add-SPI-path-for-rack-switc.patch  |                    | Downstream accepted                      |            | P4697                                          |
|0125-mlxsw-core-Add-support-for-OSFP-transceiver-modules.patch   | f881c4ab37db       | Feature upstream                         |            |                                                |
|0126-DS-mlxsw-core_linecards-Skip-devlink-and-provisionin.patch  |                    | Downstream accepted                      |            | SN4800                                         |
|0127-hwmon-pmbus-Add-support-for-Infineon-Digital-Multi-p.patch  | 9054416afcb4       | Feature upstream                         |            |                                                |
|0128-platform-mellanox-fix-reset_pwr_converter_fail-attri.patch  | 488f0fca0db0       | Feature upstream                         |            | SN5600                                         |
|0129-Documentation-ABI-fix-description-of-fix-reset_pwr_c.patch  | e7210563432a       | Feature upstream                         |            | SN5600                                         |
|0130-platform-mellanox-Introduce-support-for-next-generat.patch  | fcf3790b9b63       | Feature upstream                         |            | SN5600                                         |
|0131-hwmon-pmbus-Fix-sensors-readouts-for-MPS-Multi-phase.patch  | 525dd5aed67a       | Feature upstream                         |            |                                                |
|0132-Revert-mlxsw-thermal-Fix-out-of-bounds-memory-access.patch  |                    | Downstream accepted                      |            | disable upstream patch, must exist from 5.10.74|
|0133-platform-mellanox-Introduce-support-of-new-Nvidia-L1.patch  | dd635e33b5c9       | Feature upstream                         |            | P4262                                          |
|0134-platform-mellanox-Split-initialization-procedure.patch      | 0170f616f496       | Feature upstream                         |            | BF3                                            |
|0135-platform-mellanox-Split-logic-in-init-and-exit-flow.patch   | 158cd8320776       | Feature upstream                         |            | BF3                                            |
|0136-platform-mellanox-Extend-all-systems-with-I2C-notifi.patch  | 233fd7e44cd7       | Feature upstream                         |            |                                                |
|0137-platform-mellanox-mlxreg-hotplug-Allow-more-flexible.patch  | 26e118ea98cf       | Feature upstream                         |            |                                                |
|0138-platform_data-mlxreg-Add-field-with-mapped-resource-.patch  | 26917eab144c       | Feature upstream                         |            |                                                |
|0139-i2c-mux-Add-register-map-based-mux-driver.patch             |                    | Feature pending                          |            |                                                |
|0140-i2c-mlxcpld-Allow-driver-to-run-on-ARM64-architectur.patch  |                    | Feature pending                          |            |                                                |
|0141-i2c-mlxcpld-Support-PCIe-mapped-register-space.patch        |                    | Feature pending                          |            |                                                |
|0142-i2c-mlxcpld-Add-support-for-extended-transaction-len.patch  |                    | Feature pending                          |            |                                                |
|0143-platform-mellanox-mlx-platform-Add-mux-selection-reg.patch  | cefdbc7815660      | Feature upstream                         |            | BF3                                            |
|0144-platform-mellanox-mlx-platform-Move-bus-shift-assign.patch  | 50b823fdd357e      | Feature upstream                         |            | BF3                                            |
|0145-platform-x86-MLX_PLATFORM-select-REGMAP-instead-of-d.patch  |                    | Bugfix upstream                          |            | BF3                                            |
|0146-platform-mellanox-Add-support-for-dynamic-I2C-channe.patch  |                    | Feature pending                          |            | BF3                                            |
|0147-platform-mellanox-Cosmetic-changes.patch                    |                    | Feature pending                          |            |                                                |
|0148-platform-mellanox-Fix-order-in-exit-flow.patch              |                    | Bugfix pending                           |            |                                                |
|0149-platform-mellanox-Add-new-attributes.patch                  |                    | Feature pending                          |            |                                                |
|0150-platform-mellanox-Change-register-offset-addresses.patch    |                    | Bugfix pending                           |            | P4262                                          |
|0151-regmap-debugfs-Enable-writing-to-the-regmap-debugfs-.patch  |                    | Downstream                               |            | BF3                                            |
|0152-hwmon-mlxreg-fan-Return-zero-speed-for-broken-fan.patch     |                    | Bugfix upstream                          |            |                                                |
|0153-DS-mlxsw-core_linecards-Disable-firmware-bundling-ma.patch  |                    | Downstream accepted                      |            |                                                |
|0154-platform-mellanox-Add-field-upgrade-capability-regis.patch  |                    | Feature pending                          |            | P4262                                          |
|0155-platform-mellanox-Modify-reset-causes-description.patch     |                    | Feature pending                          |            |                                                |
|0156-mlxsw-Use-u16-for-local_port-field-instead-of-u8.patch      | c934757d9000       | Downstream accepted                      |            | SN5600                                         |
|0157-mlxsw-minimal-Change-type-for-local-port.patch              |                    | Downstream accepted                      |            | SN5600                                         |
|0158-mlxsw-i2c-Fix-chunk-size-setting-in-output-mailbox-b.patch  |                    | Downstream accepted                      |            | SN5600                                         |
|0159-platform-mellanox-mlx-platform-Modify-graceful-shutd.patch  |                    | Bugfix pending                           |            | SN5600                                         |
|0160-platform-mellanox-mlx-platform-Fix-signals-polarity-.patch  |                    | Bugfix pending                           |            | P4262                                          |
|0161-platform-mellanox-mlxreg-hotplug-Extend-condition-fo.patch  |                    | Feature pending                          |            | P4262                                          |
|0162-platform-mellanox-mlx-platform-Modify-health-and-pow.patch  |                    | Feature pending                          |            | P4262                                          |
|0163-platform-mellanox-mlx-platform-Add-reset-cause-attri.patch  |                    | Feature pending                          |            |                                                |
|0164-platform-mellanox-mlx-platform-add-support-for-addit.patch  |                    | Feature pending                          |            |                                                |
|0165-pinctrl-Introduce-struct-pinfunction-and-PINCTRL_PIN.patch  |                    | Downstream                               |            | BF3                                            |
|0166-mlxsw-core_hwmon-Align-modules-label-name-assignment.patch  |                    | Downstream accepted                      |            | SN3750SX                                       |
|0167-mlxsw-i2c-Limit-single-transaction.patch                    |                    | Downstream accepted                      |            |                                                |
|0168-mlxsw-i2c-Limit-single-transaction-buffer-size.patch        |                    | Downstream accepted                      |            | BF3                                            |
|0169-mlxsw-reg-Limit-MTBR-register-records-buffer-by-one-.patch  |                    | Downstream accepted                      |            |                                                |
|0170-hwmon-pmbus-Add-support-for-MPS-Multi-phase-mp2891-c.patch  |                    | Feature pending                          |            |                                                |
|0171-dt-bindings-trivial-devices-Add-mps-mp2891.patch            |                    | Feature pending                          |            |                                                |
|0172-platform-mellanox-mlx-platform-Modify-power-off-call.patch  |                    | Feature pending                          |            |                                                |
|0173-Extend-driver-to-support-Infineon-Digital-Multi-phas.patch  |                    | Feature pending                          |            |                                                |
|0174-dt-bindings-trivial-devices-Add-infineon-xdpe1a2g7.patch    |                    | Downstream accepted                      |            |                                                |
|0175-leds-mlxreg-Add-support-for-new-flavour-of-capabilit.patch  |                    | Downstream accepted                      |            |                                                |
|0176-leds-mlxreg-Remove-code-for-amber-LED-colour.patch          |                    | Downstream accepted                      |            |                                                |
|0177-platform_data-mlxreg-Add-capability-bit-and-mask-fie.patch  |                    | Downstream accepted                      |            |                                                |
|0178-hwmon-mlxreg-fan-Add-support-for-new-flavour-of-capa.patch  |                    | Downstream accepted                      |            |                                                |
|0179-hwmon-mlxreg-fan-Extend-number-of-supporetd-fans.patch      |                    | Downstream accepted                      |            |                                                |
|0180-platform-mellanox-nvsw-sn2201-change-fans-i2c-busses.patch  |                    | Bugfix pending                           |            | SN2201                                         |
|0181-platform-mellanox-mlx-platform-Add-reset-callback.patch     |                    | Feature pending                          |            |                                                |
|0182-platform-mellanox-mlx-platform-Prepare-driver-to-all.patch  |                    | Feature pending                          |            |                                                |
|0183-platform-mellanox-mlx-platform-Introduce-ACPI-init-f.patch  |                    | Feature pending                          |            |                                                |
|0184-platform-mellanox-mlx-platform-Get-interrupt-line-th.patch  |                    | Feature pending                          |            |                                                |
|0185-platform-mellanox-Add-initial-support-for-PCIe-based.patch  |                    | Feature pending                          |            |                                                |
|0186-platform-mellanox-Introduce-support-for-switches-equ.patch  |                    | Downstream accepted                      |            |                                                |
|0187-mellanox-Relocate-mlx-platform-driver.patch                 |                    | Downstream accepted                      |            |                                                |
|0188-platform-mellanox-mlxreg-hotplug-Add-support-for-new.patch  |                    | Downstream accepted                      |            |                                                |
|0189-platform-mellanox-mlx-platform-Change-register-name.patch   |                    | Downstream accepted                      |            |                                                |
|0190-platform-mellanox-mlx-platform-Add-support-for-new-X.patch  |                    | Downstream accepted                      |            |                                                |
|0191-mlxsw-i2c-Downstream-Add-retry-mechanism-for-failed-.patch  |                    | Downstream accepted                      |            |                                                |
|0192-mlxsw-i2c-DBG-Add-debug-output-for-failed-transactio.patch  |                    | Downstream accepted                      |            |                                                |
|0193-platform-mellanox-indicate-deferred-I2C-bus-creation.patch  |                    | Bugfix pending                           |            | SN2201                                         |
|0194-platform-mellanox-mlxreg-dpu-Add-initial-support-for.patch  |                    | Downstream accepted                      |            | SN4280                                         |
|0195-platform-mellanox-mlx-platform-Fix-FAN-tacho-reading.patch  |                    | Downstream accepted                      |            | MQM9700                                        |
|0196-platform-mellanox-Introduce-support-of-Nvidia-smart-.patch  |                    | Downstream accepted                      |            | SN4280                                         |
|0197-hwmon-pmbus-Add-support-for-MPS-Multi-phase-mp2855-c.patch  |                    | Feature pending                          |            |                                                |
|9000-iio-pressure-icp20100-OPT-add-driver-for-InvenSense-.patch  |                    | Downstream;skip[ALL];take[opt]           |            |                                                |
-------------------------------------------------------------------------------------------------------------------------------------------------------------------------------------------------

Kernel-6.1
-------------------------------------------------------------------------------------------------------------------------------------------------------------------------------------------------
| patch name                                                      | Upstream commit id |  status                                  | subversion | Notes                                          |
-------------------------------------------------------------------------------------------------------------------------------------------------------------------------------------------------
|0001-platform-mellanox-Introduce-support-for-rack-manager.patch  | f8dacbf7da2e       | Feature upstream                         |            | E3597                                          |
|0002-platform-mellanox-Change-reset_pwr_converter_fail-at.patch  | 488f0fca0db0       | Feature upstream                         |            |                                                |
|0003-platform-mellanox-Cosmetic-changes-rename-to-more-co.patch  | acc6ea304590       | Feature upstream                         |            |                                                |
|0004-platform-mellanox-Introduce-support-for-next-generat.patch  | fcf3790b9b63       | Feature upstream                         |            | SN5600                                         |
|0005-platform-mellanox-Introduce-support-of-new-Nvidia-L1.patch  | dd635e33b5c9       | Feature upstream                         |            | P4262                                          |
|0006-platform-mellanox-Split-initialization-procedure.patch      | 0170f616f496       | Feature upstream                         |            | BF3                                            |
|0007-platform-mellanox-Split-logic-in-init-and-exit-flow.patch   | 158cd8320776       | Feature upstream                         |            | BF3                                            |
|0008-platform-mellanox-Extend-all-systems-with-I2C-notifi.patch  | 233fd7e44cd7       | Feature upstream                         |            |                                                |
|0009-platform-mellanox-mlx-platform-Add-mux-selection-reg.patch  | cefdbc781566       | Feature upstream                         |            | BF3                                            |
|0010-platform-mellanox-mlx-platform-Move-bus-shift-assign.patch  | 50b823fdd357       | Feature upstream                         |            | BF3                                            |
|0011-platform-mellanox-mlx-platform-Initialize-shift-vari.patch  | 1a0009abfa78       | Feature upstream                         |            | BF3                                            |
|0012-platform-mellanox-Fix-order-in-exit-flow.patch              |                    | Bugfix pending                           |            | Accepted for 6.4                               |
|0013-platform-mellanox-mlx-platform-Fix-signals-polarity-.patch  |                    | Bugfix pending                           |            | Accepted for 6.4                               |
|0014-platform-mellanox-mlx-platform-Modify-graceful-shutd.patch  |                    | Bugfix pending                           |            | Accepted for 6.4                               |
|0015-platform-mellanox-Change-register-offset-addresses.patch    |                    | Bugfix pending                           |            | Accepted for 6.4                               |
|0016-platform-mellanox-Add-new-attributes.patch                  |                    | Feature pending                          |            |                                                |
|0017-platform-mellanox-Add-field-upgrade-capability-regis.patch  |                    | Feature pending                          |            |                                                |
|0018-platform-mellanox-Modify-reset-causes-description.patch     |                    | Feature pending                          |            |                                                |
|0019-platform-mellanox-mlx-platform-Modify-health-and-pow.patch  |                    | Feature pending                          |            |                                                |
|0020-platform-mellanox-mlx-platform-Add-reset-cause-attri.patch  |                    | Feature pending                          |            |                                                |
|0021-platform-mellanox-mlx-platform-add-support-for-addit.patch  |                    | Feature pending                          |            |                                                |
|0022-platform-mellanox-mlx-platform-Modify-power-off-call.patch  |                    | Feature pending                          |            |                                                |
|0023-platform-mellanox-Cosmetic-changes.patch                    |                    | Feature pending                          |            |                                                |
|0024-platform-mellanox-mlx-platform-Add-reset-callback.patch     |                    | Feature pending                          |            |                                                |
|0025-platform-mellanox-mlx-platform-Prepare-driver-to-all.patch  |                    | Feature pending                          |            |                                                |
|0026-platform-mellanox-mlx-platform-Introduce-ACPI-init-f.patch  |                    | Feature pending                          |            |                                                |
|0027-platform-mellanox-mlx-platform-Get-interrupt-line-th.patch  |                    | Feature pending                          |            |                                                |
|0028-platform-mellanox-Add-initial-support-for-PCIe-based.patch  |                    | Feature pending                          |            |                                                |
|0029-platform-mellanox-mlxreg-hotplug-Extend-condition-fo.patch  |                    | Feature pending                          |            |                                                |
|0030-1-platform-mellanox-nvsw-sn2201-Add-check-for-platform.patch| d56fbfbaf592       | Bugfix accepted                          | v6.1.101   |                                                |
|0030-platform-mellanox-nvsw-sn2201-change-fans-i2c-busses.patch  |                    | Feature pending                          |            |                                                |
|0032-platform_data-mlxreg-Add-field-with-mapped-resource-.patch  | 26917eab144c       | Feature upstream                         |            |                                                |
|0033-i2c-mlxcpld-Allow-driver-to-run-on-ARM64-architectur.patch  |                    | Feature pending                          |            |                                                |
|0034-i2c-mlxcpld-Add-support-for-extended-transaction-len.patch  |                    | Feature pending                          |            |                                                |
|0035-i2c-mlxcpld-Support-PCIe-mapped-register-space.patch        |                    | Downstream accepted                      |            |                                                |
|0036-mlxsw-i2c-Fix-chunk-size-setting-in-output-mailbox-b.patch  | d7248f1cc835       | Bugfix pending                           | v6.1.53    | Added in v6.1.53                               |
|0037-mlxsw-i2c-Limit-single-transaction-buffer-size.patch        | 6406a95c4a5e       | Bugfix pending                           | v6.1.53    | Added in v6.1.53                               |
|0038-mlxsw-core_hwmon-Adjust-module-label-names-based-on-.patch  | 8b2fb4b671b3       | Bugfix pending                           | v6.1.53    | Added in v6.1.53                               |
|0039-mlxsw-reg-Limit-MTBR-register-payload-to-a-single-da.patch  |                    | Feature pending                          |            |                                                |
|0040-mlxsw-core-Extend-allowed-list-of-external-cooling-d.patch  |                    | Feature pending                          |            |                                                |
|0041-mlxsw-i2c-Utilize-standard-macros-for-dividing-buffe.patch  |                    | Feature pending                          |            |                                                |
|0042-hwmon-mlxreg-fan-Add-support-for-new-flavour-of-capa.patch  |                    | Downstream accepted                      |            |                                                |
|0043-hwmon-mlxreg-fan-Extend-number-of-supporetd-fans.patch      |                    | Feature pending                          |            |                                                |
|0044-leds-mlxreg-Add-support-for-new-flavour-of-capabilit.patch  |                    | Downstream accepted                      |            |                                                |
|0045-leds-mlxreg-Remove-code-for-amber-LED-colour.patch          |                    | Downstream accepted                      |            |                                                |
|0046-Extend-driver-to-support-Infineon-Digital-Multi-phas.patch  |                    | Downstream accepted                      |            |                                                |
|0047-dt-bindings-trivial-devices-Add-infineon-xdpe1a2g7.patch    |                    | Downstream accepted                      |            |                                                |
|0048-hwmon-pmbus-Add-support-for-MPS-Multi-phase-mp2891-c.patch  |                    | Downstream accepted                      |            |                                                |
|0049-dt-bindings-trivial-devices-Add-mps-mp2891.patch            |                    | Downstream accepted                      |            |                                                |
|0050-leds-mlxreg-Skip-setting-LED-color-during-initializa.patch  |                    | Downstream accepted                      |            |                                                |
|0051-platform-mellanox-mlxreg-hotplug-Allow-more-flexible.patch  | 26e118ea98cf       | Feature upstream                         |            |                                                |
|0052-i2c-mux-Add-register-map-based-mux-driver.patch             |                    | Feature pending                          |            |                                                |
|0053-platform-mellanox-Add-support-for-dynamic-I2C-channe.patch  |                    | Downstream accepted                      |            |                                                |
|0054-platform-mellanox-Introduce-support-for-switches-equ.patch  |                    | Downstream accepted                      |            |                                                |
|0055-mellanox-Relocate-mlx-platform-driver.patch                 |                    | Downstream accepted                      |            |                                                |
|0056-Documentation-ABI-Add-new-attribute-for-mlxreg-io-sy.patch  | e7210563432a       | Feature upstream                         |            |                                                |
|0057-Documentation-ABI-Add-new-attribute-for-mlxreg-io-sy.patch  | e7210563432a       | Feature pending                          |            |                                                |
|0061-pinctrl-Introduce-struct-pinfunction-and-PINCTRL_PIN.patch  | 443a0a0f0cf4       | Feature upstream;skip[sonic,cumulus]     | v6.1.92    | BF3                                            |
|0062-pinctrl-mlxbf3-Add-pinctrl-driver-support.patch             | d11f932808dc       | Feature upstream;skip[sonic,cumulus]     |            | BF3                                            |
|0063-pinctrl-mlxbf3-set-varaiable-mlxbf3_pmx_funcs-storag.patch  | 743d3336029f       | Feature upstream;skip[sonic,cumulus]     |            | BF3                                            |
|0064-pinctrl-mlxbf3-Remove-gpio_disable_free.patch               | 69657e60b8a7       | Feature upstream;skip[sonic,cumulus]     |            | BF3                                            |
|0065-gpio-mlxbf3-Add-gpio-driver-support.patch                   | cd33f216d241       | Feature upstream;skip[sonic,cumulus]     |            | BF3                                            |
|0066-gpio-mlxbf3-Support-add_pin_ranges.patch                    | 38a700efc510       | Feature upstream;skip[sonic,cumulus]     |            | BF3                                            |
|0067-gpio-mlxbf3-Fix-error-message.patch                         |                    | Downstream;skip[sonic,cumulus]           |            | BF3                                            |
|0068-mmc-sdhci-of-dwcmshc-enable-host-V4-support-for-Blue.patch  | 95921151e043       | Feature upstream;skip[sonic,cumulus]     |            | BF3                                            |
|0069-mmc-sdhci-of-dwcmshc-add-the-missing-device-table-ID.patch  | cfd4ea4815d1       | Feature upstream;skip[sonic,cumulus]     |            | BF3                                            |
|0070-mlxbf_gige-fix-receive-packet-race-condition.patch          | ac5cbe931c43       | Feature upstream;skip[sonic,cumulus]     | v6.1.75    | BF3                                            |
|0071-mlxbf_gige-Fix-intermittent-no-ip-issue.patch               | 7ad5e7a35c3f       | Feature upstream;skip[sonic,cumulus]     | v6.1.75    | BF3                                            |
|0072-mlxbf_gige-Enable-the-GigE-port-in-mlxbf_gige_open.patch    | 1b481cb53601       | Feature upstream;skip[sonic,cumulus]     | v6.1.75    | BF3                                            |
|0073-mlxbf_gige-stop-PHY-during-open-error-paths.patch           | 57beec623ac5       | Feature upstream;skip[sonic,cumulus]     | v6.1.85    | BF3                                            |
|0074-mlxbf_gige-call-request_irq-after-NAPI-initialized.patch    | 24444af5ddf7       | Feature upstream;skip[sonic,cumulus]     | v6.1.85    | BF3                                            |
|0075-mlxbf_gige-stop-interface-during-shutdown.patch             | 80247e0eca14       | Feature upstream;skip[sonic,cumulus]     | v6.1.85    | BF3                                            |
|0076-mlxbf_gige-add-MDIO-support-for-BlueField-3.patch           | 2321d69f92aa       | Feature upstream;skip[sonic,cumulus]     |            | BF3                                            |
|0077-mlxbf_gige-support-10M-100M-1G-speeds-on-BlueField-3.patch  | 20d03d4d9437       | Feature upstream;skip[sonic,cumulus]     |            | BF3                                            |
|0078-mlxbf_gige-add-set_link_ksettings-ethtool-callback.patch    | cedd97737a1f       | Feature upstream;skip[sonic,cumulus]     |            | BF3                                            |
|0079-UBUNTU-SAUCE-mlxbf_gige-add-RX_DMA-disable-to-NAPI-p.patch  |                    | Downstream;skip[sonic,cumulus]           |            | BF3                                            |
|0080-mlxbf-bootctl-correctly-identify-secure-boot-with-de.patch  | 646f1e9c1978       | Feature upstream;skip[sonic,cumulus]     | v6.1.68    | BF3                                            |
|0081-UBUNTU-SAUCE-mlxbf-ptm-power-and-thermal-management-.patch  |                    | Downstream;skip[sonic,cumulus]           |            | BF3                                            |
|0082-UBUNTU-SAUCE-mlxbf-ptm-update-license.patch                 |                    | Downstream;skip[sonic,cumulus]           |            | BF3                                            |
|0083-UBUNTU-SAUCE-mlxbf-ptm-use-0444-instead-of-S_IRUGO.patch    |                    | Downstream;skip[sonic,cumulus]           |            | BF3                                            |
|0085-hwmon-mlxreg-fan-Separate-methods-of-fan-setting-com.patch  |                    | Bugfix pending                           |            |                                                |
|0087-platform-mellanox-indicate-deferred-I2C-bus-creation.patch  |                    | Bugfix pending                           |            | SN2201                                         |
|0087-platform_data-mlxreg-Add-capability-bit-and-mask-fie.patch  |                    | Downstream accepted                      |            |                                                |
|0088-platform-mellanox-mlxreg-hotplug-Add-support-for-new.patch  |                    | Downstream accepted                      |            |                                                |
|0089-platform-mellanox-mlx-platform-Change-register-name.patch   |                    | Downstream accepted                      |            |                                                |
|0090-platform-mellanox-mlx-platform-Add-support-for-new-X.patch  |                    | Downstream accepted                      |            |                                                |
|0091-platform-mellanox-mlxreg-dpu-Add-initial-support-for.patch  |                    | Downstream accepted;os[cumulus,sonic]    |            |                                                |
|0092-platform-mellanox-Introduce-support-of-Nvidia-smart-.patch  |                    | Downstream accepted                      |            |                                                |
|0093-hwmon-pmbus-Add-support-for-MPS-Multi-phase-mp2855-c.patch  |                    | Feature pending                          |            |                                                |
|0094-i2c-asf-Introduce-MCTP-support-over-ASF-controller.patch    |                    | Downstream accepted                      |            |                                                |
|0095-platform-mellanox-nvsw-sn2201-Add-support-for-new-sy.patch  |                    | Downstream accepted                      |            |                                                |
|0096-platform-mellanox-Downstream-Add-dedicated-match-for.patch  |                    | Downstream accepted;skip[sonic,cumulus]  |            | Add dedicated match for QMB8700                |
|0097-platform-mellanox-mlx-platform-Add-support-for-new-N.patch  |                    | Downstream accepted					  |            | SN5640                                         |
|0098-platform-mellanox-Downstream-Add-support-for-new-Nvi.patch  |                    | Downstream accepted                      |            | MQM9701                                        |
|0099-platform-mellanox-Downstream-Add-support-DGX-flavor-.patch  |                    | Downstream accepted                      |            | SN5610d                                        |
<<<<<<< HEAD
|0100-platform-mellanox-mlxreg-io-Extend-number-of-hwmon-a.patch  |                    | Downstream accepted					  |            |                                          |
|0101-platform_data-mlxreg-Add-fields-for-interrupt-storm-.patch  |                    | Downstream accepted					  |            |                                                |
|0102-platform-mellanox-mlxreg-hotplug-Add-support-for-han.patch  |                    | Downstream accepted					  |            |                                                |
|0103-platform-mellanox-mlx-dpu-improve-interrupt-handling.patch  |                    | Downstream accepted                      |            | SN4280                                         |
=======
|0100-platform-mellanox-mlxreg-io-Extend-number-of-hwmon-a.patch  |                    | Downstream accepted					  |            |                                                |
|0101-hwmon-pmbus-Add-support-for-MPS-Multi-phase-mp2869-c.patch  |                    | Downstream accepted                      |            | mp2869                                         |
|0102-hwmon-pmbus-Add-support-for-MPS-Multi-phase-mp29502-.patch  |                    | Downstream accepted                      |            | mp29502                                        |
>>>>>>> 4a07ec8e
|8000-mlxsw-Use-weak-reverse-dependencies-for-firmware-fla.patch  |                    | Downstream accepted                      |            | Disable FW update                              |
|8002-platform-mlx-platform-Downstream-Add-SPI-path-for-ra.patch  |                    | Downstream;skip[sonic,cumulus]           |            | Add SPI                                        |
|8003-mlxsw-i2c-SONIC-ISSU-Prevent-transaction-execution-f.patch  |                    | Downstream accepted                      |            | Sonic/ISSU                                     |
|8004-mlxsw-minimal-Downstream-Ignore-error-reading-SPAD-r.patch  |                    | Downstream accepted                      |            | IB only                                        |
|8005-leds-leds-mlxreg-Downstream-Send-udev-event-from-led.patch  |                    | Downstream accepted                      |            | SN2201                                         |
|8006-i2c-mlxcpld-Downstream-WA-to-avoid-error-for-SMBUS-r.patch  |                    | Downstream accepted                      |            | HW bug WA: MUST for all systems until HW fix   |
|8007-hwmon-mlxreg-fan-Downstream-Allow-fan-speed-setting-.patch  |                    | Downstream accepted                      |            | Fix for mlreg-fan cooling level granularity    |
|8008-hwmon-emc2305-Downstream-Allow-fan-speed-setting-gra.patch  |                    | Downstream accepted                      |            | Fix for emc2305 cooling level granularity      |
|8009-hwmon-mlxsw-Downstream-Allow-fan-speed-setting-granu.patch  |                    | Downstream accepted                      |            | Fix for mlxminimal cooling level granularity   |
|8010-mlxsw-i2c-Downstream-Add-retry-mechanism-for-failed-.patch  |                    | Downstream accepted                      |            |                                                |
|8011-mlxsw-minimal-Downstream-Disable-ethtool-interface.patch    |                    | Downstream accepted                      |            |                                                |
|8012-hwmon-pmbus-Downstream-Workaround-for-psu-attributes.patch  |                    | Downstream accepted                      |            |                                                |
|9000-e1000e-OPT-skip-NVM-checksum.patch                          |                    | Downstream;skip[ALL];take[opt]           |            |                                                |
|9001-iio-pressure-icp20100-OPT-add-driver-for-InvenSense-.patch  |                    | Downstream;skip[ALL];take[opt]           |            |                                                |
|9002-regmap-debugfs-FT-Enable-writing-to-the-regmap-debug.patch  |                    | Downstream;skip[ALL];take[opt]           |            | BF3 (FT purpose)                               |
|9003-platform-mellanox-Introduce-support-of-Nvidia-L1-tra.patch  |                    | Downstream;skip[sonic,cumulus]           |            | P4300                                          |
|9004-platform-mellanox-Downstream-Introduce-support-of-Nv.patch  |                    | Downstream;skip[sonic,cumulus]           |            |                                                |
|9006-mlxsw-core_hwmon-Downstream-Fix-module-sensor-number-for-QM3200.patch|           | Downstream;skip[ALL];take[opt]           |            |                                                |
|9007-mlxsw-core-Downstream-Fix-uninitialized-variable.patch      |                    | Downstream accepted;skip[sonic]          |            |                                                |
<<<<<<< HEAD
|9008-platform-mellanox-mlx-platform-Change-register-0x28-.patch  |                    | Downstream;skip[sonic,cumulus]           |            |                                                |
|9009-platform-mellanox-mlx-platform-Add-support-for-Q3450.patch  |                    | Downstream;skip[sonic,cumulus]           |            | Q3450                                          |
=======
>>>>>>> 4a07ec8e
-------------------------------------------------------------------------------------------------------------------------------------------------------------------------------------------------

Legend:
Feature upstream: Has commit Id in upstream
Feature accepted: Accepted by maintainer don’t have commit Id in upstream yet (in maintainer queue)
Feature pending:  Pending maintainer review or not sent yet
downstream:       Not plan to upstream
downstream accepted: Not plan to upstream but following patches depend on this. This patch will be taken to the accepted list.
Bugfix upstream:  Has commit Id in upstream and backported as bugfix  | v5.10.145
Bugfix accepted:  Accepted by maintainer don’t have commit Id in upstream yet (in maintainer queue)
Bugfix pending:   Bugfix pending maintainer review or not sent yet
Rejected:         Not take this patch
 
Additional options in status: 
os['sonic', '...'] - take this patch from the OS folder under patch folder(sonic, ..).
				 		hw-mgmt/recipes-kernel/linux/linux-5.10/{OS}
take['sonic', '...'] - take this patch for specified OS (sonic, ..)
                       Will take patch, even for patches that should be ignored, NOS can be set to ALL
skip['sonic', '...'] - skip this patch for specified OS (sonic, ..), NOS can be set to ALL


Example status: 
Feature  upstream, take[sonic] -- take this patch for all OS form patches folder. For sonic - take from sonic repo
Feature  upstream, skip[sonic] -- take this patch for all OS form patches folder. For sonic - skip
Feature  upstream, take[sonic], skip[cumulus] -- take this patch for all OS form patches folder.
								Special options: for cumulus - skip, for sonic - take from sonic repo
 

© 2023 GitHub, Inc.<|MERGE_RESOLUTION|>--- conflicted
+++ resolved
@@ -314,13 +314,10 @@
 |0304-platform-mellanox-mlx-platform-Add-support-for-new-N.patch  |                    | Downstream accepted                      |            | SN5640                                         |
 |0305-platform-mellanox-Downstream-Add-support-for-new-Nvi.patch  |                    | Downstream accepted                      |            | MQM9701                                        |
 |0306-platform-mellanox-Downstream-Add-support-DGX-flavor-.patch  |                    | Downstream accepted                      |            | SN5610d                                        |
-<<<<<<< HEAD
 |0307-platform_data-mlxreg-Add-fields-for-interrupt-storm-.patch  |                    | Downstream accepted                      |            |                                                |
 |0308-platform-mellanox-mlxreg-hotplug-Add-support-for-han.patch  |                    | Downstream accepted                      |            |                                                |
-=======
 |0309-hwmon-pmbus-Add-support-for-MPS-Multi-phase-mp2869-c.patch  |                    | Feature pending; os[sonic,opt,nvos,dvs]  |            | mp2869                                         |
 |0310-hwmon-pmbus-Add-support-for-MPS-Multi-phase-mp29502-.patch  |                    | Feature pending; os[sonic,opt,nvos,dvs]  |            | mp29502                                        |
->>>>>>> 4a07ec8e
 |7001-mctp-Add-MCTP-base.patch                                    |                    | Downstream                               |            | MCTP                                           |
 |7002-mctp-Add-base-socket-protocol-definitions.patch             |                    | Downstream                               |            | MCTP                                           |
 |7003-mctp-Add-base-packet-definitions.patch                      |                    | Downstream                               |            | MCTP                                           |
@@ -403,11 +400,8 @@
 |9004-DS-OPT-mlxsw-minimal-Downstream-Disable-ethtool-interface.patch|                 | Downstream accepted                      |            |                                                |
 |9005-platform-mellanox-Downstream-Introduce-support-of-Nv.patch  |                    | Downstream;skip[sonic]                   |            |                                                |
 |9006-mlxsw-core_hwmon-Downstream-Fix-module-sensor-number-for-QM3200.patch|           | Downstream;skip[ALL];take[opt]           |            |                                                |
-<<<<<<< HEAD
 |9007-platform-mellanox-mlx-platform-Change-register-0x28-.patch  |                    | Downstream;skip[sonic,cumulus]           |            |                                                |
 |9008-platform-mellanox-mlx-platform-Add-support-for-Q3450.patch  |                    | Downstream;skip[sonic,cumulus]           |            | Q3450                                          |
-=======
->>>>>>> 4a07ec8e
 -------------------------------------------------------------------------------------------------------------------------------------------------------------------------------------------------
 
 Kernel-5.14
@@ -717,16 +711,12 @@
 |0097-platform-mellanox-mlx-platform-Add-support-for-new-N.patch  |                    | Downstream accepted					  |            | SN5640                                         |
 |0098-platform-mellanox-Downstream-Add-support-for-new-Nvi.patch  |                    | Downstream accepted                      |            | MQM9701                                        |
 |0099-platform-mellanox-Downstream-Add-support-DGX-flavor-.patch  |                    | Downstream accepted                      |            | SN5610d                                        |
-<<<<<<< HEAD
 |0100-platform-mellanox-mlxreg-io-Extend-number-of-hwmon-a.patch  |                    | Downstream accepted					  |            |                                          |
 |0101-platform_data-mlxreg-Add-fields-for-interrupt-storm-.patch  |                    | Downstream accepted					  |            |                                                |
 |0102-platform-mellanox-mlxreg-hotplug-Add-support-for-han.patch  |                    | Downstream accepted					  |            |                                                |
 |0103-platform-mellanox-mlx-dpu-improve-interrupt-handling.patch  |                    | Downstream accepted                      |            | SN4280                                         |
-=======
-|0100-platform-mellanox-mlxreg-io-Extend-number-of-hwmon-a.patch  |                    | Downstream accepted					  |            |                                                |
-|0101-hwmon-pmbus-Add-support-for-MPS-Multi-phase-mp2869-c.patch  |                    | Downstream accepted                      |            | mp2869                                         |
-|0102-hwmon-pmbus-Add-support-for-MPS-Multi-phase-mp29502-.patch  |                    | Downstream accepted                      |            | mp29502                                        |
->>>>>>> 4a07ec8e
+|0104-hwmon-pmbus-Add-support-for-MPS-Multi-phase-mp2869-c.patch  |                    | Downstream accepted                      |            | mp2869                                         |
+|0105-hwmon-pmbus-Add-support-for-MPS-Multi-phase-mp29502-.patch  |                    | Downstream accepted                      |            | mp29502                                        |
 |8000-mlxsw-Use-weak-reverse-dependencies-for-firmware-fla.patch  |                    | Downstream accepted                      |            | Disable FW update                              |
 |8002-platform-mlx-platform-Downstream-Add-SPI-path-for-ra.patch  |                    | Downstream;skip[sonic,cumulus]           |            | Add SPI                                        |
 |8003-mlxsw-i2c-SONIC-ISSU-Prevent-transaction-execution-f.patch  |                    | Downstream accepted                      |            | Sonic/ISSU                                     |
@@ -746,11 +736,8 @@
 |9004-platform-mellanox-Downstream-Introduce-support-of-Nv.patch  |                    | Downstream;skip[sonic,cumulus]           |            |                                                |
 |9006-mlxsw-core_hwmon-Downstream-Fix-module-sensor-number-for-QM3200.patch|           | Downstream;skip[ALL];take[opt]           |            |                                                |
 |9007-mlxsw-core-Downstream-Fix-uninitialized-variable.patch      |                    | Downstream accepted;skip[sonic]          |            |                                                |
-<<<<<<< HEAD
 |9008-platform-mellanox-mlx-platform-Change-register-0x28-.patch  |                    | Downstream;skip[sonic,cumulus]           |            |                                                |
 |9009-platform-mellanox-mlx-platform-Add-support-for-Q3450.patch  |                    | Downstream;skip[sonic,cumulus]           |            | Q3450                                          |
-=======
->>>>>>> 4a07ec8e
 -------------------------------------------------------------------------------------------------------------------------------------------------------------------------------------------------
 
 Legend:
