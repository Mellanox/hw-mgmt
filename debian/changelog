--- conflicted
+++ resolved
@@ -1,11 +1,4 @@
-<<<<<<< HEAD
-hw-management (1.mlnx.7.0040.3937) unstable; urgency=low
-  [ MLNX ] 
-
- -- NBU BSP <NBU-System-SW-BSP@exchange.nvidia.com> Sun, 23 Mar 2025 12:30:00 +030
-=======
 hw-management (1.mlnx.7.0040.4000) unstable; urgency=low
   [ MLNX ] 
 
- -- NBU BSP <NBU-System-SW-BSP@exchange.nvidia.com> Thu, 03 Apr 2025 21:10:00 +030
->>>>>>> ee3df657
+ -- NBU BSP <NBU-System-SW-BSP@exchange.nvidia.com> Thu, 03 Apr 2025 21:10:00 +030