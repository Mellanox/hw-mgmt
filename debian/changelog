<<<<<<< HEAD
hw-management (1.mlnx.2.0.0183) unstable; urgency=low
  [ MLNX ]

 -- MellanoxBSP <system-sw-low-level@mellanox.com>  Mon, 24 Jun 2019 10:54:17 +0300
=======
hw-management (1.mlnx.2.0.0186) unstable; urgency=low
  [ MLNX ]

 -- MellanoxBSP <system-sw-low-level@mellanox.com>  Tue, 5 Jul 2019 10:54:17 +0300
>>>>>>> 3e4c7b4c
<|MERGE_RESOLUTION|>--- conflicted
+++ resolved
@@ -1,11 +1,4 @@
-<<<<<<< HEAD
-hw-management (1.mlnx.2.0.0183) unstable; urgency=low
+hw-management (1.mlnx.2.0.0187) unstable; urgency=low
   [ MLNX ]
 
- -- MellanoxBSP <system-sw-low-level@mellanox.com>  Mon, 24 Jun 2019 10:54:17 +0300
-=======
-hw-management (1.mlnx.2.0.0186) unstable; urgency=low
-  [ MLNX ]
-
- -- MellanoxBSP <system-sw-low-level@mellanox.com>  Tue, 5 Jul 2019 10:54:17 +0300
->>>>>>> 3e4c7b4c
+ -- MellanoxBSP <system-sw-low-level@mellanox.com>  Mon, 15 Jul 2019 10:54:17 +0300