--- conflicted
+++ resolved
@@ -1,11 +1,4 @@
-<<<<<<< HEAD
-hw-management (1.mlnx.7.0040.2012) unstable; urgency=low
-  [ MLNX ] 
-
- -- Abraham Coifman <acoifman@nvidia.com> Mon, 25 Nov 2024 09:10:00 +0300
-=======
 hw-management (1.mlnx.7.0040.3004) unstable; urgency=low
   [ MLNX ] 
 
- -- Abraham Coifman <acoifman@nvidia.com> Thu, 16 Jan 2025 12:00:00 +030
->>>>>>> 6403939d
+ -- Abraham Coifman <acoifman@nvidia.com> Thu, 16 Jan 2025 12:00:00 +030