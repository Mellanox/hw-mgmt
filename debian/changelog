<<<<<<< HEAD
hw-management (1.mlnx.7.0020.3236) unstable; urgency=low
  [ MLNX ]

 -- MellanoxBSP <system-sw-low-level@mellanox.com>  Tue, 13 Sep 2022 11:55:00 +0300
=======
hw-management (1.mlnx.7.0020.4001) unstable; urgency=low
  [ MLNX ] 

 -- MellanoxBSP <system-sw-low-level@mellanox.com>  Sun, 2 Oct 2022 11:55:00 +0300
>>>>>>> bce9ee0f
<|MERGE_RESOLUTION|>--- conflicted
+++ resolved
@@ -1,11 +1,4 @@
-<<<<<<< HEAD
-hw-management (1.mlnx.7.0020.3236) unstable; urgency=low
-  [ MLNX ]
-
- -- MellanoxBSP <system-sw-low-level@mellanox.com>  Tue, 13 Sep 2022 11:55:00 +0300
-=======
 hw-management (1.mlnx.7.0020.4001) unstable; urgency=low
   [ MLNX ] 
 
  -- MellanoxBSP <system-sw-low-level@mellanox.com>  Sun, 2 Oct 2022 11:55:00 +0300
->>>>>>> bce9ee0f
