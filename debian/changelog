--- conflicted
+++ resolved
@@ -1,11 +1,4 @@
-<<<<<<< HEAD
-hw-management (1.mlnx.7.0040.3030) unstable; urgency=low
-  [ MLNX ] 
-
- -- Abraham Coifman <acoifman@nvidia.com> Thu, 14 Nov 2024 10:00:00 +0300
-=======
 hw-management (1.mlnx.7.0040.2737) unstable; urgency=low
   [ MLNX ] 
 
- -- Felix Radensky  <fradensky@nvidia.com> Tue, 19 Nov 2024 14:50:00 +0300
->>>>>>> 0deb97d1
+ -- Felix Radensky  <fradensky@nvidia.com> Tue, 19 Nov 2024 14:50:00 +0300