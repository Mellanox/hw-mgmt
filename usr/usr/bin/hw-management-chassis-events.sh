#!/bin/bash

# Copyright (c) 2018 Mellanox Technologies. All rights reserved.
#
# Redistribution and use in source and binary forms, with or without
# modification, are permitted provided that the following conditions are met:
#
# 1. Redistributions of source code must retain the above copyright
#    notice, this list of conditions and the following disclaimer.
# 2. Redistributions in binary form must reproduce the above copyright
#    notice, this list of conditions and the following disclaimer in the
#    documentation and/or other materials provided with the distribution.
# 3. Neither the names of the copyright holders nor the names of its
#    contributors may be used to endorse or promote products derived from
#    this software without specific prior written permission.
#
# Alternatively, this software may be distributed under the terms of the
# GNU General Public License ("GPL") version 2 as published by the Free
# Software Foundation.
#
# THIS SOFTWARE IS PROVIDED BY THE COPYRIGHT HOLDERS AND CONTRIBUTORS "AS IS"
# AND ANY EXPRESS OR IMPLIED WARRANTIES, INCLUDING, BUT NOT LIMITED TO, THE
# IMPLIED WARRANTIES OF MERCHANTABILITY AND FITNESS FOR A PARTICULAR PURPOSE
# ARE DISCLAIMED. IN NO EVENT SHALL THE COPYRIGHT OWNER OR CONTRIBUTORS BE
# LIABLE FOR ANY DIRECT, INDIRECT, INCIDENTAL, SPECIAL, EXEMPLARY, OR
# CONSEQUENTIAL DAMAGES (INCLUDING, BUT NOT LIMITED TO, PROCUREMENT OF
# SUBSTITUTE GOODS OR SERVICES; LOSS OF USE, DATA, OR PROFITS; OR BUSINESS
# INTERRUPTION) HOWEVER CAUSED AND ON ANY THEORY OF LIABILITY, WHETHER IN
# CONTRACT, STRICT LIABILITY, OR TORT (INCLUDING NEGLIGENCE OR OTHERWISE)
# ARISING IN ANY WAY OUT OF THE USE OF THIS SOFTWARE, EVEN IF ADVISED OF THE
# POSSIBILITY OF SUCH DAMAGE.
#

hw_management_path=/var/run/hw-management
environment_path=$hw_management_path/environment
alarm_path=$hw_management_path/alarm
eeprom_path=$hw_management_path/eeprom
led_path=$hw_management_path/led
system_path=$hw_management_path/system
sfp_path=$hw_management_path/sfp
watchdog_path=$hw_management_path/watchdog
config_path=$hw_management_path/config
events_path=$hw_management_path/events
thermal_path=$hw_management_path/thermal
LED_STATE=/usr/bin/hw-management-led-state-conversion.sh
i2c_bus_max=10
i2c_bus_offset=0
i2c_bus_def_off_eeprom_vpd=8
i2c_bus_def_off_eeprom_cpu=$(< $config_path/i2c_bus_def_off_eeprom_cpu)
i2c_bus_def_off_eeprom_psu=4
i2c_bus_alt_off_eeprom_psu=10
i2c_bus_def_off_eeprom_fan1=11
i2c_bus_def_off_eeprom_fan2=12
i2c_bus_def_off_eeprom_fan3=13
i2c_bus_def_off_eeprom_fan4=14
i2c_comex_mon_bus_default=$(< $config_path/i2c_comex_mon_bus_default)
psu1_i2c_addr=0x51
psu2_i2c_addr=0x50
eeprom_name=''
sfp_counter=0
LOCKFILE="/var/run/hw-management-chassis.lock"
udev_ready=$hw_management_path/.udev_ready
<<<<<<< HEAD
fan_dir_offset_in_vpd_eeprom_pn=0x48
# 46 - F, 52 - R
fan_direction_exhaust=46
fan_direction_intake=52
=======
linecard_folders=("alarm" "config" "eeprom" "environment" "led" "system" "thermal")
mlxreg_lc_addr=32
lc_max_num=8
>>>>>>> 955632a1

log_err()
{
	logger -t hw-management -p daemon.err "$@"
}

log_info()
{
	logger -t hw-management -p daemon.info "$@"
}

linecard_i2c_busses=( \
	"vr" \
	"a2d" \
	"hotswap" \
	"ini" \
	"fru" \
	"fpga1" \
	"gearbox01" \
	"gearbox02" \
	"gearbox03" \
	"gearbox04" \
	"transceiver01" \
	"transceiver02" \
	"transceiver03" \
	"transceiver04" \
	"transceiver05" \
	"transceiver06" \
	"transceiver07" \
	"transceiver08" \
	"transceiver09" \
	"transceiver10" \
	"transceiver11" \
	"transceiver12" \
	"transceiver13" \
	"transceiver14" \
	"transceiver15" \
	"transceiver16")

create_linecard_i2c_links()
{
	local counter
	mkdir /dev/lc"$1"
        list=$(find /sys/class/i2c-adapter/i2c-"$2"/ -maxdepth 1  -name '*i2c-*' ! -name i2c-dev ! -name i2c-"$2" -exec bash -c 'name=$(basename $0); name="${name:4}"; echo "$name" ' {} \;)
        list_sorted=`for name in "$list"; do echo "$name"; done | sort -V`
	for name in $list_sorted; do
		sym_name=${linecard_i2c_busses[counter]}
		ln -s /dev/i2c-"$name" /dev/lc"$1"/"$sym_name"
		counter=$((counter+1))
	done
}

destroy_linecard_i2c_links()
{
	rm -rf /dev/lc"$1"
}

find_i2c_bus()
{
	# Find physical bus number of Mellanox I2C controller. The default
	# number is 1, but it could be assigned to others id numbers on
	# systems with different CPU types.
	for ((i=1; i<i2c_bus_max; i++)); do
		folder=/sys/bus/i2c/devices/i2c-$i
		if [ -d $folder ]; then
			name=$(cut $folder/name -d' ' -f 1)
			if [ "$name" == "i2c-mlxcpld" ]; then
				i2c_bus_offset=$((i-1))
				return
			fi
		fi
	done

	log_err "i2c-mlxcpld driver is not loaded"
	exit 0
}

find_linecard_bus()
{
	# Find base i2c bus number of Mellanox line card.
	for ((i=1; i<i2c_bus_max; i++)); do
		folder=/sys/bus/i2c/devices/i2c-$i/$i-00"$mlxreg_lc_addr"
		if [ -d $folder ]; then
			name=$(cut $folder/name -d' ' -f 1)
			if [ "$name" == "mlxreg-lc" ]; then
				linecard_bus_offset=$i
				return
			fi
		fi
	done

	log_err "mlxreg-lc driver is not loaded"
	exit 0
}

find_linecard_num()
{
	input_bus_num="$1"
	find_linecard_bus "$input_bus_num"
	max_lc_bus_num=$((linecard_bus_offset+lc_max_num))
	# Check line card bus range.
	if [ "$input_bus_num" -le "$max_lc_bus_num" ] &&
	   [ "$input_bus_num" -ge "$linecard_bus_offset" ]; then
		linecard_num=$((input_bus_num-linecard_bus_offset+1))
		# Check line card num range.
		if [ "$linecard_num" -le "$lc_max_num" ] &&
		   [ "$linecard_num" -ge 1 ]; then
			return
		else
			log_err "Line card number out of range. $linecard_num Expected range: 1 - $lc_max_num."
			exit 0
		fi
	else
		log_err "Line card bus number out of range. $input_bus_num Expected range: $linecard_bus_offset - $max_lc_bus_num."
		exit 0
	fi
	log_err "mlxreg-lc driver is not loaded"
	exit 0
}

find_eeprom_name()
{
	bus=$1
	addr=$2
	if [ "$bus" -eq "$i2c_bus_def_off_eeprom_vpd" ]; then
		eeprom_name=vpd_info
	elif [ "$bus" -eq "$i2c_bus_def_off_eeprom_cpu" ]; then
		eeprom_name=cpu_info
	elif [ "$bus" -eq "$i2c_bus_def_off_eeprom_psu" ] || [ "$bus" -eq "$i2c_bus_alt_off_eeprom_psu" ]; then
		if [ "$addr" = "$psu1_i2c_addr" ]; then
			eeprom_name=psu1_info
		elif [ "$addr" = "$psu2_i2c_addr" ]; then
			eeprom_name=psu2_info
		fi
	elif [ "$bus" -eq "$i2c_bus_def_off_eeprom_fan1" ]; then
		eeprom_name=fan1_info
	elif [ "$bus" -eq "$i2c_bus_def_off_eeprom_fan2" ]; then
		eeprom_name=fan2_info
	elif [ "$bus" -eq "$i2c_bus_def_off_eeprom_fan3" ]; then
		eeprom_name=fan3_info
	elif [ "$bus" -eq "$i2c_bus_def_off_eeprom_fan4" ]; then
		eeprom_name=fan4_info
	elif [ "$bus" -eq 0 ]; then
		:
	else
		# Wait to allow line card symbolic links creation.
		local find_retry=0
		lc_dev=$3
		while [ ! $(find -L /dev/lc* -samefile /dev/"$lc_dev") ] && [ $find_retry -lt 3 ]; do sleep 1; done;
		symlink=$(find -L /dev/lc* -samefile /dev/"$lc_dev")
		eeprom_name=$(basename "$symlink")
	fi
}

lock_service_state_change()
{
	exec {LOCKFD}>${LOCKFILE}
	/usr/bin/flock -x ${LOCKFD}
	trap "/usr/bin/flock -u ${LOCKFD}" EXIT SIGINT SIGQUIT SIGTERM
}

unlock_service_state_change()
{
	/usr/bin/flock -u ${LOCKFD}
}

function create_sfp_symbolic_links()
{
	local event_path="${1}"
	local sfp_name=${event_path##*/net/}

	ln -sf /usr/bin/hw-management-sfp-helper.sh ${sfp_path}/"${sfp_name}"_status
}

# ASIC CPLD event
function asic_cpld_add_handler()
{
	local -r ASIC_I2C_PATH="${1}"

	# Verify if CPLD attributes are exist
	if [ -f "$config_path/cpld_port" ]; then
		local  cpld=$(< $config_path/cpld_port)
		if [ "$cpld" == "cpld1" ] && [ -f "${ASIC_I2C_PATH}"/cpld1_version ]; then
			ln -sf "${ASIC_I2C_PATH}"/cpld1_version $system_path/cpld3_version
		fi
		if [ "$cpld" == "cpld3" ] && [ -f "${ASIC_I2C_PATH}"/cpld3_version ]; then
			ln -sf "${ASIC_I2C_PATH}"/cpld3_version $system_path/cpld3_version
		fi
	fi
}

function asic_cpld_remove_handler()
{
	if [ -f "$config_path/cpld_port" ]; then
		if [ -L $system_path/cpld3_version ]; then
			unlink $system_path/cpld3_version
		else
			rm -rf $system_path/cpld3_version
		fi
	fi
}

function set_fan_direction()
{
	attribute=$1
	event=$2
	case $attribute in
	fan*)
		fan_dir=$(< $system_path/fan_dir)
		fandirhex=$(printf "%x\n" "$fan_dir")
		fan_bit_index=$(( ${attribute:3} - 1 ))
		fan_direction_bit=$(( 0x$fandirhex & (1 << fan_bit_index) ))
		fan_direction=($fan_direction_bit ? 1 : 0)
		if [ "$fan_direction_bit" == 0 ]; then
			fan_direction=0;
		else
			fan_direction=1;
		fi
		if [ "$event" == 1 ]; then
			echo "$fan_direction" > $thermal_path/"${attribute}"_dir
		else
			rm -f $thermal_path/"${attribute}"_dir
		fi
		;;
	*)
		;;
	esac
}

function handle_hotplug_event()
{
	local attribute
	local event
	attribute=$(echo "$1" | awk '{print tolower($0)}')
	event=$2
	
	if [ -f $events_path/"$attribute" ]; then
		echo "$event" > $events_path/"$attribute"
	else
		# ToDo check if leave this error maessage
		log_err "Path ${events_path}/${attribute} doesn't exist"
	fi
	set_fan_direction "$attribute" "$event"
}

if [ "$1" == "add" ]; then
	# Don't process udev events until service is started and directories are created
	if [ ! -f ${udev_ready} ]; then
		exit 0
	fi
	if [ "$2" == "a2d" ]; then
		# Detect if it belongs to line card or to main board.
		input_bus_num=$(echo "$3""$4"| xargs dirname | xargs dirname | xargs dirname | xargs basename | cut -d"-" -f2)
		driver_dir=$(echo "$3""$4"| xargs dirname | xargs dirname | xargs dirname)/"$input_bus_num"-00"$mlxreg_lc_addr"
		if [ -d "$driver_dir" ]; then
			driver_name=$(< "$driver_dir"/name)
			if [ "$driver_name" == "mlxreg-lc" ]; then
				# Line card event, replace output folder.
				find_linecard_num "$input_bus_num"
				environment_path="$hw_management_path"/lc"$linecard_num"/environment
			fi
		fi
		ln -sf "$3""$4"/in_voltage-voltage_scale $environment_path/"$2"_"$5"_voltage_scale
		for i in {0..7}; do
			if [ -f "$3""$4"/in_voltage"$i"_raw ]; then
				ln -sf "$3""$4"/in_voltage"$i"_raw $environment_path/"$2"_"$5"_raw_"$i"
			fi
		done
	fi
	if [ "$2" == "voltmon1" ] || [ "$2" == "voltmon2" ] ||
	   [ "$2" == "voltmon3" ] || [ "$2" == "voltmon4" ] ||
	   [ "$2" == "voltmon5" ] || [ "$2" == "voltmon6" ] ||
	   [ "$2" == "voltmon7" ] ||
	   [ "$2" == "comex_voltmon1" ] || [ "$2" == "comex_voltmon2" ] ||
	   [ "$2" == "hotswap" ]; then
		if [ "$2" == "comex_voltmon1" ]; then
			find_i2c_bus
			comex_bus=$((i2c_comex_mon_bus_default+i2c_bus_offset))
			busdir=$(echo "$3""$4" |xargs dirname |xargs dirname)
			busfolder=$(basename "$busdir")
			bus="${busfolder:0:${#busfolder}-5}"
			# Verify if this is not COMEX device
			if [ "$bus" != "$comex_bus" ]; then
				exit 0
			fi
		else
			# Detect if it belongs to line card or to main board.
			input_bus_num=$(echo "$3""$4"| xargs dirname | xargs dirname | xargs dirname | xargs dirname | xargs basename | cut -d"-" -f2)
			driver_dir=$(echo "$3""$4" | xargs dirname | xargs dirname | xargs dirname | xargs dirname)/"$input_bus_num"-00"$mlxreg_lc_addr"
			if [ -d "$driver_dir" ]; then
				driver_name=$(< "$driver_dir"/name)
				if [ "$driver_name" == "mlxreg-lc" ]; then
					# Linecard event, replace output folder.
					find_linecard_num "$input_bus_num"
					environment_path="$hw_management_path"/lc"$linecard_num"/environment
					alarm_path="$hw_management_path"/lc"$linecard_num"/alarm
				fi
			fi
		fi
		for i in {1..3}; do
			if [ -f "$3""$4"/in"$i"_input ]; then
				ln -sf "$3""$4"/in"$i"_input $environment_path/"$2"_in"$i"_input
			fi
			if [ -f "$3""$4"/curr"$i"_input ]; then
				ln -sf "$3""$4"/curr"$i"_input $environment_path/"$2"_curr"$i"_input
			fi
			if [ -f "$3""$4"/power"$i"_input ]; then
				ln -sf "$3""$4"/power"$i"_input $environment_path/"$2"_power"$i"_input
			fi
			if [ -f "$3""$4"/in"$i"_alarm ]; then
				ln -sf "$3""$4"/in"$i"_alarm $alarm_path/"$2"_in"$i"_alarm
			fi
			if [ -f "$3""$4"/curr"$i"_alarm ]; then
				ln -sf "$3""$4"/curr"$i"_alarm $alarm_path/"$2"_curr"$i"_alarm
			fi
			if [ -f "$3""$4"/power"$i"_alarm ]; then
				ln -sf "$3""$4"/power"$i"_alarm $alarm_path/"$2"_power"$i"_alarm
			fi
		done
	fi
	if [ "$2" == "led" ]; then
		# Detect if it belongs to line card or to main board.
		# For main board dirname leds-mlxreg, for line card - leds-mlxreg.{bus_num}.
		driver_dir=$(echo "$3""$4" | xargs dirname| xargs dirname| xargs basename)
		case "$driver_dir" in
		leds-mlxreg)
			# Default case, nothing to do.
			;;
		leds-mlxreg.*)
			# Line card event, replace output folder.
			input_bus_num=$(echo "$3""$4" | xargs dirname| xargs dirname| xargs dirname| xargs basename | cut -d"-" -f1)
			find_linecard_num "$input_bus_num"
			led_path="$hw_management_path"/lc"$linecard_num"/led
			;;
		esac
		name=$(echo "$5" | cut -d':' -f2)
		color=$(echo "$5" | cut -d':' -f3)
		ln -sf "$3""$4"/brightness $led_path/led_"$name"_"$color"
		echo timer > "$3""$4"/trigger
		ln -sf "$3""$4"/delay_on  $led_path/led_"$name"_"$color"_delay_on
		ln -sf "$3""$4"/delay_off $led_path/led_"$name"_"$color"_delay_off
		ln -sf $LED_STATE $led_path/led_"$name"_state
		lock_service_state_change
		if [ ! -f $led_path/led_"$name"_capability ]; then
			echo none "${color}" "${color}"_blink > $led_path/led_"$name"_capability
		else
			capability=$(< $led_path/led_"$name"_capability)
			capability="${capability} ${color} ${color}_blink"
			echo "$capability" > $led_path/led_"$name"_capability
		fi
		unlock_service_state_change
		$led_path/led_"$name"_state
	fi
	if [ "$2" == "regio" ]; then
		# Detect if it belongs to line card or to main board.
		# For main board dirname mlxreg-io, for linecard - mlxreg-io.{bus_num}.
		driver_dir=$(echo "$3""$4" | xargs dirname| xargs dirname| xargs basename)
		case "$driver_dir" in
		mlxreg-io)
			# Default case, nothing to do.
			;;
		mlxreg-io.*)
			# Line card event, replace output folder.
			input_bus_num=$(echo "$3""$4" | xargs dirname| xargs dirname| xargs dirname| xargs basename | cut -d"-" -f1)
			find_linecard_num "$input_bus_num"
			system_path="$hw_management_path"/lc"$linecard_num"/system
			;;
		esac
		# Allow to driver insertion off all the attributes.
		sleep 1
		if [ -d "$3""$4" ]; then
			for attrpath in "$3""$4"/*; do
				attrname=$(basename "${attrpath}")
				if [ ! -d "$attrpath" ] && [ ! -L "$attrpath" ] &&
				   [ "$attrname" != "uevent" ] &&
				   [ "$attrname" != "name" ]; then
					ln -sf "$3""$4"/"$attrname" $system_path/"$attrname"
				fi
			done
		fi
		for ((i=1; i<=$(<$config_path/max_tachos); i+=1)); do
			status=$(< $thermal_path/fan"$i"_status)
			if [ "$status" -eq 1 ]; then
				set_fan_direction fan"${i}" 1
			fi
		done
	fi
	if [ "$2" == "eeprom" ]; then
		busdir="$3""$4"
		busfolder=$(basename "$busdir")
		bus="${busfolder:0:${#busfolder}-5}"
		find_i2c_bus
		bus=$((bus-i2c_bus_offset))
		addr="0x${busfolder: -2}"
		# Get parent bus for line card EEPROM - skip two folders.
		parentdir=$(dirname "$busdir")
		parentbus=$(basename "$parentdir")
		find_eeprom_name "$bus" "$addr" "$parentbus"
		# Detect if it belongs to line card or to main board.
		input_bus_num=$(echo "$3""$4" | xargs dirname | xargs dirname | xargs basename | cut -d"-" -f2)
		driver_dir=$(echo "$3""$4" | xargs dirname | xargs dirname)/"$input_bus_num"-00"$mlxreg_lc_addr"
		if [ -d "$driver_dir" ]; then
			driver_name=$(< "$driver_dir"/name)
			if [ "$driver_name" == "mlxreg-lc" ]; then
				# Linecard event, replace output folder.
				find_linecard_num "$input_bus_num"
				eeprom_path="$hw_management_path"/lc"$linecard_num"/eeprom
				# Parse VPD.
				if [ "$eeprom_name" == "fru" ]; then
					hw-management-lc-fru-parser.py -i "$3""$4"/eeprom -o "$eeprom_path"/vpd_parsed
					if [ $? -ne 0 ]; then
						echo "Failed to parse linecard VPD" > "$eeprom_path"/vpd_parsed
					fi
				fi
				if [ "$eeprom_name" == "ini" ]; then
					hw-management-parse-eeprom.sh --layout 3 --conv --eeprom_path "$3""$4"/eeprom > "$eeprom_path"/ini_parsed
					if [ $? -ne 0 ]; then
						echo "Failed to parse linecard INI" > "$eeprom_path"/ini_parsed
					fi
				fi
			fi
		fi
		ln -sf "$3""$4"/eeprom $eeprom_path/$eeprom_name 2>/dev/null
		chmod 400 $eeprom_path/$eeprom_name 2>/dev/null
		case $eeprom_name in
		fan*_info)
			fan_direction=$(xxd -u -p -l 1 -s $fan_dir_offset_in_vpd_eeprom_pn $eeprom_path/$eeprom_name)
			fan_prefix=$(echo $eeprom_name | cut -d_ -f1)
			case $fan_direction in
			$fan_direction_exhaust)
				echo 1 > $thermal_path/"${fan_prefix}"_dir
				;;
			$fan_direction_intake)
				echo 0 > $thermal_path/"${fan_prefix}"_dir
				;;
			*)
				;;
			esac
			;;
		*)
			;;
		esac
	fi
	if [ "$2" == "cpld" ]; then
		asic_cpld_add_handler "${3}${4}"
	fi
	if [ "$2" == "watchdog" ]; then
		wd_type=$(< "$3""$4"/identity)
		case $wd_type in
			mlx-wdt-*)
				wd_sub="$(echo "$wd_type" | cut -c 9-)"
				if [ ! -d ${watchdog_path}/"${wd_sub}" ]; then
					mkdir ${watchdog_path}/"${wd_sub}"
				fi
				ln -sf "$3""$4"/bootstatus ${watchdog_path}/"${wd_sub}"/bootstatus
				ln -sf "$3""$4"/nowayout ${watchdog_path}/"${wd_sub}"/nowayout
				ln -sf "$3""$4"/status ${watchdog_path}/"${wd_sub}"/status
				ln -sf "$3""$4"/timeout ${watchdog_path}/"${wd_sub}"/timeout
				ln -sf "$3""$4"/identity ${watchdog_path}/"${wd_sub}"/identity
				ln -sf "$3""$4"/state ${watchdog_path}/"${wd_sub}"/state
				if [ -f "$3""$4"/timeleft ]; then
					ln -sf "$3""$4"/timeleft ${watchdog_path}/"${wd_sub}"/timeleft
				fi
				;;
			*)
				;;
		esac
	fi
	# Creating lc folders hierarchy upon line card udev add event.
	if [ "$2" == "linecard" ]; then
		input_bus_num=$(echo "$3""$4" | xargs basename | cut -d"-" -f1)
		find_linecard_num "$input_bus_num"
		if [ ! -d "$hw_management_path"/lc"$linecard_num" ]; then
			mkdir "$hw_management_path"/lc"$linecard_num"
		fi
		for i in "${!linecard_folders[@]}"
		do
			if [ ! -d "$hw_management_path"/lc"$linecard_num"/"${linecard_folders[$i]}" ]; then
				mkdir "$hw_management_path"/lc"$linecard_num"/"${linecard_folders[$i]}"
			fi 
		done
	fi
	# Create line card i2c mux symbolic link infrastructure
	if [ "$2" == "lc_topo" ]; then
		create_linecard_i2c_links "$3" "$4"
	fi
elif [ "$1" == "mv" ]; then
	if [ "$2" == "sfp" ]; then
		lock_service_state_change
		[ -f "$config_path/sfp_counter" ] && sfp_counter=$(< $config_path/sfp_counter)
		sfp_counter=$((sfp_counter+1))
		echo $sfp_counter > $config_path/sfp_counter
		unlock_service_state_change
		create_sfp_symbolic_links "${3}${4}"
	fi
elif [ "$1" == "hotplug-event" ]; then
	handle_hotplug_event "${2}" "${3}"
else
	if [ "$2" == "a2d" ]; then
		# Detect if it belongs to line card or to main board.
		input_bus_num=$(echo "$3""$4"| xargs dirname | xargs dirname | xargs dirname | xargs basename | cut -d"-" -f2)
		driver_dir=$(echo "$3""$4"| xargs dirname | xargs dirname | xargs dirname)/"$input_bus_num"-00"$mlxreg_lc_addr"
		if [ -d "$driver_dir" ]; then
			driver_name=$(< "$driver_dir"/name)
			if [ "$driver_name" == "mlxreg-lc" ]; then
				# Line card event, replace output folder.
				find_linecard_num "$input_bus_num"
				environment_path="$hw_management_path"/lc"$linecard_num"/environment
			fi
		fi
		unlink $environment_path/"$2"_"$5"_voltage_scale
		for i in {0..7}; do
			if [ -L $environment_path/"$2"_"$5"_raw_"$i" ]; then
				unlink $environment_path/"$2"_"$5"_raw_"$i"
			fi
		done
	fi
	if [ "$2" == "voltmon1" ] || [ "$2" == "voltmon2" ] ||
	   [ "$2" == "voltmon3" ] || [ "$2" == "voltmon4" ] ||
	   [ "$2" == "voltmon5" ] || [ "$2" == "voltmon6" ] ||
	   [ "$2" == "voltmon7" ] ||
	   [ "$2" == "comex_voltmon1" ] || [ "$2" == "comex_voltmon2" ] ||
	   [ "$2" == "hotswap" ]; then
		if [ "$2" == "comex_voltmon1" ]; then
			find_i2c_bus
			comex_bus=$((i2c_comex_mon_bus_default+i2c_bus_offset))
			busdir=$(echo "$3""$4" |xargs dirname |xargs dirname)
			busfolder=$(basename "$busdir")
			bus="${busfolder:0:${#busfolder}-5}"
			# Verify if this is not COMEX device
			if [ "$bus" != "$comex_bus" ]; then
				exit 0
			fi
		else
			# Detect if it belongs to line card or to main board.
			input_bus_num=$(echo "$3""$4"| xargs dirname | xargs dirname | xargs dirname | xargs dirname | xargs basename | cut -d"-" -f2)
			driver_dir=$(echo "$3""$4" | xargs dirname | xargs dirname | xargs dirname | xargs dirname)/"$input_bus_num"-00"$mlxreg_lc_addr"
			if [ -d "$driver_dir" ]; then
				driver_name=$(< "$driver_dir"/name)
				if [ "$driver_name" == "mlxreg-lc" ]; then
					# Linecard event, replace output folder.
					find_linecard_num "$input_bus_num"
					environment_path="$hw_management_path"/lc"$linecard_num"/environment
					alarm_path="$hw_management_path"/lc"$linecard_num"/alarm
				fi
			fi
		fi
		for i in {1..3}; do
			if [ -L $environment_path/"$2"_in"$i"_input ]; then
				unlink $environment_path/"$2"_in"$i"_input
			fi
			if [ -L $environment_path/"$2"_curr"$i"_input ]; then
				unlink $environment_path/"$2"_curr"$i"_input
			fi
			if [ -L $environment_path/"$2"_power"$i"_input ]; then
				unlink $environment_path/"$2"_power"$i"_input
			fi
			if [ -L $alarm_path/"$2"_in"$i"_alarm ]; then
				unlink $alarm_path/"$2"_in"$i"_alarm
			fi
			if [ -L $alarm_path/"$2"_curr"$i"_alarm ]; then
				unlink $alarm_path/"$2"_curr"$i"_alarm
			fi
			if [ -L $alarm_path/"$2"_power"$i"_alarm ]; then
				unlink $alarm_path/"$2"_power"$i"_alarm
			fi
		done
	fi
	if [ "$2" == "led" ]; then
		# Detect if it belongs to line card or to main board.
		# For main board dirname leds-mlxreg, for line card - leds-mlxreg.{bus_num}.
		driver_dir=$(echo "$3""$4" | xargs dirname| xargs dirname| xargs basename)
		case "$driver_dir" in
		leds-mlxreg)
			# Default case, nothing to do.
			;;
		leds-mlxreg.*)
			# Line card event, replace output folder.
			input_bus_num=$(echo "$3""$4" | xargs dirname| xargs dirname| xargs dirname| xargs basename | cut -d"-" -f1)
			find_linecard_num "$input_bus_num"
			led_path="$hw_management_path"/lc"$linecard_num"/led
			;;
		esac
		name=$(echo "$5" | cut -d':' -f2)
		color=$(echo "$5" | cut -d':' -f3)
		unlink $led_path/led_"$name"_"$color"
		unlink $led_path/led_"$name"_"$color"_delay_on
		unlink $led_path/led_"$name"_"$color"_delay_off
		unlink $led_path/led_"$name"_state
	fi
	if [ -f $led_path/led_"$name" ]; then
		rm -f $led_path/led_"$name"
	fi
	if [ -f $led_path/led_"$name"_capability ]; then
		rm -f $led_path/led_"$name"_capability
	fi
	if [ "$2" == "regio" ]; then
		# Detect if it belongs to line card or to main board.
		# For main board dirname mlxreg-io, for line card - mlxreg-io.{bus_num}.
		driver_dir=$(echo "$3""$4" | xargs dirname| xargs dirname| xargs basename)
		case "$driver_dir" in
		mlxreg-io)
			# Default case, nothing to do.
			;;
		mlxreg-io.*)
			# Line card event, replace output folder.
			input_bus_num=$(echo "$3""$4" | xargs dirname| xargs dirname| xargs dirname| xargs basename | cut -d"-" -f1)
			find_linecard_num "$input_bus_num"
			system_path="$hw_management_path"/lc"$linecard_num"/system
			;;
		esac
		if [ -d $system_path ]; then
			for attrname in $system_path/*; do
				attrname=$(basename "${attrname}")
				if [ -L $system_path/"$attrname" ]; then
					unlink $system_path/"$attrname"
				fi
			done
		fi
	fi
	if [ "$2" == "eeprom" ]; then
		# Detect if it belongs to line card or to main board.
		input_bus_num=$(echo "$3""$4" | xargs dirname | xargs dirname | xargs basename | cut -d"-" -f2)
		driver_dir=$(echo "$3""$4" | xargs dirname | xargs dirname)/"$input_bus_num"-00"$mlxreg_lc_addr"
		if [ -d "$driver_dir" ]; then
			driver_name=$(< "$driver_dir"/name)
			if [ "$driver_name" == "mlxreg-lc" ]; then
				# Linecard event, replace output folder.
				find_linecard_num "$input_bus_num"
				eeprom_path="$hw_management_path"/lc"$linecard_num"/eeprom
			fi
		fi
		busdir="$3""$4"
		busfolder=$(basename "$busdir")
		bus="${busfolder:0:${#busfolder}-5}"
		find_i2c_bus
		bus=$((bus-i2c_bus_offset))
		addr="0x${busfolder: -2}"
		find_eeprom_name "$bus" "$addr"
		unlink $eeprom_path/$eeprom_name
<<<<<<< HEAD
		fan_prefix=$(echo $eeprom_name | cut -d_ -f1)
		rm -f $thermal_path/"${fan_prefix}"_dir
=======
		rm -f $eeprom_path/vpd_parsed
>>>>>>> 955632a1
	fi
	if [ "$2" == "cpld" ]; then
		asic_cpld_remove_handler
	fi
	if [ "$2" == "watchdog" ]; then
	wd_type=$(< "$3""$4"/identity)
		case $wd_type in
			mlx-wdt-*)
				find $watchdog_path/ -name "$wd_type""*" -type l -exec unlink {} \;
				;;
			*)
				;;
		esac
	fi
	if [ "$2" == "sfp" ]; then
		lock_service_state_change
		[ -f "$config_path/sfp_counter" ] && sfp_counter=$(< $config_path/sfp_counter)
		if [ "$sfp_counter" -gt 0 ]; then
			sfp_counter=$((sfp_counter-1))
			echo $sfp_counter > $config_path/sfp_counter
		fi
		unlock_service_state_change
		rm -rf ${sfp_path}/*_status
	fi
	# Clear lc folders upon line card udev rm event.
	if [ "$2" == "linecard" ]; then
		input_bus_num=$(echo "$3""$4" | xargs dirname| xargs dirname| xargs dirname| xargs basename | cut -d"-" -f1)
		find_linecard_num "$input_bus_num"
		# Clean line card folders.
		if [ -d "$hw_management_path"/lc"$linecard_num" ]; then
			find "$hw_management_path"/lc"$linecard_num" -type l -exec unlink {} \;
			rm -rf "$hw_management_path"/lc"$linecard_num"
		fi
	fi
	# Destroy line card i2c mux symbolic link infrastructure
	if [ "$2" == "lc_topo" ]; then
		destroy_linecard_i2c_links "$3"
	fi
fi<|MERGE_RESOLUTION|>--- conflicted
+++ resolved
@@ -60,16 +60,13 @@
 sfp_counter=0
 LOCKFILE="/var/run/hw-management-chassis.lock"
 udev_ready=$hw_management_path/.udev_ready
-<<<<<<< HEAD
 fan_dir_offset_in_vpd_eeprom_pn=0x48
 # 46 - F, 52 - R
 fan_direction_exhaust=46
 fan_direction_intake=52
-=======
 linecard_folders=("alarm" "config" "eeprom" "environment" "led" "system" "thermal")
 mlxreg_lc_addr=32
 lc_max_num=8
->>>>>>> 955632a1
 
 log_err()
 {
@@ -88,10 +85,10 @@
 	"ini" \
 	"fru" \
 	"fpga1" \
+	"gearbox00" \
 	"gearbox01" \
 	"gearbox02" \
 	"gearbox03" \
-	"gearbox04" \
 	"transceiver01" \
 	"transceiver02" \
 	"transceiver03" \
@@ -710,12 +707,9 @@
 		addr="0x${busfolder: -2}"
 		find_eeprom_name "$bus" "$addr"
 		unlink $eeprom_path/$eeprom_name
-<<<<<<< HEAD
 		fan_prefix=$(echo $eeprom_name | cut -d_ -f1)
 		rm -f $thermal_path/"${fan_prefix}"_dir
-=======
 		rm -f $eeprom_path/vpd_parsed
->>>>>>> 955632a1
 	fi
 	if [ "$2" == "cpld" ]; then
 		asic_cpld_remove_handler
