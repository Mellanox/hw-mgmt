#!/bin/bash

# Copyright (c) 2018 Mellanox Technologies. All rights reserved.
#
# Redistribution and use in source and binary forms, with or without
# modification, are permitted provided that the following conditions are met:
#
# 1. Redistributions of source code must retain the above copyright
#    notice, this list of conditions and the following disclaimer.
# 2. Redistributions in binary form must reproduce the above copyright
#    notice, this list of conditions and the following disclaimer in the
#    documentation and/or other materials provided with the distribution.
# 3. Neither the names of the copyright holders nor the names of its
#    contributors may be used to endorse or promote products derived from
#    this software without specific prior written permission.
#
# Alternatively, this software may be distributed under the terms of the
# GNU General Public License ("GPL") version 2 as published by the Free
# Software Foundation.
#
# THIS SOFTWARE IS PROVIDED BY THE COPYRIGHT HOLDERS AND CONTRIBUTORS "AS IS"
# AND ANY EXPRESS OR IMPLIED WARRANTIES, INCLUDING, BUT NOT LIMITED TO, THE
# IMPLIED WARRANTIES OF MERCHANTABILITY AND FITNESS FOR A PARTICULAR PURPOSE
# ARE DISCLAIMED. IN NO EVENT SHALL THE COPYRIGHT OWNER OR CONTRIBUTORS BE
# LIABLE FOR ANY DIRECT, INDIRECT, INCIDENTAL, SPECIAL, EXEMPLARY, OR
# CONSEQUENTIAL DAMAGES (INCLUDING, BUT NOT LIMITED TO, PROCUREMENT OF
# SUBSTITUTE GOODS OR SERVICES; LOSS OF USE, DATA, OR PROFITS; OR BUSINESS
# INTERRUPTION) HOWEVER CAUSED AND ON ANY THEORY OF LIABILITY, WHETHER IN
# CONTRACT, STRICT LIABILITY, OR TORT (INCLUDING NEGLIGENCE OR OTHERWISE)
# ARISING IN ANY WAY OUT OF THE USE OF THIS SOFTWARE, EVEN IF ADVISED OF THE
# POSSIBILITY OF SUCH DAMAGE.
#

hw_management_path=/var/run/hw-management
environment_path=$hw_management_path/environment
alarm_path=$hw_management_path/alarm
eeprom_path=$hw_management_path/eeprom
led_path=$hw_management_path/led
system_path=$hw_management_path/system
sfp_path=$hw_management_path/sfp
watchdog_path=$hw_management_path/watchdog
config_path=$hw_management_path/config
events_path=$hw_management_path/events
thermal_path=$hw_management_path/thermal
LED_STATE=/usr/bin/hw-management-led-state-conversion.sh
i2c_bus_max=10
i2c_bus_offset=0
i2c_bus_def_off_eeprom_vpd=8
i2c_bus_def_off_eeprom_cpu=$(< $config_path/i2c_bus_def_off_eeprom_cpu)
i2c_bus_def_off_eeprom_psu=4
i2c_bus_alt_off_eeprom_psu=10
i2c_bus_modular_off_eeprom_psu=5
i2c_bus_def_off_eeprom_fan1=11
i2c_bus_def_off_eeprom_fan2=12
i2c_bus_def_off_eeprom_fan3=13
i2c_bus_def_off_eeprom_fan4=14
i2c_bus_def_off_eeprom_mgmt=45
i2c_comex_mon_bus_default=$(< $config_path/i2c_comex_mon_bus_default)
psu1_i2c_addr=0x51
psu2_i2c_addr=0x50
psu3_i2c_addr=0x53
psu4_i2c_addr=0x52
eeprom_name=''
sfp_counter=0
LOCKFILE="/var/run/hw-management-chassis.lock"
udev_ready=$hw_management_path/.udev_ready
fan_dir_offset_in_vpd_eeprom_pn=0x48
# 46 - F, 52 - R
fan_direction_exhaust=46
fan_direction_intake=52
linecard_folders=("alarm" "config" "eeprom" "environment" "led" "system" "thermal")
mlxreg_lc_addr=32
lc_max_num=8

log_err()
{
	logger -t hw-management -p daemon.err "$@"
}

log_info()
{
	logger -t hw-management -p daemon.info "$@"
}

# Voltmon sensors by label mapping:
#                   dummy   voltmon1      voltmon2       voltmon3
VOLTMON_SENS_LABEL=("none" "vin\$|vin1"   "vout\$|vout1" "vout2")
CURR_SENS_LABEL=(   "none" "iout\$|iout1" "iout2"        "none")
POWER_SENS_LABEL=(  "none" "pout\$|pout"  "pout2"        "none")

# Find sensor index which label matching to mask.
# $1 - patch to sensor in sysfs
# $2 - sensor type ('in', 'curr', 'power'...)
# $3 - mask to matching  label
# return sensor index if match is found or 0 if match not found
find_sensor_by_label()
{
	path=$1
	sens_type=$2
	label_mask=$3
	local i=1
	FILES=$(find "$path"/"$sens_type"*label)
	for label_file in $FILES
	do
			curr_label=$(< "$label_file")
			if [[ $curr_label =~ $label_mask ]]; then
				return $i
			fi
			i=$((i+1))
	done
	# 0 means label by 'pattern' not found.
    return 0
}

linecard_i2c_busses=( \
	"vr" \
	"a2d" \
	"hotswap" \
	"ini" \
	"fru" \
	"fpga1" \
	"gearbox00" \
	"gearbox01" \
	"gearbox02" \
	"gearbox03" \
	"transceiver01" \
	"transceiver02" \
	"transceiver03" \
	"transceiver04" \
	"transceiver05" \
	"transceiver06" \
	"transceiver07" \
	"transceiver08" \
	"transceiver09" \
	"transceiver10" \
	"transceiver11" \
	"transceiver12" \
	"transceiver13" \
	"transceiver14" \
	"transceiver15" \
	"transceiver16")

create_linecard_i2c_links()
{
	local counter
	mkdir /dev/lc"$1"
        list=$(find /sys/class/i2c-adapter/i2c-"$2"/ -maxdepth 1  -name '*i2c-*' ! -name i2c-dev ! -name i2c-"$2" -exec bash -c 'name=$(basename $0); name="${name:4}"; echo "$name" ' {} \;)
        list_sorted=`for name in "$list"; do echo "$name"; done | sort -V`
	for name in $list_sorted; do
		sym_name=${linecard_i2c_busses[counter]}
		ln -s /dev/i2c-"$name" /dev/lc"$1"/"$sym_name"
		counter=$((counter+1))
	done
}

destroy_linecard_i2c_links()
{
	rm -rf /dev/lc"$1"
}

find_i2c_bus()
{
	# Find physical bus number of Mellanox I2C controller. The default
	# number is 1, but it could be assigned to others id numbers on
	# systems with different CPU types.
	for ((i=1; i<i2c_bus_max; i++)); do
		folder=/sys/bus/i2c/devices/i2c-$i
		if [ -d $folder ]; then
			name=$(cut $folder/name -d' ' -f 1)
			if [ "$name" == "i2c-mlxcpld" ]; then
				i2c_bus_offset=$((i-1))
				return
			fi
		fi
	done

	log_err "i2c-mlxcpld driver is not loaded"
	exit 0
}

find_linecard_bus()
{
	# Find base i2c bus number of Mellanox line card.
	for ((i=1; i<i2c_bus_max; i++)); do
		folder=/sys/bus/i2c/devices/i2c-$i/$i-00"$mlxreg_lc_addr"
		if [ -d $folder ]; then
			name=$(cut $folder/name -d' ' -f 1)
			if [ "$name" == "mlxreg-lc" ]; then
				linecard_bus_offset=$i
				return
			fi
		fi
	done

	log_err "mlxreg-lc driver is not loaded"
	exit 0
}

find_linecard_num()
{
	input_bus_num="$1"
	find_linecard_bus "$input_bus_num"
	max_lc_bus_num=$((linecard_bus_offset+lc_max_num))
	# Check line card bus range.
	if [ "$input_bus_num" -le "$max_lc_bus_num" ] &&
	   [ "$input_bus_num" -ge "$linecard_bus_offset" ]; then
		linecard_num=$((input_bus_num-linecard_bus_offset+1))
		# Check line card num range.
		if [ "$linecard_num" -le "$lc_max_num" ] &&
		   [ "$linecard_num" -ge 1 ]; then
			return
		else
			log_err "Line card number out of range. $linecard_num Expected range: 1 - $lc_max_num."
			exit 0
		fi
	else
		log_err "Line card bus number out of range. $input_bus_num Expected range: $linecard_bus_offset - $max_lc_bus_num."
		exit 0
	fi
	log_err "mlxreg-lc driver is not loaded"
	exit 0
}

find_eeprom_name()
{
	bus=$1
	addr=$2
	if [ "$bus" -eq "$i2c_bus_def_off_eeprom_vpd" ]; then
		eeprom_name=vpd_info
	elif [ "$bus" -eq "$i2c_bus_def_off_eeprom_cpu" ]; then
		eeprom_name=cpu_info
	elif [ "$bus" -eq "$i2c_bus_def_off_eeprom_psu" ] ||
		[ "$bus" -eq "$i2c_bus_alt_off_eeprom_psu" ] ||
		[ "$bus" -eq "$i2c_bus_modular_off_eeprom_psu" ]; then
		if [ "$addr" = "$psu1_i2c_addr" ]; then
			eeprom_name=psu1_info
		elif [ "$addr" = "$psu2_i2c_addr" ]; then
			eeprom_name=psu2_info
		elif [ "$addr" = "$psu3_i2c_addr" ]; then
			eeprom_name=psu3_info
		elif [ "$addr" = "$psu4_i2c_addr" ]; then
			eeprom_name=psu4_info
		fi
	elif [ "$bus" -eq "$i2c_bus_def_off_eeprom_fan1" ]; then
		eeprom_name=fan1_info
	elif [ "$bus" -eq "$i2c_bus_def_off_eeprom_fan2" ]; then
		eeprom_name=fan2_info
	elif [ "$bus" -eq "$i2c_bus_def_off_eeprom_fan3" ]; then
		eeprom_name=fan3_info
	elif [ "$bus" -eq "$i2c_bus_def_off_eeprom_fan4" ]; then
		eeprom_name=fan4_info
	elif [ "$bus" -eq "$i2c_bus_def_off_eeprom_mgmt" ]; then
		eeprom_name=mgmt_info
	elif [ "$bus" -eq 0 ]; then
		:
	else
		# Wait to allow line card symbolic links creation.
		local find_retry=0
		lc_dev=$3
		while [ ! $(find -L /dev/lc* -samefile /dev/"$lc_dev") ] && [ $find_retry -lt 3 ]; do sleep 1; done;
		symlink=$(find -L /dev/lc* -samefile /dev/"$lc_dev")
		eeprom_name=$(basename "$symlink")
	fi
}

find_eeprom_name_on_remove()
{
	bus=$1
	addr=$2
	if [ "$bus" -eq "$i2c_bus_def_off_eeprom_vpd" ]; then
		eeprom_name=vpd_info
	elif [ "$bus" -eq "$i2c_bus_def_off_eeprom_cpu" ]; then
		eeprom_name=cpu_info
	elif [ "$bus" -eq "$i2c_bus_def_off_eeprom_psu" ] ||
		[ "$bus" -eq "$i2c_bus_alt_off_eeprom_psu" ] ||
		[ "$bus" -eq "$i2c_bus_modular_off_eeprom_psu" ]; then
		if [ "$addr" = "$psu1_i2c_addr" ]; then
			eeprom_name=psu1_info
		elif [ "$addr" = "$psu2_i2c_addr" ]; then
			eeprom_name=psu2_info
		elif [ "$addr" = "$psu3_i2c_addr" ]; then
			eeprom_name=psu3_info
		elif [ "$addr" = "$psu4_i2c_addr" ]; then
			eeprom_name=psu4_info
		fi
	elif [ "$bus" -eq "$i2c_bus_def_off_eeprom_fan1" ]; then
		eeprom_name=fan1_info
	elif [ "$bus" -eq "$i2c_bus_def_off_eeprom_fan2" ]; then
		eeprom_name=fan2_info
	elif [ "$bus" -eq "$i2c_bus_def_off_eeprom_fan3" ]; then
		eeprom_name=fan3_info
	elif [ "$bus" -eq "$i2c_bus_def_off_eeprom_fan4" ]; then
		eeprom_name=fan4_info
	fi
}

find_eeprom_name_on_remove()
{
	bus=$1
	addr=$2
	if [ "$bus" -eq "$i2c_bus_def_off_eeprom_vpd" ]; then
		eeprom_name=vpd_info
	elif [ "$bus" -eq "$i2c_bus_def_off_eeprom_cpu" ]; then
		eeprom_name=cpu_info
	elif [ "$bus" -eq "$i2c_bus_def_off_eeprom_psu" ] ||
		[ "$bus" -eq "$i2c_bus_alt_off_eeprom_psu" ] ||
		[ "$bus" -eq "$i2c_bus_modular_off_eeprom_psu" ]; then
		if [ "$addr" = "$psu1_i2c_addr" ]; then
			eeprom_name=psu1_info
		elif [ "$addr" = "$psu2_i2c_addr" ]; then
			eeprom_name=psu2_info
		elif [ "$addr" = "$psu3_i2c_addr" ]; then
			eeprom_name=psu3_info
		elif [ "$addr" = "$psu4_i2c_addr" ]; then
			eeprom_name=psu4_info
		fi
	elif [ "$bus" -eq "$i2c_bus_def_off_eeprom_fan1" ]; then
		eeprom_name=fan1_info
	elif [ "$bus" -eq "$i2c_bus_def_off_eeprom_fan2" ]; then
		eeprom_name=fan2_info
	elif [ "$bus" -eq "$i2c_bus_def_off_eeprom_fan3" ]; then
		eeprom_name=fan3_info
	elif [ "$bus" -eq "$i2c_bus_def_off_eeprom_fan4" ]; then
		eeprom_name=fan4_info
	fi
}

lock_service_state_change()
{
	exec {LOCKFD}>${LOCKFILE}
	/usr/bin/flock -x ${LOCKFD}
	trap "/usr/bin/flock -u ${LOCKFD}" EXIT SIGINT SIGQUIT SIGTERM
}

unlock_service_state_change()
{
	/usr/bin/flock -u ${LOCKFD}
}

function create_sfp_symbolic_links()
{
	local event_path="${1}"
	local sfp_name=${event_path##*/net/}
<<<<<<< HEAD
	local i2c_path=${event_path%/net/*}
	local sfp_num=`echo $sfp_name | cut -b 4-`

	ln -sf ${i2c_path}/qsfp${sfp_num}_status ${sfp_path}/${sfp_name}_status
}

# ASIC I2C event
function asic_i2c_add_handler()
{
        local -r ASIC_I2C_PATH="${1}"

        if [ -f "$config_path/cpld_port" ]; then
                local -r cpld=`cat $config_path/cpld_port`
		if [ "$cpld" == "cpld1" ]; then
			ln -sf ${ASIC_I2C_PATH}/cpld1_version $system_path/cpld3_version
		fi
		if [ "$cpld" == "cpld3" ]; then
			ln -sf ${ASIC_I2C_PATH}/cpld3_version $system_path/cpld3_version
		fi
	fi
}

function asic_i2c_remove_handler()
{
        if [ -f $system_path/cpld3_version]; then
                rm -rf $system_path/cpld3_version
        fi
=======

	ln -sf /usr/bin/hw-management-sfp-helper.sh ${sfp_path}/"${sfp_name}"_status
}

# ASIC CPLD event
function asic_cpld_add_handler()
{
	local -r ASIC_I2C_PATH="${1}"

	# Verify if CPLD attributes are exist
	if [ -f "$config_path/cpld_port" ]; then
		local  cpld=$(< $config_path/cpld_port)
		if [ "$cpld" == "cpld1" ]; then
			ln -sf "${ASIC_I2C_PATH}"/cpld1_version $system_path/cpld3_version
		fi
		if [ "$cpld" == "cpld3" ]; then
			ln -sf "${ASIC_I2C_PATH}"/cpld3_version $system_path/cpld3_version
		fi
	fi
}

function asic_cpld_remove_handler()
{
	if [ -f "$config_path/cpld_port" ]; then
		if [ -L $system_path/cpld3_version ]; then
			unlink $system_path/cpld3_version
		else
			rm -rf $system_path/cpld3_version
		fi
	fi
}

function set_fan_direction()
{
	attribute=$1
	event=$2
	case $attribute in
	fan*)
		fan_dir=$(< $system_path/fan_dir)
		fandirhex=$(printf "%x\n" "$fan_dir")
		fan_bit_index=$(( ${attribute:3} - 1 ))
		fan_direction_bit=$(( 0x$fandirhex & (1 << fan_bit_index) ))
		fan_direction=($fan_direction_bit ? 1 : 0)
		if [ "$fan_direction_bit" == 0 ]; then
			fan_direction=0;
		else
			fan_direction=1;
		fi
		if [ "$event" == 1 ]; then
			echo "$fan_direction" > $thermal_path/"${attribute}"_dir
		else
			rm -f $thermal_path/"${attribute}"_dir
		fi
		;;
	*)
		;;
	esac
}

function handle_hotplug_event()
{
	local attribute
	local event
	attribute=$(echo "$1" | awk '{print tolower($0)}')
	event=$2
	
	if [ -f $events_path/"$attribute" ]; then
		echo "$event" > $events_path/"$attribute"
		log_info "Event ${event} is received for attribute ${attribute}"
	else
		# ToDo check if leave this error message
		log_err "Path ${events_path}/${attribute} does not exist"
	fi
	set_fan_direction "$attribute" "$event"
>>>>>>> c7d5a8ec
}

if [ "$1" == "add" ]; then
	# Don't process udev events until service is started and directories are created
	if [ ! -f ${udev_ready} ]; then
		exit 0
	fi
	if [ "$2" == "a2d" ]; then
<<<<<<< HEAD
		ln -sf $3$4/in_voltage-voltage_scale $environment_path/$2_$5_voltage_scale
		for i in {0..7}; do
			if [ -f $3$4/in_voltage"$i"_raw ]; then
				ln -sf $3$4/in_voltage"$i"_raw $environment_path/$2_$5_raw_"$i"
=======
		# Detect if it belongs to line card or to main board.
		input_bus_num=$(echo "$3""$4"| xargs dirname | xargs dirname | xargs dirname | xargs basename | cut -d"-" -f2)
		driver_dir=$(echo "$3""$4"| xargs dirname | xargs dirname | xargs dirname)/"$input_bus_num"-00"$mlxreg_lc_addr"
		if [ -d "$driver_dir" ]; then
			driver_name=$(< "$driver_dir"/name)
			if [ "$driver_name" == "mlxreg-lc" ]; then
				# Line card event, replace output folder.
				find_linecard_num "$input_bus_num"
				environment_path="$hw_management_path"/lc"$linecard_num"/environment
			fi
		fi
		ln -sf "$3""$4"/in_voltage-voltage_scale $environment_path/"$2"_"$5"_voltage_scale
		for i in {0..7}; do
			if [ -f "$3""$4"/in_voltage"$i"_raw ]; then
				ln -sf "$3""$4"/in_voltage"$i"_raw $environment_path/"$2"_"$5"_raw_"$i"
>>>>>>> c7d5a8ec
			fi
		done
	fi
	if [ "$2" == "voltmon1" ] || [ "$2" == "voltmon2" ] ||
	   [ "$2" == "voltmon3" ] || [ "$2" == "voltmon4" ] ||
	   [ "$2" == "voltmon5" ] || [ "$2" == "voltmon6" ] ||
	   [ "$2" == "voltmon7" ] ||
	   [ "$2" == "comex_voltmon1" ] || [ "$2" == "comex_voltmon2" ] ||
	   [ "$2" == "hotswap" ]; then
		if [ "$2" == "comex_voltmon1" ]; then
			find_i2c_bus
			comex_bus=$((i2c_comex_mon_bus_default+i2c_bus_offset))
			busdir=$(echo "$3""$4" |xargs dirname |xargs dirname)
			busfolder=$(basename "$busdir")
			bus="${busfolder:0:${#busfolder}-5}"
			# Verify if this is not COMEX device
			if [ "$bus" != "$comex_bus" ]; then
				exit 0
			fi
		else
			# Detect if it belongs to line card or to main board.
			input_bus_num=$(echo "$3""$4"| xargs dirname | xargs dirname | xargs dirname | xargs dirname | xargs basename | cut -d"-" -f2)
			driver_dir=$(echo "$3""$4" | xargs dirname | xargs dirname | xargs dirname | xargs dirname)/"$input_bus_num"-00"$mlxreg_lc_addr"
			if [ -d "$driver_dir" ]; then
				driver_name=$(< "$driver_dir"/name)
				if [ "$driver_name" == "mlxreg-lc" ]; then
					# Linecard event, replace output folder.
					find_linecard_num "$input_bus_num"
					environment_path="$hw_management_path"/lc"$linecard_num"/environment
					alarm_path="$hw_management_path"/lc"$linecard_num"/alarm
				fi
			fi
		fi
		for i in {1..3}; do
			find_sensor_by_label "$3""$4" "in" "${VOLTMON_SENS_LABEL[$i]}"
			sensor_id=$?
			if [ ! $sensor_id -eq 0 ]; then
				if [ -f "$3""$4"/in"$sensor_id"_input ]; then
					ln -sf "$3""$4"/in"$sensor_id"_input $environment_path/"$2"_in"$i"_input
				fi
				if [ -f "$3""$4"/in"$sensor_id"_alarm ]; then
					ln -sf "$3""$4"/in"$sensor_id"_alarm $alarm_path/"$2"_in"$i"_alarm
				fi
			fi
			if [ -f "$3""$4"/curr"$i"_input ]; then
				ln -sf "$3""$4"/curr"$i"_input $environment_path/"$2"_curr"$i"_input
			fi
			if [ -f "$3""$4"/power"$i"_input ]; then
				ln -sf "$3""$4"/power"$i"_input $environment_path/"$2"_power"$i"_input
			fi
			if [ -f "$3""$4"/curr"$i"_alarm ]; then
				ln -sf "$3""$4"/curr"$i"_alarm $alarm_path/"$2"_curr"$i"_alarm
			fi
			if [ -f "$3""$4"/power"$i"_alarm ]; then
				ln -sf "$3""$4"/power"$i"_alarm $alarm_path/"$2"_power"$i"_alarm
			fi
		done
	fi
	if [ "$2" == "led" ]; then
		# Detect if it belongs to line card or to main board.
		# For main board dirname leds-mlxreg, for line card - leds-mlxreg.{bus_num}.
		driver_dir=$(echo "$3""$4" | xargs dirname| xargs dirname| xargs basename)
		case "$driver_dir" in
		leds-mlxreg)
			# Default case, nothing to do.
			;;
		leds-mlxreg.*)
			# Line card event, replace output folder.
			input_bus_num=$(echo "$3""$4" | xargs dirname| xargs dirname| xargs dirname| xargs basename | cut -d"-" -f1)
			find_linecard_num "$input_bus_num"
			led_path="$hw_management_path"/lc"$linecard_num"/led
			;;
		esac
		name=$(echo "$5" | cut -d':' -f2)
		color=$(echo "$5" | cut -d':' -f3)
		ln -sf "$3""$4"/brightness $led_path/led_"$name"_"$color"
		echo timer > "$3""$4"/trigger
		ln -sf "$3""$4"/delay_on  $led_path/led_"$name"_"$color"_delay_on
		ln -sf "$3""$4"/delay_off $led_path/led_"$name"_"$color"_delay_off
		ln -sf $LED_STATE $led_path/led_"$name"_state
		lock_service_state_change
		if [ ! -f $led_path/led_"$name"_capability ]; then
			echo none "${color}" "${color}"_blink > $led_path/led_"$name"_capability
		else
			capability=$(< $led_path/led_"$name"_capability)
			capability="${capability} ${color} ${color}_blink"
			echo "$capability" > $led_path/led_"$name"_capability
		fi
		unlock_service_state_change
		$led_path/led_"$name"_state
	fi
	if [ "$2" == "regio" ]; then
		# Detect if it belongs to line card or to main board.
		# For main board dirname mlxreg-io, for linecard - mlxreg-io.{bus_num}.
		driver_dir=$(echo "$3""$4" | xargs dirname| xargs dirname| xargs basename)
		case "$driver_dir" in
		mlxreg-io)
			# Default case, nothing to do.
			;;
		mlxreg-io.*)
			# Line card event, replace output folder.
			input_bus_num=$(echo "$3""$4" | xargs dirname| xargs dirname| xargs dirname| xargs basename | cut -d"-" -f1)
			find_linecard_num "$input_bus_num"
			system_path="$hw_management_path"/lc"$linecard_num"/system
			;;
		esac
		# Allow to driver insertion off all the attributes.
		sleep 1
		if [ -d "$3""$4" ]; then
			for attrpath in "$3""$4"/*; do
				attrname=$(basename "${attrpath}")
				if [ ! -d "$attrpath" ] && [ ! -L "$attrpath" ] &&
				   [ "$attrname" != "uevent" ] &&
				   [ "$attrname" != "name" ]; then
					ln -sf "$3""$4"/"$attrname" $system_path/"$attrname"
				fi
			done
		fi
		for ((i=1; i<=$(<$config_path/max_tachos); i+=1)); do
			status=$(< $thermal_path/fan"$i"_status)
			if [ "$status" -eq 1 ]; then
				set_fan_direction fan"${i}" 1
			fi
		done
	fi
	if [ "$2" == "eeprom" ]; then
		busdir="$3""$4"
		busfolder=$(basename "$busdir")
		bus="${busfolder:0:${#busfolder}-5}"
		find_i2c_bus
		bus=$((bus-i2c_bus_offset))
		addr="0x${busfolder: -2}"
		# Get parent bus for line card EEPROM - skip two folders.
		parentdir=$(dirname "$busdir")
		parentbus=$(basename "$parentdir")
		find_eeprom_name "$bus" "$addr" "$parentbus"
		# Detect if it belongs to line card or to main board.
		input_bus_num=$(echo "$3""$4" | xargs dirname | xargs dirname | xargs basename | cut -d"-" -f2)
		driver_dir=$(echo "$3""$4" | xargs dirname | xargs dirname)/"$input_bus_num"-00"$mlxreg_lc_addr"
		if [ -d "$driver_dir" ]; then
			driver_name=$(< "$driver_dir"/name)
			if [ "$driver_name" == "mlxreg-lc" ]; then
				# Linecard event, replace output folder.
				find_linecard_num "$input_bus_num"
				eeprom_path="$hw_management_path"/lc"$linecard_num"/eeprom
				# Parse VPD.
				if [ "$eeprom_name" == "fru" ]; then
					hw-management-lc-fru-parser.py -i "$3""$4"/eeprom -o "$eeprom_path"/vpd_parsed
					if [ $? -ne 0 ]; then
						echo "Failed to parse linecard VPD" > "$eeprom_path"/vpd_parsed
					fi
				fi
				if [ "$eeprom_name" == "ini" ]; then
					hw-management-parse-eeprom.sh --layout 3 --conv --eeprom_path "$3""$4"/eeprom > "$eeprom_path"/ini_parsed
					if [ $? -ne 0 ]; then
						echo "Failed to parse linecard INI" > "$eeprom_path"/ini_parsed
					fi
				fi
			fi
		fi
		ln -sf "$3""$4"/eeprom $eeprom_path/$eeprom_name 2>/dev/null
		chmod 400 $eeprom_path/$eeprom_name 2>/dev/null
		case $eeprom_name in
		fan*_info)
			fan_direction=$(xxd -u -p -l 1 -s $fan_dir_offset_in_vpd_eeprom_pn $eeprom_path/$eeprom_name)
			fan_prefix=$(echo $eeprom_name | cut -d_ -f1)
			case $fan_direction in
			$fan_direction_exhaust)
				echo 1 > $thermal_path/"${fan_prefix}"_dir
				;;
			$fan_direction_intake)
				echo 0 > $thermal_path/"${fan_prefix}"_dir
				;;
			*)
				;;
			esac
			;;
		*)
			;;
		esac
	fi
<<<<<<< HEAD
	if [ "$2" == "asic" ]; then
		asic_i2c_add_handler "${3}${4}"
=======
	if [ "$2" == "cpld" ]; then
		asic_cpld_add_handler "${3}${4}"
>>>>>>> c7d5a8ec
	fi
	if [ "$2" == "watchdog" ]; then
		wd_type=$(< "$3""$4"/identity)
		case $wd_type in
			mlx-wdt-*)
				wd_sub="$(echo "$wd_type" | cut -c 9-)"
				if [ ! -d ${watchdog_path}/"${wd_sub}" ]; then
					mkdir ${watchdog_path}/"${wd_sub}"
				fi
				ln -sf "$3""$4"/bootstatus ${watchdog_path}/"${wd_sub}"/bootstatus
				ln -sf "$3""$4"/nowayout ${watchdog_path}/"${wd_sub}"/nowayout
				ln -sf "$3""$4"/status ${watchdog_path}/"${wd_sub}"/status
				ln -sf "$3""$4"/timeout ${watchdog_path}/"${wd_sub}"/timeout
				ln -sf "$3""$4"/identity ${watchdog_path}/"${wd_sub}"/identity
				ln -sf "$3""$4"/state ${watchdog_path}/"${wd_sub}"/state
				if [ -f "$3""$4"/timeleft ]; then
					ln -sf "$3""$4"/timeleft ${watchdog_path}/"${wd_sub}"/timeleft
				fi
				;;
			*)
				;;
		esac
	fi
	# Creating lc folders hierarchy upon line card udev add event.
	if [ "$2" == "linecard" ]; then
		input_bus_num=$(echo "$3""$4" | xargs basename | cut -d"-" -f1)
		find_linecard_num "$input_bus_num"
		if [ ! -d "$hw_management_path"/lc"$linecard_num" ]; then
			mkdir "$hw_management_path"/lc"$linecard_num"
		fi
		for i in "${!linecard_folders[@]}"
		do
			if [ ! -d "$hw_management_path"/lc"$linecard_num"/"${linecard_folders[$i]}" ]; then
				mkdir "$hw_management_path"/lc"$linecard_num"/"${linecard_folders[$i]}"
			fi 
		done
	fi
	# Create line card i2c mux symbolic link infrastructure
	if [ "$2" == "lc_topo" ]; then
		create_linecard_i2c_links "$3" "$4"
	fi
elif [ "$1" == "mv" ]; then
	if [ "$2" == "sfp" ]; then
		lock_service_state_change
		[ -f "$config_path/sfp_counter" ] && sfp_counter=$(< $config_path/sfp_counter)
		sfp_counter=$((sfp_counter+1))
		echo $sfp_counter > $config_path/sfp_counter
		unlock_service_state_change
		create_sfp_symbolic_links "${3}${4}"
	fi
elif [ "$1" == "hotplug-event" ]; then
	handle_hotplug_event "${2}" "${3}"
else
	if [ "$2" == "a2d" ]; then
<<<<<<< HEAD
		unlink $environment_path/$2_$5_voltage_scale
		for i in {0..7}; do
			if [ -L $environment_path/$2_$5_raw_"$i" ]; then
				unlink $environment_path/$2_$5_raw_"$i"
=======
		# Detect if it belongs to line card or to main board.
		input_bus_num=$(echo "$3""$4"| xargs dirname | xargs dirname | xargs dirname | xargs basename | cut -d"-" -f2)
		driver_dir=$(echo "$3""$4"| xargs dirname | xargs dirname | xargs dirname)/"$input_bus_num"-00"$mlxreg_lc_addr"
		if [ -d "$driver_dir" ]; then
			driver_name=$(< "$driver_dir"/name)
			if [ "$driver_name" == "mlxreg-lc" ]; then
				# Line card event, replace output folder.
				find_linecard_num "$input_bus_num"
				environment_path="$hw_management_path"/lc"$linecard_num"/environment
			fi
		fi
		unlink $environment_path/"$2"_"$5"_voltage_scale
		for i in {0..7}; do
			if [ -L $environment_path/"$2"_"$5"_raw_"$i" ]; then
				unlink $environment_path/"$2"_"$5"_raw_"$i"
>>>>>>> c7d5a8ec
			fi
		done
	fi
	if [ "$2" == "voltmon1" ] || [ "$2" == "voltmon2" ] ||
	   [ "$2" == "voltmon3" ] || [ "$2" == "voltmon4" ] ||
	   [ "$2" == "voltmon5" ] || [ "$2" == "voltmon6" ] ||
	   [ "$2" == "voltmon7" ] ||
	   [ "$2" == "comex_voltmon1" ] || [ "$2" == "comex_voltmon2" ] ||
	   [ "$2" == "hotswap" ]; then
		if [ "$2" == "comex_voltmon1" ]; then
			find_i2c_bus
			comex_bus=$((i2c_comex_mon_bus_default+i2c_bus_offset))
			busdir=$(echo "$3""$4" |xargs dirname |xargs dirname)
			busfolder=$(basename "$busdir")
			bus="${busfolder:0:${#busfolder}-5}"
			# Verify if this is not COMEX device
			if [ "$bus" != "$comex_bus" ]; then
				exit 0
			fi
		else
			# Detect if it belongs to line card or to main board.
			input_bus_num=$(echo "$3""$4"| xargs dirname | xargs dirname | xargs dirname | xargs dirname | xargs basename | cut -d"-" -f2)
			driver_dir=$(echo "$3""$4" | xargs dirname | xargs dirname | xargs dirname | xargs dirname)/"$input_bus_num"-00"$mlxreg_lc_addr"
			if [ -d "$driver_dir" ]; then
				driver_name=$(< "$driver_dir"/name)
				if [ "$driver_name" == "mlxreg-lc" ]; then
					# Linecard event, replace output folder.
					find_linecard_num "$input_bus_num"
					environment_path="$hw_management_path"/lc"$linecard_num"/environment
					alarm_path="$hw_management_path"/lc"$linecard_num"/alarm
				fi
			fi
		fi
		for i in {1..3}; do
			if [ -L $environment_path/"$2"_in"$i"_input ]; then
				unlink $environment_path/"$2"_in"$i"_input
			fi
			if [ -L $environment_path/"$2"_curr"$i"_input ]; then
				unlink $environment_path/"$2"_curr"$i"_input
			fi
			if [ -L $environment_path/"$2"_power"$i"_input ]; then
				unlink $environment_path/"$2"_power"$i"_input
			fi
			if [ -L $alarm_path/"$2"_in"$i"_alarm ]; then
				unlink $alarm_path/"$2"_in"$i"_alarm
			fi
			if [ -L $alarm_path/"$2"_curr"$i"_alarm ]; then
				unlink $alarm_path/"$2"_curr"$i"_alarm
			fi
			if [ -L $alarm_path/"$2"_power"$i"_alarm ]; then
				unlink $alarm_path/"$2"_power"$i"_alarm
			fi
		done
	fi
	if [ "$2" == "led" ]; then
		# Detect if it belongs to line card or to main board.
		# For main board dirname leds-mlxreg, for line card - leds-mlxreg.{bus_num}.
		driver_dir=$(echo "$3""$4" | xargs dirname| xargs dirname| xargs basename)
		case "$driver_dir" in
		leds-mlxreg)
			# Default case, nothing to do.
			;;
		leds-mlxreg.*)
			# Line card event, replace output folder.
			input_bus_num=$(echo "$3""$4" | xargs dirname| xargs dirname| xargs dirname| xargs basename | cut -d"-" -f1)
			find_linecard_num "$input_bus_num"
			led_path="$hw_management_path"/lc"$linecard_num"/led
			;;
		esac
		name=$(echo "$5" | cut -d':' -f2)
		color=$(echo "$5" | cut -d':' -f3)
		unlink $led_path/led_"$name"_"$color"
		unlink $led_path/led_"$name"_"$color"_delay_on
		unlink $led_path/led_"$name"_"$color"_delay_off
		unlink $led_path/led_"$name"_state
	fi
	if [ -f $led_path/led_"$name" ]; then
		rm -f $led_path/led_"$name"
	fi
	if [ -f $led_path/led_"$name"_capability ]; then
		rm -f $led_path/led_"$name"_capability
	fi
	if [ "$2" == "regio" ]; then
		# Detect if it belongs to line card or to main board.
		# For main board dirname mlxreg-io, for line card - mlxreg-io.{bus_num}.
		driver_dir=$(echo "$3""$4" | xargs dirname| xargs dirname| xargs basename)
		case "$driver_dir" in
		mlxreg-io)
			# Default case, nothing to do.
			;;
		mlxreg-io.*)
			# Line card event, replace output folder.
			input_bus_num=$(echo "$3""$4" | xargs dirname| xargs dirname| xargs dirname| xargs basename | cut -d"-" -f1)
			find_linecard_num "$input_bus_num"
			system_path="$hw_management_path"/lc"$linecard_num"/system
			;;
		esac
		if [ -d $system_path ]; then
			for attrname in $system_path/*; do
				attrname=$(basename "${attrname}")
				if [ -L $system_path/"$attrname" ]; then
					unlink $system_path/"$attrname"
				fi
			done
		fi
	fi
	if [ "$2" == "eeprom" ]; then
		# Detect if it belongs to line card or to main board.
		input_bus_num=$(echo "$3""$4" | xargs dirname | xargs dirname | xargs basename | cut -d"-" -f2)
		driver_dir=$(echo "$3""$4" | xargs dirname | xargs dirname)/"$input_bus_num"-00"$mlxreg_lc_addr"
		if [ -d "$driver_dir" ]; then
			driver_name=$(< "$driver_dir"/name)
			if [ "$driver_name" == "mlxreg-lc" ]; then
				# Linecard event, replace output folder.
				find_linecard_num "$input_bus_num"
				eeprom_path="$hw_management_path"/lc"$linecard_num"/eeprom
				if [ -d "$eeprom_path" ]; then
					rm -rf "$eeprom_path"
					return
				fi
			fi
		fi
		busdir="$3""$4"
		busfolder=$(basename "$busdir")
		bus="${busfolder:0:${#busfolder}-5}"
		find_i2c_bus
		bus=$((bus-i2c_bus_offset))
		addr="0x${busfolder: -2}"
		find_eeprom_name_on_remove "$bus" "$addr"
		unlink $eeprom_path/$eeprom_name
		case "$eeprom_name" in
			fan*)
				fan_prefix=$(echo $eeprom_name | cut -d_ -f1)
				rm -f $thermal_path/"${fan_prefix}"_dir
				;;
			vpd*)
				rm -f $eeprom_path/vpd_parsed
				;;
			*)
				;;
		esac
	fi
<<<<<<< HEAD
	if [ "$2" == "asic" ]; then
		asic_i2c_remove_handler
=======
	if [ "$2" == "cpld" ]; then
		asic_cpld_remove_handler
>>>>>>> c7d5a8ec
	fi
	if [ "$2" == "watchdog" ]; then
	wd_type=$(< "$3""$4"/identity)
		case $wd_type in
			mlx-wdt-*)
				find $watchdog_path/ -name "$wd_type""*" -type l -exec unlink {} \;
				;;
			*)
				;;
		esac
	fi
	if [ "$2" == "sfp" ]; then
		lock_service_state_change
		[ -f "$config_path/sfp_counter" ] && sfp_counter=$(< $config_path/sfp_counter)
		if [ "$sfp_counter" -gt 0 ]; then
			sfp_counter=$((sfp_counter-1))
			echo $sfp_counter > $config_path/sfp_counter
		fi
		unlock_service_state_change
		rm -rf ${sfp_path}/*_status
	fi
	# Clear lc folders upon line card udev rm event.
	if [ "$2" == "linecard" ]; then
		input_bus_num=$(echo "$3""$4" | xargs dirname| xargs dirname| xargs dirname| xargs basename | cut -d"-" -f1)
		find_linecard_num "$input_bus_num"
		# Clean line card folders.
		if [ -d "$hw_management_path"/lc"$linecard_num" ]; then
			find "$hw_management_path"/lc"$linecard_num" -type l -exec unlink {} \;
			rm -rf "$hw_management_path"/lc"$linecard_num"
		fi
	fi
	# Destroy line card i2c mux symbolic link infrastructure
	if [ "$2" == "lc_topo" ]; then
		destroy_linecard_i2c_links "$3"
	fi
fi<|MERGE_RESOLUTION|>--- conflicted
+++ resolved
@@ -341,35 +341,6 @@
 {
 	local event_path="${1}"
 	local sfp_name=${event_path##*/net/}
-<<<<<<< HEAD
-	local i2c_path=${event_path%/net/*}
-	local sfp_num=`echo $sfp_name | cut -b 4-`
-
-	ln -sf ${i2c_path}/qsfp${sfp_num}_status ${sfp_path}/${sfp_name}_status
-}
-
-# ASIC I2C event
-function asic_i2c_add_handler()
-{
-        local -r ASIC_I2C_PATH="${1}"
-
-        if [ -f "$config_path/cpld_port" ]; then
-                local -r cpld=`cat $config_path/cpld_port`
-		if [ "$cpld" == "cpld1" ]; then
-			ln -sf ${ASIC_I2C_PATH}/cpld1_version $system_path/cpld3_version
-		fi
-		if [ "$cpld" == "cpld3" ]; then
-			ln -sf ${ASIC_I2C_PATH}/cpld3_version $system_path/cpld3_version
-		fi
-	fi
-}
-
-function asic_i2c_remove_handler()
-{
-        if [ -f $system_path/cpld3_version]; then
-                rm -rf $system_path/cpld3_version
-        fi
-=======
 
 	ln -sf /usr/bin/hw-management-sfp-helper.sh ${sfp_path}/"${sfp_name}"_status
 }
@@ -444,7 +415,6 @@
 		log_err "Path ${events_path}/${attribute} does not exist"
 	fi
 	set_fan_direction "$attribute" "$event"
->>>>>>> c7d5a8ec
 }
 
 if [ "$1" == "add" ]; then
@@ -453,12 +423,6 @@
 		exit 0
 	fi
 	if [ "$2" == "a2d" ]; then
-<<<<<<< HEAD
-		ln -sf $3$4/in_voltage-voltage_scale $environment_path/$2_$5_voltage_scale
-		for i in {0..7}; do
-			if [ -f $3$4/in_voltage"$i"_raw ]; then
-				ln -sf $3$4/in_voltage"$i"_raw $environment_path/$2_$5_raw_"$i"
-=======
 		# Detect if it belongs to line card or to main board.
 		input_bus_num=$(echo "$3""$4"| xargs dirname | xargs dirname | xargs dirname | xargs basename | cut -d"-" -f2)
 		driver_dir=$(echo "$3""$4"| xargs dirname | xargs dirname | xargs dirname)/"$input_bus_num"-00"$mlxreg_lc_addr"
@@ -474,7 +438,6 @@
 		for i in {0..7}; do
 			if [ -f "$3""$4"/in_voltage"$i"_raw ]; then
 				ln -sf "$3""$4"/in_voltage"$i"_raw $environment_path/"$2"_"$5"_raw_"$i"
->>>>>>> c7d5a8ec
 			fi
 		done
 	fi
@@ -656,13 +619,8 @@
 			;;
 		esac
 	fi
-<<<<<<< HEAD
-	if [ "$2" == "asic" ]; then
-		asic_i2c_add_handler "${3}${4}"
-=======
 	if [ "$2" == "cpld" ]; then
 		asic_cpld_add_handler "${3}${4}"
->>>>>>> c7d5a8ec
 	fi
 	if [ "$2" == "watchdog" ]; then
 		wd_type=$(< "$3""$4"/identity)
@@ -717,12 +675,6 @@
 	handle_hotplug_event "${2}" "${3}"
 else
 	if [ "$2" == "a2d" ]; then
-<<<<<<< HEAD
-		unlink $environment_path/$2_$5_voltage_scale
-		for i in {0..7}; do
-			if [ -L $environment_path/$2_$5_raw_"$i" ]; then
-				unlink $environment_path/$2_$5_raw_"$i"
-=======
 		# Detect if it belongs to line card or to main board.
 		input_bus_num=$(echo "$3""$4"| xargs dirname | xargs dirname | xargs dirname | xargs basename | cut -d"-" -f2)
 		driver_dir=$(echo "$3""$4"| xargs dirname | xargs dirname | xargs dirname)/"$input_bus_num"-00"$mlxreg_lc_addr"
@@ -738,7 +690,6 @@
 		for i in {0..7}; do
 			if [ -L $environment_path/"$2"_"$5"_raw_"$i" ]; then
 				unlink $environment_path/"$2"_"$5"_raw_"$i"
->>>>>>> c7d5a8ec
 			fi
 		done
 	fi
@@ -881,13 +832,8 @@
 				;;
 		esac
 	fi
-<<<<<<< HEAD
-	if [ "$2" == "asic" ]; then
-		asic_i2c_remove_handler
-=======
 	if [ "$2" == "cpld" ]; then
 		asic_cpld_remove_handler
->>>>>>> c7d5a8ec
 	fi
 	if [ "$2" == "watchdog" ]; then
 	wd_type=$(< "$3""$4"/identity)
