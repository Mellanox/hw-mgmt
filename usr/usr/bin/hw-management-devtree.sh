--- conflicted
+++ resolved
@@ -406,11 +406,7 @@
 		category=${category_arr[$category_key]}  # Optional, just for print.
 		case $category_key in
 			T)	# Thermal Sensors
-<<<<<<< HEAD
-				# Don't process removed component.
-=======
 				# Don't process removed component
->>>>>>> d17f28db
 				if [ "$component_key" == "0" ]; then
 					t_cnt=$((t_cnt+1))
 					continue
@@ -447,7 +443,6 @@
 				fi
 				component_name=${eeprom_arr[$component_key]}
 				alternative_key="${component_name}_${e_cnt}"
-<<<<<<< HEAD
 				# Currently it's done just for EEPROM as other components can't be in multiple cards of the same type
 				# Moose system has 2 Clock boards. Just EEPROM is accessed on these boards.
 				for ((brd=0,n=1;brd<board_num;brd++,n++)) do
@@ -471,14 +466,6 @@
 						echo -n " ${board_name_str} ${category_key} ${component_key} " >> "$devtree_codes_file"
 					fi
 				done
-=======
-				alternative_comp=${board_alternatives[$alternative_key]}
-				echo -n "${alternative_comp} " >> "$devtree_file"
-				if [ $devtr_verb_display -eq 1 ]; then
-					log_info "DBG: ${board_name} ${category} component - ${alternative_comp}, category key: ${category_key}, device code: ${component_key}"
-					echo -n " ${board_name} ${category_key} ${component_key} " >> "$devtree_codes_file"
-				fi
->>>>>>> d17f28db
 				e_cnt=$((e_cnt+1))
 				;;
 			A)	# A2D
@@ -505,7 +492,6 @@
 				alternative_key="${component_name}_${p_cnt}"
 				alternative_comp=${board_alternatives[$alternative_key]}
 				echo -n "${alternative_comp} " >> "$devtree_file"
-<<<<<<< HEAD
 				if [ $devtr_verb_display -eq 1 ]; then
 					log_info "DBG: ${board_name} ${category} component - ${alternative_comp}, category key: ${category_key}, device code: ${component_key}"
 					echo -n " ${board_name} ${category_key} ${component_key} " >> "$devtree_codes_file"
@@ -521,17 +507,11 @@
 				alternative_key="${component_name}_${o_cnt}"
 				alternative_comp=${board_alternatives[$alternative_key]}
 				echo -n "${alternative_comp} " >> "$devtree_file"
-=======
->>>>>>> d17f28db
 				if [ $devtr_verb_display -eq 1 ]; then
 					log_info "DBG: ${board_name} ${category} component - ${alternative_comp}, category key: ${category_key}, device code: ${component_key}"
 					echo -n " ${board_name} ${category_key} ${component_key} " >> "$devtree_codes_file"
 				fi
-<<<<<<< HEAD
 				o_cnt=$((o_cnt+1))
-=======
-				p_cnt=$((p_cnt+1))
->>>>>>> d17f28db
 				;;
 			*)
 				log_err "Incorrect SMBios BOM encoded category. Category key ${category_key}"
