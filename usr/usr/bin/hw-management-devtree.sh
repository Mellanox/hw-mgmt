--- conflicted
+++ resolved
@@ -35,11 +35,7 @@
 devtree_codes_file=
 
 # Declare common associative arrays for SMBIOS System Version parsing.
-<<<<<<< HEAD
-declare -A board_arr=(["C"]="comex" ["S"]="switch_board" ["F"]="fan_board" ["P"]="power_board" ["L"]="platform_board" ["K"]="clock board")
-=======
 declare -A board_arr=(["C"]="cpu_board" ["S"]="switch_board" ["F"]="fan_board" ["P"]="power_board" ["L"]="platform_board" ["K"]="clock_board")
->>>>>>> b38648b5
 
 declare -A category_arr=(["T"]="thermal" ["R"]="regulator" ["A"]="a2d" ["P"]="pressure" ["E"]="eeprom")
 
@@ -436,18 +432,11 @@
 					fi
 					echo -n "${curr_component[@]} " >> "$devtree_file"
 					if [ $devtr_verb_display -eq 1 ]; then
-						log_info "DBG: ${category} component - ${curr_component[@]}, category key: ${category_key}, device code: ${component_key}"
-						echo -n " ${category_key} ${component_key} " >> "$devtree_codes_file"
+						log_info "DBG:  ${board_name} ${category} component - ${curr_component[@]}, category key: ${category_key}, device code: ${component_key}"
+						echo -n " ${board_name} ${category_key} ${component_key} " >> "$devtree_codes_file"
 					fi
 				done
 				e_cnt=$((e_cnt+1))
-<<<<<<< HEAD
-=======
-				if [ $devtr_verb_display -eq 1 ]; then
-					log_info "DBG: ${board_name} ${category} component - ${alternative_comp}, category key: ${category_key}, device code: ${component_key}"
-					echo -n " ${board_name} ${category_key} ${component_key} " >> "$devtree_codes_file"
-				fi
->>>>>>> b38648b5
 				;;
 			A)	# A2D
 				component_name=${a2d_arr[$component_key]}
