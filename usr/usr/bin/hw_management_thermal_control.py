#!/usr/bin/python
# pylint: disable=line-too-long
# pylint: disable=C0103
########################################################################
# Copyright (c) 2022 NVIDIA CORPORATION & AFFILIATES.
#
# Redistribution and use in source and binary forms, with or without
# modification, are permitted provided that the following conditions are met:
#
# 1. Redistributions of source code must retain the above copyright
#    notice, this list of conditions and the following disclaimer.
# 2. Redistributions in binary form must reproduce the above copyright
#    notice, this list of conditions and the following disclaimer in the
#    documentation and/or other materials provided with the distribution.
# 3. Neither the names of the copyright holders nor the names of its
#    contributors may be used to endorse or promote products derived from
#    this software without specific prior written permission.
#
# Alternatively, this software may be distributed under the terms of the
# GNU General Public License ("GPL") version 2 as published by the Free
# Software Foundation.
#
# THIS SOFTWARE IS PROVIDED BY THE COPYRIGHT HOLDERS AND CONTRIBUTORS "AS IS"
# AND ANY EXPRESS OR IMPLIED WARRANTIES, INCLUDING, BUT NOT LIMITED TO, THE
# IMPLIED WARRANTIES OF MERCHANTABILITY AND FITNESS FOR A PARTICULAR PURPOSE
# ARE DISCLAIMED. IN NO EVENT SHALL THE COPYRIGHT OWNER OR CONTRIBUTORS BE
# LIABLE FOR ANY DIRECT, INDIRECT, INCIDENTAL, SPECIAL, EXEMPLARY, OR
# CONSEQUENTIAL DAMAGES (INCLUDING, BUT NOT LIMITED TO, PROCUREMENT OF
# SUBSTITUTE GOODS OR SERVICES; LOSS OF USE, DATA, OR PROFITS; OR BUSINESS
# INTERRUPTION) HOWEVER CAUSED AND ON ANY THEORY OF LIABILITY, WHETHER IN
# CONTRACT, STRICT LIABILITY, OR TORT (INCLUDING NEGLIGENCE OR OTHERWISE)
# ARISING IN ANY WAY OUT OF THE USE OF THIS SOFTWARE, EVEN IF ADVISED OF THE
# POSSIBILITY OF SUCH DAMAGE.
#

"""
Created on Oct 01, 2022

Author: Oleksandr Shamray <oleksandrs@nvidia.com>
Version: 2.0.1

Description:
System Thermal control tool

"""


#######################################################################
# Global imports
#######################################################################
import os
import sys
import time
import traceback
import argparse
import subprocess
import signal
import logging
from logging.handlers import RotatingFileHandler, SysLogHandler
import json
import re
from threading import Timer, Event
import pdb

#############################
# Global const
#############################
# pylint: disable=c0301,W0105

VERSION = "2.0.1"


#############################
# Local const
#############################


class CONST(object):
    """
    @summary: hw-management constants
    """

    # string aliases for constants
    LOG_USE_SYSLOG = "use_syslog"
    LOG_FILE = "log_filename"
    HW_MGMT_ROOT = "root_folder"
    GLOBAL_CONFIG = "global_config"
    SYSTEM_CONFIG = "system_config"

    # System config str names
    SYS_CONF_DMIN = "dmin"
    SYS_CONF_FAN_PWM = "psu_fan_pwm_decode"
    SYS_CONF_FAN_PARAM = "fan_trend"
    SYS_CONF_DEV_PARAM = "dev_parameters"
    SYS_CONF_SENSORS_CONF = "sensors_config"
    SYS_CONF_ASIC_PARAM = "asic_config"
    SYS_CONF_SENSOR_LIST_PARAM = "sensor_list"

    # *************************
    # Folders definition
    # *************************

    # default hw-management folder
    HW_MGMT_FOLDER_DEF = "/var/run/hw-management"
    # Link to thermal data
    SYSTEM_CONFIG_FILE = "/var/run/hw-management/config/tc_config.json"
    # File which defined current level filename.
    # User can dynamically change loglevel without TC restarting.
    LOG_LEVEL_FILENAME = "config/tc_log_level"
     # File which define TC report period. TC should be restarted to apply changes in this file
    PERIODIC_REPORT_FILE = "config/periodic_report"
    # suspend control file path
    SUSPEND_FILE = "config/suspend"
    # Sensor files for ambiant temperature measurement
    FAN_SENS = "fan_amb"
    PORT_SENS = "port_amb"

    # Fan direction string alias
    # fan dir:
    # 0: port > fan, dir fan to port C2P  Port t change not affect
    # 1: port < fan, dir port to fan P2C  Fan t change not affect
    C2P = "C2P"
    P2C = "P2C"
    DEF_DIR = "P2C"

    UNKNOWN = "Unknown"
    SENSOR_ERR = "sensor_read_error"

    # error types
    UNTRUSTED_ERR = "untrusted"

    # delay before TC start (sec)
    THERMAL_WAIT_FOR_CONFIG = 60

    # Default period for printing TC report (in sec.)
    PERIODIC_REPORT_TIME = 1 * 60

    # Default sensor configuration if not 0configured other value
    SENSOR_POLL_TIME_DEF = 30
    TEMP_INIT_VAL_DEF = 25
    TEMP_SENSOR_SCALE = 1000.0
    TEMP_MIN_MAX = {"val_min": 35000, "val_max": 70000, "val_crit": 80000}
    RPM_MIN_MAX = {"val_min": 5000, "val_max": 30000}
    AMB_TEMP_ERR_VAL = 255

    # Max/min PWM value - global for all system
    PWM_MIN = 20
    PWM_MAX = 100
    PWM_HYSTERESIS_DEF = 0
    PWM_PSU_MIN = 35

    VALUE_HYSTERESIS_DEF = 0

    # FAN calibration
    # Time for FAN rotation stabilize after change
    FAN_RELAX_TIME = 10

    FAN_SHUTDOWN_ENA = "1"
    FAN_SHUTDOWN_DIS = "0"

    # Cycles for FAN speed calibration at 100%.
    # FAN RPM value will be averaged  by reading by several(FAN_CALIBRATE_CYCLES) readings
    FAN_CALIBRATE_CYCLES = 2

    # PWM smoothing
    DMIN_PWM_STEP_MIN = 2
    # PWM smoothing in time
    PWM_MAX_REDUCTION = 8
    PWM_WORKER_POLL_TIME = 5
    PWM_VALIDATE_TIME = 30
    # FAN RPM tolerance in percent
    FAN_RPM_TOLERANCE = 30

    # default system devices
    PSU_COUNT_DEF = 2
    FAN_DRWR_COUNT_DEF = 6
    FAN_TACHO_COUNT_DEF = 6
    MODULE_COUNT_MAX = 128

    # Consistent file read  errors for set error state
    SENSOR_FREAD_FAIL_TIMES = 3

    # If more than 1 error, set fans to 100%
    TOTAL_MAX_ERR_COUNT = 1

    # Main TC loop state
    UNCONFIGURED = "UNCONFIGURED"
    STOPPED = "STOPPED"
    RUNNING = "RUNNING"


"""
Default sensor  configuration.
Defined per sensor name. Sensor name can be defined with the regexp mask.
These valued can be overrides with the input sensors configuration file
Options description:

type - device sensor handler type (same as class name)
name - name of sensor. Could be any string
poll_time - polling time in sec for sensor read/error check
val_min/val_max - default values in case sensor don't expose limits in hw-management folder
pwm_max/pwm_min - PWM limits tat sensor can set
input_suffix - second part for sensor input file name
    input_filename = base_file_name + input_suffix
pwm_hyst - hysteresis for PWM value change. PWM value for thermal sensor can be calculated by the formula:
    pwm = pwm_min + ((value - val_min) / (val_max - val_min)) * (pwm_max - pwm_min)
input_smooth_level - soothing level for sensor input value reading. Formula to calculate avg:
    avg_acc -= avg_acc/input_smooth_level
    avg_acc = last_value + avg_acc
    avg = ang_acc / input_smooth_level
"""

SENSOR_DEF_CONFIG = {
    r'psu\d+_fan':      {"type": "psu_fan_sensor",
                         "val_min": 4500, "val_max": 20000, "poll_time": 5,
                         "input_suffix": "_fan1_speed_get", "refresh_attr_period": 1 * 60
                        },
    r'drwr\d+':         {"type": "fan_sensor",
                         "val_min": 4500, "val_max": 20000, "poll_time": 5,
                         "refresh_attr_period": 1 * 60
                        },
    r'module\d+':       {"type": "thermal_module_sensor",
                         "pwm_min": 30, "pwm_max": 100, "val_min": 60000, "val_max": 80000, "poll_time": 20,
                         "input_suffix": "_temp_input", "value_hyst": 2, "refresh_attr_period": 1 * 60
                        },
    r'gearbox\d+':      {"type": "thermal_module_sensor",
                         "pwm_min": 30, "pwm_max": 100, "val_min": "!70000", "val_max": "!105000", "poll_tme": 6,
                         "input_suffix": "_temp_input", "value_hyst": 2, "refresh_attr_period": 30 * 60
                        },
    r'asic\d*':         {"type": "thermal_module_sensor",
                         "pwm_min": 30, "pwm_max": 100, "val_min": "!70000", "val_max": "!105000", "poll_time": 3,
                         "value_hyst": 2, "input_smooth_level": 1
                        },
    r'(cpu_pack|cpu_core\d+)': {"type": "thermal_sensor",
                                "pwm_min": 30, "pwm_max": 100, "val_min": "!70000", "val_max": "90000", "poll_time": 3,
                                "value_hyst": 5, "input_smooth_level": 3
                               },
    r'sodimm\d_temp':   {"type": "thermal_sensor",
                         "pwm_min": 30, "pwm_max": 100, "val_min": "!75000", "val_crit": 85000, "poll_time": 30,
                         "input_suffix": "_input", "input_smooth_level": 2
                        },
    r'pch':             {"type": "thermal_sensor",
                         "pwm_min": 30, "pwm_max": 60, "val_min": 50000, "val_max": 85000, "poll_time": 10,
                         "input_suffix": "_temp", "value_hyst": 2, "input_smooth_level": 2, "enable": 0
                        },
    r'comex_amb':       {"type": "thermal_sensor",
                         "pwm_min": 30, "pwm_max": 60, "val_min": 45000, "val_max": 85000, "value_hyst": 2, "poll_time": 3, "enable": 0
                        },
    r'sensor_amb':      {"type": "ambiant_thermal_sensor",
                         "pwm_min": 30, "pwm_max": 60, "val_min": 20000, "val_max": 50000, "poll_time": 30,
                         "base_file_name": {CONST.C2P: CONST.PORT_SENS, CONST.P2C: CONST.FAN_SENS}, "value_hyst": 0, "input_smooth_level": 1
                        },
    r'psu\d+_temp':     {"type": "thermal_sensor",
                         "val_min": 45000, "val_max": 85000, "poll_time": 30, "enable": 0
                        },
    r'voltmon\d+_temp': {"type": "thermal_sensor",
                         "pwm_min": 30, "pwm_max": 70, "val_min": "!70000", "val_max": "!95000", "poll_time": 3,
                         "input_suffix": "_input"
                        },
    r'drivetemp':       {"type": "thermal_sensor",
                         "pwm_min": 30, "pwm_max": 70, "val_min": "!70000", "val_max": "!95000", "poll_time": 60
                        },
    r'ibc\d+':          {"type": "thermal_sensor",
                         "pwm_min": 30, "pwm_max": 100, "val_min": "!80000", "val_max": "!110000", "poll_time": 60,
                         "input_suffix": "_input"
                        },
    r'ctx_amb\d*':       {"type": "thermal_sensor",
                         "pwm_min": 30, "pwm_max": 100, "val_min": "!70000", "val_max": "!105000", "poll_time": 3,
                         "input_suffix": "_input"
                        }
}


#############################################
# Default configuration.
#############################################
PSU_PWM_DECODE_DEF = {"0:10": 10,
                      "11:21": 20,
                      "21:30": 30,
                      "31:40": 40,
                      "41:50": 50,
                      "51:60": 60,
                      "61:70": 70,
                      "71:80": 80,
                      "81:90": 90,
                      "91:100": 100}

SYS_FAN_PARAM_DEF = {
    "C2P": {
        "0": {"rpm_min": 3000, "rpm_max": 35000, "slope": 200, "pwm_min": 101, "pwm_max_reduction": 10, "rpm_tolerance": 30},
        "1": {"rpm_min": 3000, "rpm_max": 35000, "slope": 200, "pwm_min": 101, "pwm_max_reduction": 10, "rpm_tolerance": 30}},
    "P2C": {
        "0": {"rpm_min": 3000, "rpm_max": 35000, "slope": 200, "pwm_min": 101, "pwm_max_reduction": 10, "rpm_tolerance": 30},
        "1": {"rpm_min": 3000, "rpm_max": 35000, "slope": 200, "pwm_min": 101, "pwm_max_reduction": 10, "rpm_tolerance": 30}}
}

DMIN_TABLE_DEFAULT = {
    CONST.C2P: {
        CONST.UNTRUSTED_ERR: {"-127:120": 60},
        "fan_err": {
            "tacho": {"-127:120": 100},
            "present": {"-127:120": 100},
            "fault": {"-127:120": 100},
            "direction": {"-127:120": 100}
        },
        "psu_err":  {
            "present": {"-127:120": 100},
            "direction": {"-127:120": 100},
            "fault": {"-127:120": 100},
        },
        CONST.SENSOR_ERR: {"-127:120": 100}
    },
    CONST.P2C: {
        CONST.UNTRUSTED_ERR: {"-127:120": 60},
        "fan_err": {
            "tacho": {"-127:120": 100},
            "present": {"-127:120": 100},
            "fault": {"-127:120": 100},
            "direction": {"-127:120": 100}
        },
        "psu_err":  {
            "present": {"-127:120": 100},
            "direction": {"-127:120": 100},
            "fault": {"-127:120": 100},
        },
        CONST.SENSOR_ERR: {"-127:120": 100}
    }
}

ASIC_CONF_DEFAULT = {"1":  {"pwm_control": False, "fan_control": False}}

# ----------------------------------------------------------------------
def str2bool(val):
    """
    @summary:
        Convert input val value (y/n, true/false, 1/0, y/n) to bool
    @param val: input value.
    @return: True or False
    """
    if isinstance(val, bool):
        return val
    if val.lower() in ("yes", "true", "t", "y", "1"):
        return True
    elif val.lower() in ("no", "false", "f", "n", "0"):
        return False
    return None


# ----------------------------------------------------------------------
def current_milli_time():
    """
    @summary:
        get current time in milliseconds
    @return: int value time in milliseconds
    """
    return round(time.time() * 1000)


# ----------------------------------------------------------------------
def get_dict_val_by_path(dict_in, path):
    """
    @summary: get value from the multi nested dict_in.
    @param dict_in: input dictionary
    @param path: dict_in keys organized in array.
    @return: Dict vale if keys in path exist or None
    Example:
    dict_in =
    { "level1_1" :
        { "level2_1":
            {"level3_1": "3_1",
            "level3_1": "3_2"},
          "level2_2":
            {"level3_3": "3_3",
            "level3_4": "3_4"},
        }
    }
    path = ["level1_1",level2_2, "level3_4"]

    Will return "3_4"
    """
    for sub_path in path:
        dict_in = dict_in.get(sub_path, None)
        if dict_in is None:
            break
    return dict_in

# ----------------------------------------------------------------------
def g_get_range_val(line, in_value):
    """
    @summary: Searching range which is match to input val and returning corresponding outpur value
    @param line: dict with temp ranges and output values
        Example: {"-127:20":30, "21:25":40 , "26:30":50, "31:120":60},
    @param val: input value
    @return: output value
    """
    for key, val in line.items():
        val_range = key.split(":")
        val_min = int(val_range[0])
        val_max = int(val_range[1])
        if val_min <= in_value <= val_max:
            return val, val_min, val_max
    return None, None, None

# ----------------------------------------------------------------------
def g_get_dmin(thermal_table, temp, path, interpolated=False):
    """
    @summary: Searching PWM value in dmin table based on input temperature
    @param thermal_table: dict with thermal table for the current system
    @param temp:  temperature
    @param patch: array with thermal cause path.
    Example: ["C2P": "trusted"] or ["C2P": "psu_err", "present']
    @param interpolated: Use linear interpolation for soothing PWM jumps
    @return: PWM value
    """
    line = get_dict_val_by_path(thermal_table, path)

    if not line:
        return CONST.PWM_MIN
    # get current range
    dmin, range_min, range_max = g_get_range_val(line, temp)
    if not interpolated:
        return dmin

    # get range of next step
    dmin_next, range_min_next, _ = g_get_range_val(line, range_max + 1)
    # reached maximum range
    if dmin_next is None:
        return dmin

    # calculate smooth step
    start_smooth_change_position = range_min_next - (dmin_next - dmin) / CONST.DMIN_PWM_STEP_MIN
    if temp < start_smooth_change_position:
        return dmin
    elif start_smooth_change_position < range_min:
        step = float(dmin_next - dmin) / float(range_max + 1 - range_min)
    else:
        step = CONST.DMIN_PWM_STEP_MIN
    dmin = dmin_next - ((range_min_next - temp) * step)
    return int(dmin)

# ----------------------------------------------------------------------
def add_missing_to_dict(dict_base, dict_new):
    """
    @summary:  Add value to dict. Perform only if value not exists.
    @param dict: dict to which we want to add
    @param dict_new: new value which we want to add
    @return:  None
    """
    base_keys = dict_base.keys()
    for key in dict_new.keys():
        if key not in base_keys:
            dict_base[key] = dict_new[key]

# ----------------------------------------------------------------------
class SyslogFilter(logging.Filter):
    def filter(self, record):
        res = False
        if record.getMessage().startswith("@syslog "):
            record.msg = record.getMessage().replace("@syslog ", "")
            res = True
        return res

# ----------------------------------------------------------------------
class Logger(object):
    """
    Logger class provide functionality to log messages.
    It can log to several places in parallel
    """

    def __init__(self, use_syslog=False, log_file=None, verbosity=20):
        """
        @summary:
            The following class provide functionality to log messages.
        @param use_syslog: log also to syslog. Applicable arg
            value 1-enable/0-disable
        @param log_file: log to user specified file. Set '' if no log needed
        """
        self.logger = None
        logging.basicConfig(level=logging.DEBUG)
        logging.addLevelName(logging.INFO + 5, "NOTICE")
        self.logger = logging.getLogger("main")
        self.logger.setLevel(logging.DEBUG)
        self.logger.propagate = False
        self.logger_fh = None

        self.set_param(use_syslog, log_file, verbosity)

    def set_param(self, use_syslog=None, log_file=None, verbosity=20):
        """
        @summary:
            Set logger parameters. Can be called any time
            log provided by /lib/lsb/init-functions always turned on
        @param use_syslog: log also to syslog. Applicable arg
            value 1-enable/0-disable
        @param log_file: log to user specified file. Set None if no log needed
        """
        formatter = logging.Formatter("%(asctime)s - %(levelname)s - %(message)s")

        if log_file:
            if any(std_file in log_file for std_file in ["stdout", "stderr"]):
                self.logger_fh = logging.StreamHandler()
            else:
                self.logger_fh = RotatingFileHandler(log_file, maxBytes=(10 * 1024) * 1024, backupCount=3)

            self.logger_fh.setFormatter(formatter)
            self.logger_fh.setLevel(verbosity)
            self.logger.addHandler(self.logger_fh)

        if use_syslog:
            if sys.platform == "darwin":
                address = "/var/run/syslog"
            else:
                if os.path.exists("/dev/log"):
                    address = "/dev/log"
                else:
                    address = ("localhost", 514)
            facility = SysLogHandler.LOG_SYSLOG
            try:
                syslog_handler = SysLogHandler(address=address, facility=facility)
                syslog_handler.setLevel(logging.INFO + 5)

                syslog_handler.setFormatter(logging.Formatter("hw-management-tc: %(levelname)s - %(message)s"))
                syslog_handler.addFilter(SyslogFilter("syslog"))
                self.logger.addHandler(syslog_handler)
            except IOError as err:
                print("Can't init syslog {} address {}".format(str(err), address))

    def stop(self):
        """
        @summary:
            Cleanup and Stop logger
        """
        logging.shutdown()
        handler_list = self.logger.handlers[:]
        for handler in handler_list:
            handler.close()
            self.logger.removeHandler(handler)

    def set_loglevel(self, verbosity):
        """
        @summary:
            Set log level for logging in file
        @param verbosity: logging level 0 .. 80
        """
        if self.logger_fh:
            self.logger_fh.setLevel(verbosity)

    def debug(self, msg="", syslog=0):
        """
        @summary:
            Log "debug" message.
        @param msg: message to save to log
        """
        msg_prefix = ""
        if syslog:
            msg_prefix = "@syslog "
        try:
            if self.logger:
                self.logger.debug(msg_prefix + msg)
        except:
            pass

    def info(self, msg="", syslog=0):
        """
        @summary:
            Log "info" message.
        @param msg: message to save to log
        """
        msg_prefix = ""
        if syslog:
            msg_prefix = "@syslog "
        try:
            if self.logger:
                self.logger.info(msg_prefix + msg)
        except:
            pass

    def notice(self, msg="", syslog=0):
        """
        @summary:
            Log "notice" message.
        @param msg: message to save to log
        """
        msg_prefix = ""
        if syslog:
            msg_prefix = "@syslog "
        try:
            if self.logger:
                self.logger.log(logging.INFO + 5, msg_prefix + msg)
        except:
            pass

    def warn(self, msg="", syslog=0):
        """
        @summary:
            Log "warn" message.
        @param msg: message to save to log
        """
        msg_prefix = ""
        if syslog:
            msg_prefix = "@syslog "
        try:
            if self.logger:
                self.logger.warning(msg_prefix + msg)
        except:
            pass

    def error(self, msg="", syslog=0):
        """
        @summary:
            Log "error" message.
        @param msg: message to save to log
        """
        msg_prefix = ""
        if syslog:
            msg_prefix = "@syslog "
        try:
            if self.logger:
                self.logger.error(msg_prefix + msg)
        except:
            pass


class RepeatedTimer(object):
    """
     @summary:
         Provide repeat timer service. Can start provided function with selected  interval
    """

    def __init__(self, interval, function):
        """
        @summary:
            Create timer object which run function in separate thread
            Automatically start timer after init
        @param interval: Interval in seconds to run function
        @param function: function name to run
        """
        self._timer = None
        self.interval = interval
        self.function = function

        self.is_running = False
        self.start()

    def _run(self):
        """
        @summary:
            wrapper to run function
        """
        self.is_running = False
        self.start()
        self.function()

    def start(self, immediately_run=False):
        """
        @summary:
            Start selected timer (if it not running)
        """
        if immediately_run:
            self.function()
            self.stop()

        if not self.is_running:
            self._timer = Timer(self.interval, self._run)
            self._timer.start()
            self.is_running = True

    def stop(self):
        """
        @summary:
            Stop selected timer (if it started before
        """
        self._timer.cancel()
        self.is_running = False


class hw_managemet_file_op(object):
    '''
    @summary:
        The following cases providing wrapper for file operations with hw-management files
    '''
    def __init__(self, config):
        if not config[CONST.HW_MGMT_ROOT]:
            self.root_folder = CONST.HW_MGMT_FOLDER_DEF
        else:
            self.root_folder = config[CONST.HW_MGMT_ROOT]

    # ----------------------------------------------------------------------
    def read_file(self, filename):
        """
        @summary:
            read file from hw-management tree.
        @param filename: file to read from {hw-management-folder}/filename
        @return: file contents
        """
        content = None
        filename = os.path.join(self.root_folder, filename)
        if os.path.isfile(filename):
            with open(filename, "r") as content_file:
                content = content_file.read().rstrip("\n")

        return content

    # ----------------------------------------------------------------------
    def write_file(self, filename, data):
        """
        @summary:
            write data to file in hw-management tree.
        @param filename: file to write  {hw-management-folder}/filename
        @param data: data to write
        """
        filename = os.path.join(self.root_folder, filename)
        with open(filename, "w") as content_file:
            content_file.write(str(data))
            content_file.close()

    # ----------------------------------------------------------------------
    def thermal_read_file(self, filename):
        """
        @summary:
            read file from hw-management/thermal tree.
        @param filename: file to read from {hw-management-folder}/thermal/filename
        @return: file contents
        """
        return self.read_file(os.path.join("thermal", filename))

    # ----------------------------------------------------------------------
    def thermal_read_file_int(self, filename, scale=1):
        """
        @summary:
            read file from hw-management/thermal tree.
        @param filename: file to read from {hw-management-folder}/thermal/filename
        @return: int value from file
        """
        val = self.read_file(os.path.join("thermal", filename))
        val = int(val)/scale
        return int(val)

    # ----------------------------------------------------------------------
    def get_file_val(self, filename, def_val=None, scale=1):
        """
        @summary:
            read file from hw-management tree and multiply it to scale value.
        @param filename: file to read from {hw-management-folder}/filename
        @param def_val: default value if file reading was failed
        @param scale: scale factor multiply with file value
        @return: int value
        """
        val = def_val
        if self.check_file(filename):
            try:
                val = int(self.read_file(filename)) / scale
            except:
                pass
        return val

    # ----------------------------------------------------------------------
    def thermal_write_file(self, filename, data):
        """
        @summary:
            write data to file in hw-management/thermal tree.
        @param filename: file to write  {hw-management-folder}/thermal/filename
        @param data: data to write
        """
        return self.write_file(os.path.join("thermal", filename), data)

    # ----------------------------------------------------------------------
    def check_file(self, filename):
        """
        @summary:
            check if file exist in file system in hw-management tree.
        @param filename: file to check {hw-management-folder}/filename
        """
        filename = os.path.join(self.root_folder, filename)
        return os.path.isfile(filename)

    # ----------------------------------------------------------------------
    def rm_file(self, filename):
        """
        @summary:
            remove file in hw-management tree.
        @param filename: file to remove {hw-management-folder}/filename
        @param data: data to write
        """
        filename = os.path.join(self.root_folder, filename)
        os.remove(filename)

    # ----------------------------------------------------------------------
    def write_pwm(self, pwm, validate=False):
        """
        @summary:
            write value tp PWM file.
        @param pwm: PWM value in persent 0..100
        @param validate: Make read-after-write validation. Return Tru in case no error
        """
        ret = True
        try:
            pwm_out = int(pwm * 255 / 100)
            if self.check_file("thermal/pwm1"):
                self.write_file("thermal/pwm1", pwm_out)
            else:
                ret = False
        except BaseException:
            ret = False

        if validate:
            pwm_get = self.read_pwm()
            ret = pwm == pwm_get
        return ret


    # ----------------------------------------------------------------------
    def read_pwm(self, default_val=None):
        """
        @summary:
            read PWM from hw-management/thermal tree.
        @param filename: file to read from {hw-management-folder}/thermal/filename
        @param default_val: return valuse in case of read error
        @return: int value from file
        """
        pwm_out = default_val
        try:
            pwm = int(self.read_file("thermal/pwm1"))
            pwm_out = int(pwm / 2.55 + 0.5)
        except BaseException:
            pass

        return pwm_out


class system_device(hw_managemet_file_op):
    """
    @summary: base class for system sensors
    """
    def __init__(self, cmd_arg, sys_config, name, tc_logger):
        hw_managemet_file_op.__init__(self, cmd_arg)
        self.log = tc_logger
        self.sensors_config = sys_config[CONST.SYS_CONF_SENSORS_CONF][name]
        self.name = name
        self.type = self.sensors_config["type"]
        self.log.info("Init {0} ({1})".format(self.name, self.type))
        self.log.debug("sensor config:\n{}".format(json.dumps(self.sensors_config, indent=4)))
        self.base_file_name = self.sensors_config.get("base_file_name", None)
        self.file_input = "{}{}".format(self.base_file_name, self.sensors_config.get("input_suffix", ""))
        self.enable = int(self.sensors_config.get("enable", 1))
        self.input_smooth_level = self.sensors_config.get("input_smooth_level", 1)
        if self.input_smooth_level < 1:
            self.input_smooth_level = 1
        self.poll_time = int(self.sensors_config.get("poll_time", CONST.SENSOR_POLL_TIME_DEF))
        self.update_timestump(1000)
        self.val_min = CONST.TEMP_MIN_MAX["val_min"]
        self.val_max = CONST.TEMP_MIN_MAX["val_max"]
        self.pwm_min = CONST.PWM_MIN
        self.pwm_max = CONST.PWM_MAX
        self.value = CONST.TEMP_INIT_VAL_DEF
        self.value_acc = self.value * self.input_smooth_level
        self.pwm = CONST.PWM_MIN
        self.last_pwm = self.pwm
        self.pwm_hysteresis = int(self.sensors_config.get("pwm_hyst", CONST.PWM_HYSTERESIS_DEF))
        self.state = CONST.STOPPED
        self.err_fread_max = CONST.SENSOR_FREAD_FAIL_TIMES
        self.err_fread_err_counter_dict = {}
        self.refresh_attr_period = 0
        self.refresh_timeout = 0

        self.system_flow_dir = CONST.UNKNOWN
        self.update_pwm_flag = 1
        self.value_last_update = 0
        self.value_last_update_trend = 0
        self.value_trend = 0
        self.value_hyst = int(self.sensors_config.get("value_hyst", CONST.VALUE_HYSTERESIS_DEF))
        self.fault_list = []

    # ----------------------------------------------------------------------
    def start(self):
        """
        @summary: Start device service.
        Reload reloads values which can be changed and preparing to run
        """
        if self.state == CONST.RUNNING:
            return

        if self.check_sensor_blocked():
            return

        self.log.info("Staring {}".format(self.name))
        self.state = CONST.RUNNING
        self.pwm_min = int(self.sensors_config.get("pwm_min", CONST.PWM_MIN))
        self.pwm_max = int(self.sensors_config.get("pwm_max", CONST.PWM_MAX))
        self.refresh_attr_period = self.sensors_config.get("refresh_attr_period", 0)
        if self.refresh_attr_period:
            self.refresh_timeout = current_milli_time() + self.refresh_attr_period * 1000
        else:
            self.refresh_timeout = 0

        self.update_pwm_flag = 1
        self.value_last_update = 0
        self.value_last_update_trend = 0
        self.poll_time = int(self.sensors_config.get("poll_time", CONST.SENSOR_POLL_TIME_DEF))
        self.enable = int(self.sensors_config.get("enable", 1))
        self.value_acc = self.value * self.input_smooth_level
        self.err_fread_err_counter_dict = {}
        self.sensor_configure()
        self.update_timestump(1000)
        self.fault_list = []

    # ----------------------------------------------------------------------
    def stop(self):
        """
        @summary: Stop device service
        """
        if self.state == CONST.STOPPED:
            return

        self.pwm = self.pwm_min
        self.last_pwm = self.pwm
        self.log.info("Stopping {}".format(self.name))
        self.state = CONST.STOPPED

    # ----------------------------------------------------------------------
    def sensor_configure(self):
        """
        @summary: function which calling at sensor start and can be used in child class for device
        specific configuration
        """

    # ----------------------------------------------------------------------
    def refresh_attr(self):
        """
        @summary: resresh attributes
        """

    # ----------------------------------------------------------------------
    def update_timestump(self, timeout=0):
        """
        @summary: Updating device timestump based on timeout value
        @param  timeout: Next sensor service time in msec
        """
        if not timeout:
            timeout = self.poll_time * 1000
        self.poll_time_next = current_milli_time() + timeout

    # ----------------------------------------------------------------------
    def handle_input(self, thermal_table, flow_dir, amb_tmp):
        """
        @summary: Prototype for child class. Using for reading and processing sensor input values
        """

    # ----------------------------------------------------------------------
    def handle_err(self, thermal_table, flow_dir, amb_tmp):
        """
        @summary: Prototype for child class. Using for reading and processing sensor errors
        """

    # ----------------------------------------------------------------------
    def handle_reading_file_err(self, filename, reset=False, print_log=True):
        """
        @summary: Handle file errors. Saving read error counter for each file
        @param filename: file name to be handled
        @param  reset: 1- increment errors counter for file, 0 - reset error counter for the file
        """
        err_cnt = self.err_fread_err_counter_dict.get(filename, None)
        err_level = self.err_fread_max
        if not reset:
            if err_cnt:
                err_cnt += 1
            else:
                err_cnt = 1

            if print_log and err_cnt < err_level:
                self.log.warn("{}: file:{} read error {} times".format(self.name, filename, err_cnt))
        else:
            if err_cnt and err_cnt != 0 and print_log:
                self.log.notice("{}: file:{} read OK".format(self.name, filename))
            err_cnt = 0
        self.err_fread_err_counter_dict[filename] = err_cnt

    # ----------------------------------------------------------------------
    def check_reading_file_err(self):
        """
        @summary: Compare error counter for each file with the threshold
        @return: list of files with errors counters more then max threshold
        """
        err_keys = []
        for key, val in self.err_fread_err_counter_dict.items():
            if val >= self.err_fread_max:
                # to reduse log: print err message first 5 times and then only each 10's message
                if val <= (self.err_fread_max + 5) or divmod(val, 100)[1] == 0:
                    self.log.error("{}: read file {} errors count {}".format(self.name, key, val))
                err_keys.append(key)
        return err_keys

    # ----------------------------------------------------------------------
    def get_reading_file_err(self, filename):
        """
        @summary: Get file read error counter
        @param: filename: filename for read error cnt
        @return: number of read errors
        """
        return self.err_fread_err_counter_dict(filename, 0)

    # ----------------------------------------------------------------------
    def get_pwm(self):
        """
        @summary: Return pwm value
         calculated for this sensor
        """

        if self.update_pwm_flag != 0:
            self.update_pwm_flag = 0
            self.last_pwm = self.pwm
        return self.last_pwm

    # ----------------------------------------------------------------------
    def get_value(self):
        """
        @summary: Return sensor value. Value type depends from sensor type and can be: Celsius degree, rpm, ...
        """
        return self.value

    # ----------------------------------------------------------------------
    def _update_pwm(self):
        self.update_pwm_flag = 1

    # ----------------------------------------------------------------------
    def update_value(self, value=None):
        """
        @summary: Update sensor value. Value type depends from sensor type and can be: Celsius degree, rpm, ...
        This function implements 2 operations for value update
        1. Smoothing by the avareging value. Formula:
            value_acc -= value_acc / smooth_level
            value_acc += value
            value_val = (value_acc) / input_smooth_level

            input_smooth_level defined in sensor configuration
        2. Add hysteresis for value change
            if value >= old_value + hysteresis then update old_value to the new
            If new change in the same diraction (up or downn) then updating value will be immediatly without hysteresis.

            value_hyst defined in sensor configuration
        """
        old_value = self.value
        # integral filter for soothing temperature change
        self.value_acc -= self.value_acc / self.input_smooth_level
        self.value_acc += value
        self.value = int(round(float(self.value_acc) / self.input_smooth_level))

        if self.value > old_value:
            value_trend = 1
        elif self.value < old_value:
            value_trend = -1
        else:
            value_trend = 0

        if self.value_hyst > 0 and value_trend != 0:
            val_diff = abs(self.value_last_update - self.value)
            if value_trend == self.value_last_update_trend or val_diff > self.value_hyst:
                if (value_trend == 1 and value > self.value_last_update) or (value_trend == -1 and value < self.value_last_update):
                    self._update_pwm()
                    self.value_last_update = self.value
                    self.value_last_update_trend = value_trend
        elif self.value_hyst == 0:
            self._update_pwm()

        return self.value

    # ----------------------------------------------------------------------
    def get_timestump(self):
        """
        @summary:  return time when this sensor should be serviced
        """
        return self.poll_time_next

    # ----------------------------------------------------------------------
    def set_system_flow_dir(self, flow_dir):
        """
        @summary: Set system flow dir info
        @param flow_dir: flow dir which is specified for this system or calculated by algo
        @return: None
        """
        self.system_flow_dir = flow_dir

    # ----------------------------------------------------------------------
    def calculate_pwm_formula(self):
        """
        @summary: Calculate PWM by formula
        PWM = pwm_min + ((value - value_min)/(value_max-value_min)) * (pwm_max - pwm_min)
        @return: PWM value rounded to nearest value
        """
        if self.val_max == self.val_min:
            return self.pwm_min

        pwm = self.pwm_min + (float(self.value - self.val_min) / (self.val_max - self.val_min)) * (self.pwm_max - self.pwm_min)
        if pwm > self.pwm_max:
            pwm = self.pwm_max

        if pwm < self.pwm_min:
            pwm = self.pwm_min
        return int(round(pwm))

    # ----------------------------------------------------------------------
    def read_val_min_max(self, filename, trh_type, scale=1):
        """
        @summary: read device min/max values from file. If file can't be read - returning default value from CONST.TEMP_MIN_MAX
        @param filename: file to be read
        @param trh_type: "min" or "max". this string will be added to filename
        @param scale: scale for read value
        @return: int min/max value
        """
        default_val = str(self.sensors_config.get(trh_type, CONST.TEMP_MIN_MAX[trh_type]))
        if default_val[0] == "!":
            # Use config value instead of device parameter reading
            default_val = default_val[1:]
            val = int(default_val)
        else:
            default_val = int(default_val)
            val = self.get_file_val(filename, default_val)
        val /= scale
        self.log.debug("Set {} {} : {}".format(self.name, trh_type, val))
        return int(val)

    # ----------------------------------------------------------------------
    def check_sensor_blocked(self, name=None):
        """
        @summary:  check if sensor disabled. Sensor can be disabled by writing 1 to file {sensor_name}_blacklist
        @param name: device sensor name
        @return: True if device is disabled
        """
        if not name:
            name = self.name
        blk_filename = "thermal/{}_blacklist".format(name)
        if self.check_file(blk_filename):
            try:
                val_str = self.read_file(blk_filename)
                val = str2bool(val_str)
            except ValueError:
                return False
        else:
            return False
        return val

    # ----------------------------------------------------------------------
    def get_fault_list(self):
        """
        @summary: get fault list
        """
        return self.fault_list

    # ----------------------------------------------------------------------
    def get_fault_cnt(self):
        """
        @summary: get fault count
        """
        return 1 if self.fault_list else 0

    # ----------------------------------------------------------------------
    def process(self, thermal_table, flow_dir, amb_tmp):
        """
        @summary: main function to process device/sensor
        """
        if self.check_sensor_blocked():
            self.stop()
        else:
            self.start()

        if self.state == CONST.RUNNING:
            # refreshing attributes
            if self.refresh_timeout > 0 and self.refresh_timeout < current_milli_time():
                self.refresh_attr()
                self.refresh_timeout = current_milli_time() + self.refresh_attr_period * 1000

            self.handle_input(thermal_table, flow_dir, amb_tmp)
            self.handle_err(thermal_table, flow_dir, amb_tmp)

    # ----------------------------------------------------------------------
    def info(self):
        """
        @summary: returning info about current device state. Can be overridden in child class
        """
        info_str = "\"{}\" temp: {}, tmin: {}, tmax: {}, faults:[{}], pwm: {}, {}".format(self.name, self.value, self.val_min, self.val_max, ",".join(self.fault_list), self.pwm, self.state)
        return info_str



class thermal_sensor(system_device):
    """
    @summary: base class for simple thermal sensors
    can be used for cpu/sodimm/psu/voltmon/etc. thermal sensors
    """
    def __init__(self, cmd_arg, sys_config, name, tc_logger):
        system_device.__init__(self, cmd_arg, sys_config, name, tc_logger)

    # ----------------------------------------------------------------------
    def sensor_configure(self):
        """
        @summary: this function calling on sensor start after initialization or suspend off
        """
        self.val_min = self.read_val_min_max("{}_min".format(self.base_file_name), "val_min", CONST.TEMP_SENSOR_SCALE)
        self.val_max = self.read_val_min_max("{}_max".format(self.base_file_name), "val_max", CONST.TEMP_SENSOR_SCALE)

    # ----------------------------------------------------------------------
    def handle_input(self, thermal_table, flow_dir, amb_tmp):
        """
        @summary: hahdle sensor device input
        """
        pwm = self.pwm_min
        value = self.value
        if not self.check_file(self.file_input):
            self.log.info("{}: missing file {}".format(self.name, self.file_input))
            self.handle_reading_file_err(self.file_input)
        else:
            try:
                temperature = int(self.read_file(self.file_input))
                value = int(temperature / CONST.TEMP_SENSOR_SCALE)
                self.handle_reading_file_err(self.file_input, reset=True)
            except BaseException:
                self.log.info("Wrong value reading from file: {}".format(self.file_input))
                self.handle_reading_file_err(self.file_input)
        self.update_value(value)

        if self.value > self.val_max:
            pwm = self.pwm_max
            self.log.info("{} value({}) more then max({}). Set pwm {}".format(self.name,
                                                                              self.value,
                                                                              self.val_max,
                                                                              pwm))
        elif self.value < self.val_min:
            pwm = self.pwm_min
            self.log.debug("{} value {}".format(self.name, self.value))
        else:
            pwm = self.calculate_pwm_formula()

        self.pwm = pwm

    # ----------------------------------------------------------------------
    def handle_err(self, thermal_table, flow_dir, amb_tmp):
        """
        @summary: handle sensor errors
        """
        self.fault_list = []
        # sensor error reading counter
        if self.check_reading_file_err():
            self.fault_list.append("sensor_read")
            pwm = g_get_dmin(thermal_table, amb_tmp, [flow_dir, CONST.SENSOR_ERR])
            self.pwm = max(pwm, self.pwm)

        self._update_pwm()
        return None


class thermal_module_sensor(system_device):
    """
    @summary: base class for modules sensor
    can be used for mlxsw/gearbox modules thermal sensor
    """
    def __init__(self, cmd_arg, sys_config, name, tc_logger):
        system_device.__init__(self, cmd_arg, sys_config, name, tc_logger)

    # ----------------------------------------------------------------------
    def sensor_configure(self):
        """
        @summary: this function calling on sensor start after initialization or suspend off
        """
        # Disable kernel control for this thermal zone
        self.refresh_attr()
        if "asic" in self.base_file_name:
            tz_name = "mlxsw"
        else:
            tz_name = "mlxsw-{}".format(self.base_file_name)
        tz_policy_filename = "thermal/{}/thermal_zone_policy".format(tz_name)
        tz_mode_filename = "thermal/{}/thermal_zone_mode".format(tz_name)
        if self.check_file(tz_policy_filename) or self.check_file(tz_mode_filename):
            try:
                self.write_file(tz_policy_filename, "user_space")
                self.write_file(tz_mode_filename, "disabled")
            except BaseException:
                pass

    # ----------------------------------------------------------------------
    def refresh_attr(self):
        """
        @summary: refresh sensor attributes.
        @return None
        """
        self.val_max = self.read_val_min_max("thermal/{}_temp_crit".format(self.base_file_name), "val_max", scale=CONST.TEMP_SENSOR_SCALE)
        if "asic" in self.base_file_name:
            self.val_min = self.read_val_min_max("thermal/{}_temp_norm".format(self.base_file_name), "val_min", scale=CONST.TEMP_SENSOR_SCALE)
        else:
            if self.val_max != 0:
                self.val_min = self.val_max - 20
            else:
                self.val_min = self.val_max

    # ----------------------------------------------------------------------
    def get_fault(self):
        """
        @summary: Get module sensor fault status
        @return: True - in case if sensor is readeble and have consistent values
            False - if module is in 'faulty' state
        """
        status = False
        fault_filename = "thermal/{}_temp_fault".format(self.base_file_name)
        if self.check_file(fault_filename):
            try:
                fault_status = int(self.read_file(fault_filename))
                self.handle_reading_file_err(fault_filename, reset=True)
                if fault_status:
                    status = True
            except BaseException:
                self.log.error("{}- Incorrect value in the file: {} ({})".format(self.name, fault_filename, BaseException))
                status = True
                self.handle_reading_file_err(fault_filename)

        return status

    # ----------------------------------------------------------------------
    def get_temp_support_status(self):
        """
        @summary: Check if module supporting temp sensor (optic)
        @return: True - in case if temp sensor is supported
            False - if module is not optical
        """
        status = True

        if self.value == 0 and self.val_max == 0 and self.val_min == 0:
            self.log.debug("Module not supporting temp reading val:{} max:{}".format(self.value, self.val_max))
            status = False

        return status

    # ----------------------------------------------------------------------
    def handle_input(self, thermal_table, flow_dir, amb_tmp):
        """
        @summary: handle sensor input
        """
        pwm = self.pwm_min

        temp_read_file = "thermal/{}".format(self.file_input)
        if not self.check_file(temp_read_file):
            self.log.info("Missing file {} :{}.".format(self.name, temp_read_file))
            self.handle_reading_file_err(temp_read_file)
        else:
            try:
                temperature = int(self.read_file(temp_read_file))
                temperature /= CONST.TEMP_SENSOR_SCALE
                self.log.debug("{} value:{}".format(self.name, temperature))
                # for modules that is not equipped with thermal sensor temperature returns zero
                value = int(temperature)
                self.handle_reading_file_err(temp_read_file, reset=True)
                # handle case if cable was replsed by the other cable with the sensor
                if value != 0 and self.val_min == 0 and self.val_max == 0:
                    self.log.info("{} refreshing min/max arttribures by the rule: val({}) min({}) max({})".format(self.name,
                                                                                                                  value,
                                                                                                                  self.val_min,
                                                                                                                  self.val_max))
                    self.refresh_attr()
                self.update_value(value)

                if self.value != 0:
                    if self.value > self.val_max:
                        pwm = self.pwm_max
                        self.log.info("{} value({}) more then max({}). Set pwm {}".format(self.name,
                                                                                          self.value,
                                                                                          self.val_max,
                                                                                          pwm))
                    elif self.value < self.val_min:
                        pwm = self.pwm_min
            except BaseException:
                self.log.warn("value reading from file: {}".format(self.base_file_name))
                self.handle_reading_file_err(temp_read_file)

        self.pwm = pwm
        # check if module have sensor interface
        if self.get_temp_support_status():
            # calculate PWM based on formula
            self.pwm = max(self.calculate_pwm_formula(), pwm)

    # ----------------------------------------------------------------------
    def handle_err(self, thermal_table, flow_dir, amb_tmp):
        """
        @summary: handle sensor errors
        """
        self.fault_list = []
        """module_fault = self.get_fault()
        if module_fault:
            pwm = g_get_dmin(thermal_table, amb_tmp, [flow_dir, CONST.UNTRUSTED_ERR], interpolated=False)
            self.pwm = max(pwm, self.pwm)
            self.fault_list.append(CONST.UNTRUSTED_ERR)
            self.log.warn("{} fault (untrusted). Set PWM {}".format(self.name, pwm))"""

        # sensor error reading counter
        if self.check_reading_file_err():
            self.fault_list.append("sensor_read")
            pwm = g_get_dmin(thermal_table, amb_tmp, [flow_dir, "sensor_read_error"], interpolated=False)
            self.pwm = max(pwm, self.pwm)

        self._update_pwm()
        return None


class psu_fan_sensor(system_device):
    """
    @summary: base class for PSU device
    Can be used for Control of PSU temperature/RPM
    """
    def __init__(self, cmd_arg, sys_config, name, tc_logger):
        system_device.__init__(self, cmd_arg, sys_config, name, tc_logger)

        self.prsnt_err_pwm_min = self.get_file_val("config/pwm_min_psu_not_present")
        self.pwm_decode = sys_config.get(CONST.SYS_CONF_FAN_PWM, PSU_PWM_DECODE_DEF)
        self.fan_dir = CONST.C2P
        self.pwm_last = CONST.PWM_MIN

        self.fault_list = []

    # ----------------------------------------------------------------------
    def sensor_configure(self):
        """
        @summary: this function calling on sensor start after initialization or suspend off
        """
        self.val_min = self.read_val_min_max("thermal/{}_fan_min".format(self.base_file_name), "val_min")
        self.val_max = self.read_val_min_max("thermal/{}_fan_max".format(self.base_file_name), "val_max")
        self.refresh_attr()
        self.pwm_last = CONST.PWM_MIN

    # ----------------------------------------------------------------------
    def refresh_attr(self):
        """
        @summary: refresh sensor attributes.
        @return None
        """
        self.fan_dir = self._read_dir()

    # ----------------------------------------------------------------------
    def _read_dir(self):
        """
        @summary: Reading chassis fan dir from FS
        """
        if self._get_status() == 0:
            return CONST.UNKNOWN

        if self.check_file("thermal/{}_fan_dir".format(self.base_file_name)):
            dir_val = self.read_file("thermal/{}_fan_dir".format(self.base_file_name))
            if dir_val == "0":
                direction = CONST.C2P
            else:
                direction = CONST.P2C
        else:
            direction = CONST.UNKNOWN
        return direction

    # ----------------------------------------------------------------------
    def _get_status(self):
        """
        """
        psu_status_filename = "thermal/{}_status".format(self.base_file_name)
        psu_status = 0
        if not self.check_file(psu_status_filename):
            self.log.info("Missing file {} dev: {}".format(psu_status_filename, self.name))
            self.handle_reading_file_err(psu_status_filename)
        else:
            try:
                psu_status = int(self.read_file(psu_status_filename))
                self.handle_reading_file_err(psu_status_filename, reset=True)
            except BaseException:
                self.log.info("Can't read {}".format(psu_status_filename))
                self.handle_reading_file_err(psu_status_filename)
        return psu_status

    # ----------------------------------------------------------------------
    def set_pwm(self, pwm):
        """
        @summary: Set PWM level for PSU FAN
        @param pwm: PWM level value <= 100%
        """
        self.log.info("Write {} PWM {}".format(self.name, pwm))
        try:
            present = self.thermal_read_file_int("{0}_pwr_status".format(self.base_file_name))
            if present == 1:
                psu_pwm, _, _ = g_get_range_val(self.pwm_decode, pwm)
                if not psu_pwm:
                    self.log.info("{} Can't much PWM {} to PSU. PWM value not be change".format(self.name, pwm))

                if psu_pwm == -1:
                    self.log.debug("{} PWM value {}. It means PWM should not be shanged".format(self.name, pwm))
                    # no need to change PSU PWM
                    return

                if psu_pwm < CONST.PWM_PSU_MIN:
                    psu_pwm = CONST.PWM_PSU_MIN

                self.pwm_last = psu_pwm
                bus = self.read_file("config/{0}_i2c_bus".format(self.base_file_name))
                addr = self.read_file("config/{0}_i2c_addr".format(self.base_file_name))
                command = self.read_file("config/fan_command")
                fan_config_command = self.read_file("config/fan_config_command")
                fan_speed_units = self.read_file("config/fan_speed_units")

                # Set fan speed units (percentage or RPM)
                i2c_cmd = "i2cset -f -y {0} {1} {2} {3} wp".format(bus, addr, fan_config_command, fan_speed_units)
                subprocess.call(i2c_cmd, shell=True)
                # Set fan speed
                i2c_cmd = "i2cset -f -y {0} {1} {2} {3} wp".format(bus, addr, command, psu_pwm)
                self.log.debug("{} set pwm {} cmd:{}".format(self.name, psu_pwm, i2c_cmd))
                subprocess.call(i2c_cmd, shell=True)
        except BaseException:
            self.log.error("{} set PWM error".format(self.name), 1)

    # ----------------------------------------------------------------------
    def handle_input(self, thermal_table, flow_dir, amb_tmp):
        """
        @summary: handle sensor input
        """
        self.pwm = self.pwm_min
        # check if PSU present.
        # if PSU is plugged in then PSU fan missing is not an error
        psu_status = self._get_status()
        rpm_file_name = "thermal/{}".format(self.file_input)
        if psu_status == 1:
            try:
                value = int(self.read_file(rpm_file_name))
                self.handle_reading_file_err(rpm_file_name, reset=True)
                self.update_value(value)
                self.log.debug("{} value {}".format(self.name, self.value))
            except BaseException:
                self.update_value(-1)
                pass
        return

    # ----------------------------------------------------------------------
    def handle_err(self, thermal_table, flow_dir, amb_tmp):
        """
        @summary: handle sensor error
        """
        fault_list_old = self.fault_list
        self.fault_list = []
        psu_status = self._get_status()
        if psu_status == 0:
            # PSU status error. Calculating pwm based on dmin information
            self.log.info("{} psu_status {}".format(self.name, psu_status))
            self.fault_list.append("present")
            if self.prsnt_err_pwm_min:
                pwm = self.prsnt_err_pwm_min
            else:
                pwm = g_get_dmin(thermal_table, amb_tmp, [flow_dir, "psu_err", "present"])
            self.pwm = max(pwm, self.pwm)
        elif "present" in fault_list_old:
            # PSU returned back. Restole old PWM value
            self.log.info("{} PWM restore to {}".format(self.name, self.pwm_last))
            self.set_pwm(self.pwm_last)

        # truth table for fan direction
        #  FAN_DIR SYS_DIR     ERROR
        #  C2P     C2P        False
        #  C2P     P2C        True
        #  C2P     UNKNOWN    False
        #  P2C     C2P        True
        #  P2C     P2C        False
        #  P2C     UNKNOWN    False
        #  UNKNOWN C2P        False
        #  UNKNOWN P2C        False
        #  UNKNOWN UNKNOWN    False
        if (self.system_flow_dir == CONST.C2P and self.fan_dir == CONST.P2C) or \
           (self.system_flow_dir == CONST.P2C and self.fan_dir == CONST.C2P):
            self.fault_list.append("direction")
            pwm = g_get_dmin(thermal_table, amb_tmp, [flow_dir, "psu_err", "direction"])
            self.pwm = max(pwm, self.pwm)
            self.log.warn("{} dir error. Set PWM {}".format(self.name, pwm))

        # sensor error reading counter
        if self.check_reading_file_err():
            self.fault_list.append("sensor_read")
            pwm = g_get_dmin(thermal_table, amb_tmp, [flow_dir, CONST.SENSOR_ERR])
            self.pwm = max(pwm, self.pwm)

        self._update_pwm()
        return

    # ----------------------------------------------------------------------
    def info(self):
        """
        @summary: returning info about device state.
        """
        return "\"{}\" rpm:{}, dir:{} faults:[{}] pwm: {}, {}".format(self.name, self.value, self.fan_dir, ",".join(self.fault_list), self.pwm, self.state)


class fan_sensor(system_device):
    """
    @summary: base class for FAN device
    Can be used for Control FAN RPM/state.
    """
    def __init__(self, cmd_arg, sys_config, name, tc_logger):
        system_device.__init__(self, cmd_arg, sys_config, name, tc_logger)

        self.fan_param = sys_config.get(CONST.SYS_CONF_FAN_PARAM, SYS_FAN_PARAM_DEF)
        self.tacho_cnt = self.sensors_config.get("tacho_cnt", 1)
        self.fan_drwr_id = int(self.sensors_config["drwr_id"])
        self.tacho_idx = ((self.fan_drwr_id - 1) * self.tacho_cnt) + 1
        self.fan_dir = self._read_dir()
        self.fan_dir_fail = False
        self.drwr_param = self._get_fan_drwr_param()
        self.val_min_def = self.get_file_val("thermal/fan{}_min".format(self.tacho_idx), CONST.RPM_MIN_MAX["val_min"])
        self.val_max_def = self.get_file_val("thermal/fan{}_max".format(self.tacho_idx), CONST.RPM_MIN_MAX["val_max"])
        self.is_calibrated = False

        self.rpm_relax_timeout = CONST.FAN_RELAX_TIME * 1000
        self.rpm_relax_timestump = current_milli_time() + self.rpm_relax_timeout * 2
        self.name = "{}:{}".format(self.name, list(range(self.tacho_idx, self.tacho_idx + self.tacho_cnt)))
        self.pwm_set = self.read_pwm(CONST.PWM_MIN)

        self.rpm_valid_state = True

        self.fault_list = []

    # ----------------------------------------------------------------------
    def sensor_configure(self):
        """
        @summary: this function calling on sensor start after initialization or suspend off
        """
        self.val_min_def = self.get_file_val("thermal/fan{}_min".format(self.tacho_idx), CONST.RPM_MIN_MAX["val_min"])
        self.val_max_def = self.get_file_val("thermal/fan{}_max".format(self.tacho_idx), CONST.RPM_MIN_MAX["val_max"])

        self.value = [0] * self.tacho_cnt

        self.fault_list = []
        self.pwm = self.pwm_min
        self.rpm_valid_state = True
        self.fan_dir_fail = False
        self.fan_dir = self._read_dir()
        self.drwr_param = self._get_fan_drwr_param()
        self.fan_shutdown(False)
        self.pwm_set = self.read_pwm(CONST.PWM_MIN)

    # ----------------------------------------------------------------------
    def refresh_attr(self):
        """
        @summary: refresh sensor attributes.
        @return None
        """
        self.fan_dir = self._read_dir()

    # ----------------------------------------------------------------------
    def _get_fan_drwr_param(self):
        """
        @summary: Get fan params from system configuration
        @return: FAN params depending of fan dir
        """
        fan_dir = self.fan_dir
        param = None
        if fan_dir not in self.fan_param.keys():
            if fan_dir == CONST.UNKNOWN:
                self.log.info("{} dir \"{}\". Using default dir: P2C".format(self.name, fan_dir))
            else:
                self.log.error("{} dir \"{}\" unsupported in configuration:\n{}".format(self.name, fan_dir, self.fan_param))
                self.log.error("Using default dir: P2C")
            fan_dir = CONST.DEF_DIR

        param = self.fan_param[fan_dir]
        return param

    # ----------------------------------------------------------------------
    def _read_dir(self):
        """
        @summary: Reading chassis fan dir from FS
        """
        if self._get_status() == 0:
            return CONST.UNKNOWN

        if self.check_file("thermal/fan{}_dir".format(self.fan_drwr_id)):
            dir_val = self.read_file("thermal/fan{}_dir".format(self.fan_drwr_id))
            direction = CONST.C2P if dir_val == "0" else CONST.P2C
        else:
            direction = CONST.UNKNOWN
        return direction

    # ----------------------------------------------------------------------
    def _get_status(self):
        """
        @summary: Read FAN status value from file thermal/fan{}_status
        @return: Return status value from file or None in case of reading error
        """
        status_filename = "thermal/fan{}_status".format(self.fan_drwr_id)
        status = None
        if not self.check_file(status_filename):
            self.log.info("Missing file {} dev: {}".format(status_filename, self.name))
            self.handle_reading_file_err(status_filename)
        else:
            try:
                status = int(self.read_file(status_filename))
                self.handle_reading_file_err(status_filename, reset=True)
            except BaseException:
                self.log.error("Value reading from file: {}".format(status_filename))
                self.handle_reading_file_err(status_filename)
        return status

    # ----------------------------------------------------------------------
    def _get_fault(self):
        """
        """
        fan_fault = []
        for tacho_idx in range(self.tacho_idx, self.tacho_idx + self.tacho_cnt):
            fan_fault_filename = "thermal/fan{}_fault".format(tacho_idx)
            if not self.check_file(fan_fault_filename):
                self.log.info("Missing file {} dev: {}".format(fan_fault_filename, self.name))
            else:
                try:
                    val = int(self.read_file(fan_fault_filename))
                    fan_fault.append(val)
                except BaseException:
                    self.log.error("Value reading from file: {}".format(fan_fault_filename))
        return fan_fault

    # ----------------------------------------------------------------------
    def _validate_rpm(self):
        """
        """
        pwm_curr = self.read_pwm()
        if pwm_curr:
            self.handle_reading_file_err("thermal/pwm1", reset=True)
        else:
            self.log.error("Read PWM error")
            self.handle_reading_file_err("thermal/pwm1")
            return False

        for tacho_idx in range(self.tacho_cnt):
            fan_param = self.drwr_param[str(tacho_idx)]
            rpm_file_name = "fan{}_speed_get".format(self.tacho_idx + tacho_idx)
            try:
                rpm_real = self.thermal_read_file_int(rpm_file_name)
            except BaseException:
                self.log.warn("value reading from file: {}".format(rpm_file_name))
                rpm_real = self.value[tacho_idx]

            rpm_min = int(fan_param["rpm_min"])
            if rpm_min == 0:
                rpm_min = self.val_min_def

            rpm_max = int(fan_param["rpm_max"])
            if rpm_max == 0:
                rpm_max = self.val_max_def

            rpm_tolerance = float(fan_param.get("rpm_tolerance", CONST.FAN_RPM_TOLERANCE))/100
            pwm_min = int(fan_param["pwm_min"])
            self.log.debug("Real:{} min:{} max:{}".format(rpm_real, rpm_min, rpm_max))
            # 1. Check fan speed in range with tolerance
            if rpm_real < rpm_min*(1-rpm_tolerance) or rpm_real > rpm_max*(1+rpm_tolerance):
                self.log.info("{} tacho{}={} out of RPM range {}:{}".format(self.name,
                                                                            tacho_idx+1,
                                                                            rpm_real,
                                                                            rpm_min,
                                                                            rpm_max))
                return False

             # 2. Check fan trend
            if pwm_curr >= pwm_min:
                # if FAN spped stabilized after the last change
                if self.rpm_relax_timestump <= current_milli_time() and pwm_curr == self.pwm_set:
                    # claculate speed
                    slope = int(fan_param["slope"])
                    b = rpm_max - slope * CONST.PWM_MAX
                    rpm_calcuated = slope * pwm_curr + b
                    rpm_diff = abs(rpm_real - rpm_calcuated)
                    rpm_diff_norm = float(rpm_diff) / rpm_calcuated
                    self.log.debug("validate_rpm:{} b:{} rpm_calcuated:{} rpm_diff:{} rpm_diff_norm:{:.2f}".format(self.name,
                                                                                                                   b,
                                                                                                                   rpm_calcuated,
                                                                                                                   rpm_diff,
                                                                                                                   rpm_diff_norm))
                    if rpm_diff_norm >= rpm_tolerance:
                        self.log.warn("{} tacho{}: {} too much different {:.2f}% than calculated {} pwm  {}".format(self.name,
                                                                                                                    tacho_idx,
                                                                                                                    rpm_real,
                                                                                                                    rpm_diff_norm*100,
                                                                                                                    rpm_calcuated,
                                                                                                                    pwm_curr))
                        return False
        return True

    # ----------------------------------------------------------------------
    def set_pwm(self, pwm_val, force=False):
        """
        @summary: Set PWM level for chassis FAN
        @param pwm_val: PWM level value <= 100%
        """
        self.log.info("Write {} PWM {}".format(self.name, pwm_val))
        if pwm_val < CONST.PWM_MIN:
            pwm_val = CONST.PWM_MIN

        if pwm_val == self.pwm_set and not force:
            return

        pwm_jump = abs(pwm_val - self.pwm_set)

        # For big PWM jumpls - wse longer FAN relax timeout
        relax_time = (pwm_jump * self.rpm_relax_timeout) / 20
        if relax_time > self.rpm_relax_timeout * 2:
            relax_time = self.rpm_relax_timeout * 2
        elif relax_time < self.rpm_relax_timeout / 2:
            relax_time = self.rpm_relax_timeout / 2
        self.rpm_relax_timestump = current_milli_time() + relax_time
        self.log.debug("{} pwm jump by:{} relax_time:{} timestump {}".format(self.name, pwm_jump, relax_time, self.rpm_relax_timestump))

        self.pwm_set = pwm_val

        if not self.write_pwm(pwm_val, validate=True):
            self.log.warn("PWM write validation mismatch set:{} get:{}".format(pwm_val, self.read_pwm()))

    # ----------------------------------------------------------------------
    def get_dir(self):
        """
        @summary: return cached chassis fan direction
        @return: fan direction CONST.P2C/CONST.C2P
        """
        return self.fan_dir

    def get_max_reduction(self):
        """
        @summary: get max_reduction value from fan parameters
        """
        val = self.drwr_param["0"].get("pwm_max_reduction", CONST.PWM_MAX_REDUCTION)
        return int(val)

    # ----------------------------------------------------------------------
    def check_sensor_blocked(self, name=None):
        """
        @summary:  check if sensor disabled. Sensor can be disabled by writing 1 to file {sensor_name}_blacklist
        @param name: device sensor name
        @return: True if device is disabled
        """
        val = False
        if not name:
            try:
                name = self.name.split(':')[0]
            except:
                name = self.name
        blk_filename = "thermal/{}_blacklist".format(name)
        if self.check_file(blk_filename):
            try:
                val_str = self.read_file(blk_filename)
                val = str2bool(val_str)
            except ValueError:
                return False
        else:
            return False
        return val

    # ----------------------------------------------------------------------
    def fan_shutdown(self, shutdown=False):
        """
        @summary: Shutdown FAN
        @param shutdown: bool.
        @return: True if shutdown successfull. False If shutdown not supportingor error
        """
        ret = True
        fan_shutdown_filename = "system/{}_shutdown"
        if self.check_file(fan_shutdown_filename):
            try:
                state = CONST.FAN_SHUTDOWN_ENA if shutdown else CONST.FAN_SHUTDOWN_DIS
                self.write_file(fan_shutdown_filename, state)
            except ValueError:
                ret = False
        else:
            ret = False
        return ret

    # ----------------------------------------------------------------------
    def handle_input(self, thermal_table, flow_dir, amb_tmp):
        """
        @summary: handle sensor input
        """
        self.pwm = self.pwm_min
        for tacho_id in range(0, self.tacho_cnt):
            rpm_file_name = "thermal/fan{}_speed_get".format(self.tacho_idx + tacho_id)
            if not self.check_file(rpm_file_name):
                self.log.info("Missing file {} dev: {}".format(rpm_file_name, self.name))
                self.handle_reading_file_err(rpm_file_name)
            else:
                try:
                    self.value[tacho_id] = int(self.read_file(rpm_file_name))
                    self.handle_reading_file_err(rpm_file_name, reset=True)
                    self.log.debug("{} value {}".format(self.name, self.value))
                except BaseException:
                    self.log.error("Value reading from file: {}".format(rpm_file_name))
                    self.handle_reading_file_err(rpm_file_name)
        return

    # ----------------------------------------------------------------------
    def handle_err(self, thermal_table, flow_dir, amb_tmp):
        """
        @summary: handle sensor error
        """
        self.fault_list = []
        fan_status = self._get_status()
        if fan_status == 0:
            pwm = g_get_dmin(thermal_table, amb_tmp, [flow_dir, "fan_err", "present"])
            self.pwm = max(pwm, self.pwm)
            self.fault_list.append("present")
            self.log.warn("{} status 0. Set PWM {}".format(self.name, pwm))

        if not self._validate_rpm():
            self.fault_list.append("tacho")
            pwm = g_get_dmin(thermal_table, amb_tmp, [flow_dir, "fan_err", "tacho"])
            self.pwm = max(pwm, self.pwm)
            self.log.warn("{} incorrect rpm {}. Set PWM  {}".format(self.name, self.value, pwm))

        # truth table for fan direction
        #  FAN_DIR SYS_DIR     ERROR
        #  C2P     C2P        False
        #  C2P     P2C        True
        #  C2P     UNKNOWN    False
        #  P2C     C2P        True
        #  P2C     P2C        False
        #  P2C     UNKNOWN    False
        #  UNKNOWN C2P        False
        #  UNKNOWN P2C        False
        #  UNKNOWN UNKNOWN    False

        if (self.system_flow_dir == CONST.C2P and self.fan_dir == CONST.P2C) or \
           (self.system_flow_dir == CONST.P2C and self.fan_dir == CONST.C2P):
            self.fault_list.append("direction")
            pwm = g_get_dmin(thermal_table, amb_tmp, [flow_dir, "fan_err", "direction"])
            self.log.warn("{} dir error. Set PWM {}".format(self.name, pwm))
            self.pwm = max(pwm, self.pwm)
            self.fan_shutdown(False)

        # sensor error reading counter
        if self.check_reading_file_err():
            self.fault_list.append("sensor_read")
            pwm = g_get_dmin(thermal_table, amb_tmp, [flow_dir, CONST.SENSOR_ERR])
            self.pwm = max(pwm, self.pwm)
        self._update_pwm()
        return

    # ----------------------------------------------------------------------
    def info(self):
        """
        @summary: returning info about device state.
        """
        info_str = "\"{}\" rpm:{}, dir:{} faults:[{}] pwm {} {}".format(self.name, self.value, self.fan_dir, ",".join(self.fault_list), self.pwm, self.state)
        return info_str


class ambiant_thermal_sensor(system_device):
    """
    @summary: base class for ambient sensor. Ambient temperature is a combination
    of several temp sensors like port_amb and fan_amb
    """
    def __init__(self, cmd_arg, sys_config, name, tc_logger):
        system_device.__init__(self, cmd_arg, sys_config, name, tc_logger)
        self.value_dict = {CONST.FAN_SENS: 0, CONST.PORT_SENS: 0}
        self.flow_dir = CONST.C2P

 # ----------------------------------------------------------------------
    def sensor_configure(self):
        """
        @summary: this function calling on sensor start after initialization or suspend off
        """
        self.val_min = self.read_val_min_max("", "val_min", CONST.TEMP_SENSOR_SCALE)
        self.val_max = self.read_val_min_max("", "val_max", CONST.TEMP_SENSOR_SCALE)

    # ----------------------------------------------------------------------
    def set_flow_dir(self, flow_dir):
        """
        @summary: Set fan flow direction
        """
        self.flow_dir = flow_dir

    # ----------------------------------------------------------------------
    def get_fault_cnt(self):
        """
        @summary: get fault count
        """
        err_cnt = len(self.check_reading_file_err())
        if not err_cnt:
            err_cnt = 1 if self.fault_list else 0
        return err_cnt

    # ----------------------------------------------------------------------
    def handle_input(self, thermal_table, flow_dir, amb_tmp):
        """
        @summary: handle sensor input
        """
        pwm = self.pwm_min

        # reading all amb sensors
        for sensor_name, file_name in self.base_file_name.items():
            sens_file_name = "thermal/{}".format(file_name)
            if not self.check_file(sens_file_name):
                self.log.info("{}: missing file {}".format(self.name, sens_file_name))
                self.handle_reading_file_err(sens_file_name)
            else:
                try:
                    temperature = int(self.read_file(sens_file_name))
                    self.handle_reading_file_err(sens_file_name, reset=True)
                    temperature /= CONST.TEMP_SENSOR_SCALE
                    self.value_dict[file_name] = int(temperature)
                    self.log.debug("{} {} value {}".format(self.name, sens_file_name, temperature))
                except BaseException:
                    self.log.error("Error value reading from file: {}".format(sens_file_name))
                    self.handle_reading_file_err(sens_file_name)
            # in case of multiple error - set sesor to ignore
            if sens_file_name in self.check_reading_file_err():
                self.value_dict[file_name] = CONST.AMB_TEMP_ERR_VAL

        sensor_name_min = min(self.value_dict, key=self.value_dict.get)
        value = self.value_dict[sensor_name_min]
        self.update_value(value)

        if self.value > self.val_max:
            pwm = self.pwm_max
            self.log.info("{} value({}) more then max({}). Set pwm {}".format(self.name,
                                                                              self.value,
                                                                              self.val_max,
                                                                              pwm))
        elif self.value < self.val_min:
            pwm = self.pwm_min
            self.log.debug("{} value {}".format(self.name, self.value))
        else:
            pwm = self.calculate_pwm_formula()

        self.pwm = pwm

    # ----------------------------------------------------------------------
    def handle_err(self, thermal_table, flow_dir, amb_tmp):
        """
        @summary: handle sensor errors
        """
        self.fault_list = []
        # sensor error reading counter
        if self.check_reading_file_err():
            self.fault_list.append("sensor_read")
            pwm = g_get_dmin(thermal_table, self.value, [self.flow_dir, CONST.SENSOR_ERR])
            self.pwm = max(pwm, self.pwm)
        self._update_pwm()
        return None

    # ----------------------------------------------------------------------
    def info(self):
        """
        @summary: returning info about device state.
        """
        sens_val = ""
        sensor_name_min = min(self.value_dict, key=self.value_dict.get)
        for key, val in self.value_dict.items():
            if val >= self.val_max:
                val = "err"
            sens_val += "{}:{} ".format(key, val)
        info_str = "\"{}\" {}({}), dir:{}, faults:[{}] pwm:{}, {}".format(self.name,
                                                                          sens_val,
                                                                          self.value_dict[sensor_name_min],
                                                                          self.flow_dir,
                                                                          ",".join(self.fault_list),
                                                                          self.pwm,
                                                                          self.state)
        return info_str


"""
Main class for Thermal control. Init and running all devices objects.
Controlling devices states and calculation PWM based on this information.
"""


class ThermalManagement(hw_managemet_file_op):
    """
        @summary:
            Main class of thermal algorithm.
            Provide system monitoring and thermal control
    """

<<<<<<< HEAD
    def __init__(self, cmd_arg, logger):
=======
    """
    functions which adding sensor configuration by the sensor name
    """
    ADD_SENSOR_HANDLER = {r'psu\d+': "add_psu_sensor",
                          r'drwr\d+':"add_fan_drwr_sensor",
                          r'module\d*':"add_module_sensor",
                          r'cpu':"add_cpu_sensor",
                          r'voltmon\d+':"add_voltmon_sensor",
                          r'asic\d+':"add_asic_sensor",
                          r'sodimm\d+':"add_sodimm_sensor",
                          r'sensor_amb':"add_amb_sensor",
                          r'drivetemp':"add_drivetemp_sensor",
                          r'ibc\d*':"add_ibc_sensor",
                          r'ctx_amb\d*':"add_connectx_sensor"
                         }

    def __init__(self, cmd_arg, tc_logger):
>>>>>>> 0c7c7ca7
        """
        @summary:
            Init  thermal algorithm
        @param params: global thermal configuration
        """
        hw_managemet_file_op.__init__(self, cmd_arg)
<<<<<<< HEAD
        self.log = logger
=======
        self.log = tc_logger
>>>>>>> 0c7c7ca7
        self.log.notice("Preinit thermal control ver {}".format(VERSION), 1)
        try:
            self.write_file(CONST.LOG_LEVEL_FILENAME, cmd_arg["verbosity"])
        except BaseException:
            pass
        self.periodic_report_worker_timer = None
        self.cmd_arg = cmd_arg

        self.pwm_target = CONST.PWM_MAX
        self.pwm = self.pwm_target
        self.pwm_change_reason = "tc start"
        self.system_flow_dir = CONST.UNKNOWN

        if self.check_file(CONST.PERIODIC_REPORT_FILE):
            self.periodic_report_time = int(self.read_file(CONST.PERIODIC_REPORT_FILE))
            self.rm_file(CONST.PERIODIC_REPORT_FILE)
        else:
            self.periodic_report_time = CONST.PERIODIC_REPORT_TIME
        self.log.info("periodic report {} sec".format(self.periodic_report_time))

        self.dev_obj_list = []

        self.pwm_max_reduction = CONST.PWM_MAX_REDUCTION
        self.pwm_worker_poll_time = CONST.PWM_WORKER_POLL_TIME
        self.pwm_worker_timer = None
        self.pwm_validate_timeout = current_milli_time() + CONST.PWM_VALIDATE_TIME * 1000
        self.state = CONST.UNCONFIGURED
        self.fan_drwr_num = 0

        signal.signal(signal.SIGTERM, self.sig_handler)
        signal.signal(signal.SIGINT, self.sig_handler)
        signal.signal(signal.SIGHUP, self.sig_handler)
        self.exit = Event()
        self.exit_flag = False

        self.load_configuration()
        if not self.sys_config.get("platform_support", 1):
            self.log.notice("Platform Board:{}, SKU:{} is not supported.".format(self.board_type, self.sku), 1)
            self.log.notice("Set TC to idle.")
            while True:
                time.sleep(60)

        if not self.is_pwm_exists():
            self.log.notice("Missing PWM control (probably ASIC driver not loaded). PWM control is requiured for TC run\nWaiting for ASIC init", 1)
            while not self.is_pwm_exists():
                self.log.notice("Wait...")
                self.exit.wait(10)
<<<<<<< HEAD
=======
            self.log.notice("PWM control activated", 1)
>>>>>>> 0c7c7ca7

        # Set PWM to the default state while we are waiting for system configuration
        self.log.notice("Set FAN PWM {}".format(self.pwm_target), 1)
        if not self.write_pwm(self.pwm_target, validate=True):
            self.log.warn("PWM write validation mismatch set:{} get:{}".format(self.pwm_target, self.read_pwm()))

        if self.check_file("config/thermal_delay"):
            thermal_delay = int(self.read_file("config/thermal_delay"))
            timeout = current_milli_time() + 1000 * thermal_delay
            while timeout > current_milli_time():
                if not self.write_pwm(self.pwm_target):
                    self.log.info("Set PWM failed. Possible SDK is not started")
                self.exit.wait(2)

        if not self.is_fan_tacho_init():
            self.log.notice("Missing FAN tacho (probably ASIC not inited yet). FANs is requiured for TC run\nWaiting for ASIC init", 1)
            while not self.is_fan_tacho_init():
                self.log.notice("Wait...")
                self.exit.wait(10)

        self.log.notice("Mellanox thermal control is waiting for configuration ({} sec).".format(CONST.THERMAL_WAIT_FOR_CONFIG), 1)
        timeout = current_milli_time() + 1000 * CONST.THERMAL_WAIT_FOR_CONFIG
        while timeout > current_milli_time():
            if not self.write_pwm(self.pwm_target):
                self.log.info("Set PWM failed. Possible SDK is not started")
            self.exit.wait(2)

        self._collect_hw_info()
        self.amb_tmp = CONST.TEMP_INIT_VAL_DEF
        self.module_counter = 0
        self.gearbox_counter = 0

    # ---------------------------------------------------------------------
    def _collect_hw_info(self):
        """
        @summary: Check and read device info from hw-management config (psu count, fan count etc...
        """
        self.max_tachos = CONST.FAN_TACHO_COUNT_DEF
        self.fan_drwr_num = CONST.FAN_DRWR_COUNT_DEF
        self.psu_count = CONST.PSU_COUNT_DEF
        self.psu_pwr_count = CONST.PSU_COUNT_DEF
        self.fan_flow_capability = CONST.UNKNOWN
        self.asic_counter = 1

        if self.check_file("config/system_flow_capability"):
            self.fan_flow_capability = self.read_file("config/system_flow_capability")

        self.log.info("Collecting HW info...")
        sensor_list = self.sys_config[CONST.SYS_CONF_SENSOR_LIST_PARAM]

        # Collect asic sensors
        try:
            self.asic_counter = int(self.read_file("config/asic_num"))
            for asic_idx in range(1, self.asic_counter + 1):
                sensor_list.append("asic{}".format(asic_idx))
        except BaseException:
            self.log.error("Missing ASIC num config.", 1)
            sys.exit(1)

        try:
            self.max_tachos = int(self.read_file("config/max_tachos"))
            self.log.info("Fan tacho:{}".format(self.max_tachos))
        except BaseException:
            self.log.error("Missing max tachos config.", 1)
            sys.exit(1)

        # Collect FAN DRWR sensors
        try:
            self.fan_drwr_num = int(self.read_file("config/fan_drwr_num"))
            for drwr_idx in range(1, self.fan_drwr_num + 1):
                sensor_list.append("drwr{}".format(drwr_idx))
        except BaseException:
            self.log.error("Missing fan_drwr_num config.", 1)
            sys.exit(1)

        if self.fan_drwr_num:
            self.fan_drwr_capacity = int(self.max_tachos / self.fan_drwr_num)

        # Collect PSU sensors
        try:
            self.psu_count = int(self.read_file("config/hotplug_psus"))
            for psu_idx in range(1, self.psu_count + 1):
                sensor_list.append("psu{}".format(psu_idx))
        except BaseException:
            self.log.error("Missing hotplug_psus config.", 1)
            sys.exit(1)

        try:
            self.psu_pwr_count = int(self.read_file("config/hotplug_pwrs"))
        except BaseException:
            self.log.error("Missing hotplug_pwrs config.", 1)
            sys.exit(1)

        # Collect voltmon sensors
        file_list = os.listdir("{}/thermal".format(self.cmd_arg[CONST.HW_MGMT_ROOT]))
        for fname in file_list:
            res = re.match(r'(voltmon[0-9]+)_temp1_input', fname)
            if res:
                sensor_list.append(res.group(1))

            res = re.match(r'pwr_conv([0-9]+)_temp1_input', fname)
            if res:
                sensor_list.append("ibc{}".format(res.group(1)))

        # Add cpu sensor
        if "cpu" not in sensor_list:
            sensor_list.append("cpu")

        # Collect sodimm sensors
        for sodimm_idx in range(1, 5):
            if self.check_file("thermal/sodimm{}_temp_input".format(sodimm_idx)):
                sensor_list.append("sodimm{}".format(sodimm_idx))

        sensor_list.append("sensor_amb")

        # remove duplications & soort
        sensor_list = list(set(sensor_list))
        sensor_list.sort()

        self.log.info("Sensors enabled on system: {}".format(sensor_list))
        self.sys_config[CONST.SYS_CONF_SENSOR_LIST_PARAM] = sensor_list

    # ----------------------------------------------------------------------
    def _get_dev_obj(self, name_mask):
        """
        @summary: Get device object by it's name
        """
        for dev_obj in self.dev_obj_list:
            if re.match(name_mask, dev_obj.name):
                return dev_obj
        return None

    # ----------------------------------------------------------------------
    def _add_dev_obj(self, dev_name):
        """
        @summary: add device object by it's name
        """
        self.log.info("Add dev {}".format(dev_name))
        dev_obj = self._get_dev_obj(dev_name)
        if dev_obj:
            return dev_obj

        dev_class_name = self.sys_config[CONST.SYS_CONF_SENSORS_CONF][dev_name]["type"]
        try:
            dev_class_ = globals()[dev_class_name]
        except Exception as err:
            self.log.error("Unknown dev class {}".format(err.message))
            return None

        dev_obj = dev_class_(self.cmd_arg, self.sys_config, dev_name, self.log)
        if not dev_obj:
            self.log.error("{} create failed".format(dev_name))
            return None

        self.dev_obj_list.append(dev_obj)
        return dev_obj

    # ----------------------------------------------------------------------
    def _rm_dev_obj(self, name):
        """
        @summary: Remove device object by it's name
        """
        dev_obj = self._get_dev_obj(name)
        if dev_obj:
            self.log.info("Rm dev {}".format(name))
            self.dev_obj_list.remove(dev_obj)

    # ---------------------------------------------------------------------
    def _get_chassis_fan_dir(self):
        """
        @summary: Comparing case FAN direction. In case the number of presented air-in fans is higher or equal to the
        number of presented air-out fans, set the direction error bit of all the presented air-out fans.
        Otherwise, set the direction error bit of all the presented air-in fans.
        """
        if self.fan_flow_capability != CONST.UNKNOWN:
            return self.fan_flow_capability

        c2p_count = 0
        p2c_count = 0
        for dev_obj in self.dev_obj_list:
            if re.match(r'drwr\d+', dev_obj.name):
                fan_dir = dev_obj.fan_dir
                if fan_dir == CONST.C2P:
                    c2p_count += 1
                elif fan_dir == CONST.P2C:
                    p2c_count += 1

        if c2p_count > p2c_count:
            pref_dir = CONST.C2P
        else:
            pref_dir = CONST.P2C

        return pref_dir

    # ----------------------------------------------------------------------
    def _update_psu_fan_speed(self, pwm):
        """
        @summary:
            Set PSU fan depending of current cooling state
        @return: pwm value calculated based on PSU state
        """
        for psu_idx in range(1, self.psu_pwr_count + 1):
            psu_obj = self._get_dev_obj("psu{}_fan".format(psu_idx))
            if psu_obj:
                psu_obj.set_pwm(pwm)

    # ----------------------------------------------------------------------
    def _update_chassis_fan_speed(self, pwm_val, force=False):
        """
        @summary:
            Set chassis fan PWM
        @return: None
        """
        self.log.info("Update chassis FAN PWM {}".format(pwm_val))
        if not self.is_pwm_exists():
            self.log.warn("Missing PWM link {}".format(pwm_val))
            return
        for drwr_idx in range(1, self.fan_drwr_num + 1):
            fan_obj = self._get_dev_obj("drwr{}.*".format(drwr_idx))
            if fan_obj:
                fan_obj.set_pwm(pwm_val, force)

    # ----------------------------------------------------------------------
    def _set_pwm(self, pwm, reason=""):
        """
        @summary: Set target PWM for the system
        @param pwm: target PWM value
        """
        if self.state == CONST.UNCONFIGURED:
            self.log.info("TC is not configureed. Try to force set PWM1 {}%".format(pwm))
            if not self.write_pwm(pwm, validate=True):
                self.log.warn("PWM write validation mismatch set:{} get:{}".format(pwm, self.read_pwm()))

            return

        pwm = int(pwm)
        if pwm > CONST.PWM_MAX:
            pwm = CONST.PWM_MAX

        if pwm != self.pwm_target:
            if reason:
                reason_notice = reason
            else:
                reason_notice = ""
            self.pwm_change_reason = reason_notice
            self.log.notice("PWM target changed from {} to PWM {} {}".format(self.pwm_target, pwm, reason_notice))
            self._update_psu_fan_speed(pwm)
            self.pwm_target = pwm
            if self.pwm_worker_timer:
                self.pwm_worker_timer.start(True)
            else:
                self.pwm = pwm
                self._update_chassis_fan_speed(self.pwm)
        elif current_milli_time() > self.pwm_validate_timeout:
            self.pwm_validate_timeout = current_milli_time() + CONST.PWM_VALIDATE_TIME * 1000
            pwm_real = self.read_pwm()
            if not pwm_real:
                self.log.warn("Read PWM error. Possible hw-management is not running", 1)
                return

            if pwm_real != self.pwm:
                self.log.warn("Unexpected pwm1 value {}. Force set to {}".format(pwm_real, self.pwm))
                self._update_chassis_fan_speed(self.pwm, True)

    # ----------------------------------------------------------------------
    def _pwm_worker(self):
        ''
        if self.pwm_target == self.pwm:
            pwm_real = self.read_pwm()
            if not pwm_real:
                self.log.warn("Read PWM error. Possible hw-management is not running", 1)
                return

            if pwm_real != self.pwm:
                self.log.warn("Unexpected pwm1 value {}. Force set to {}".format(pwm_real, self.pwm))
                self._update_chassis_fan_speed(self.pwm, True)
            self.pwm_worker_timer.stop()
            return

        self.log.debug("PWM target: {} curr: {}".format(self.pwm_target, self.pwm))
        if self.pwm_target < self.pwm:
            diff = abs(self.pwm_target - self.pwm)
            step = int(round((float(diff) / 2 + 0.5)))
            if step > self.pwm_max_reduction:
                step = self.pwm_max_reduction
            self.pwm -= step
        else:
            self.pwm = self.pwm_target
        self._update_chassis_fan_speed(self.pwm)

    # ----------------------------------------------------------------------
    def _update_system_flow_dir(self, flow_dir):
        """
        @summary:
            Update all nested subsystems with the expected flow fir
        @return: None
        """
        self.log.info("Update chassis FAN dir {}".format(flow_dir))
        self.system_flow_dir = flow_dir
        for dev_obj in self.dev_obj_list:
            dev_obj.set_system_flow_dir(flow_dir)

    # ----------------------------------------------------------------------
    def _is_suspend(self):
        """
        @summary: return suspend state from suspend file configuration
        """
        if self.check_file(CONST.SUSPEND_FILE):
            try:
                val_str = self.read_file(CONST.SUSPEND_FILE)
                val = str2bool(val_str)
            except ValueError:
                return False
        else:
            return False
        return val

    # ----------------------------------------------------------------------
    def _sensor_add_config(self, sensor_type, sensor_name, extra_config=None):
        """
        @summary: Create sensor config and add it to main config dict
        @param sensor_type: sensor/device sensor_type
        @param sensor_name: sensor/device sensor_name
        @param extr_config: additional configuration which can override default values from SENSOR_DEF_CONFIG
        """
        sensors_config = self.sys_config[CONST.SYS_CONF_SENSORS_CONF]
        if sensor_name not in sensors_config.keys():
            sensors_config[sensor_name] = {"type": sensor_type}
        sensors_config[sensor_name]["name"] = sensor_name

        if extra_config:
            add_missing_to_dict(sensors_config[sensor_name], extra_config)

        # 1. Add missing keys from system_conf->sensors_config to sensor_conf
        dev_param = self.sys_config[CONST.SYS_CONF_DEV_PARAM]
        for name_mask, val in dev_param.items():
            if re.match(name_mask, sensor_name):
                add_missing_to_dict(sensors_config[sensor_name], val)
                break

        # 2. Add missing keys from def config to sensor_conf
        dev_param = SENSOR_DEF_CONFIG
        for name_mask, val in dev_param.items():
            if re.match(name_mask, sensor_name):
                add_missing_to_dict(sensors_config[sensor_name], val)
                break

    # ----------------------------------------------------------------------
    def _pwm_get_max(self, pwm_list):
        """
        @summary: calculating PWM. returning maximum PWM value in the passed list
        @param pwm_lis: list with pwm values.
        @return:Max PWM value (int)
        """
        pwm_max = 0
        name = ""
        for key, val in pwm_list.items():
            if val > pwm_max:
                pwm_max = val
                name = key
        return pwm_max, name

    # ----------------------------------------------------------------------
    def get_total_fault_cnt(self):
        """
        @summary: get error count (total error kinds) for sensor
        @return: total raised error flags count
        """

        fault_cnt = 0
        for dev_obj in self.dev_obj_list:
            if dev_obj.state == CONST.RUNNING:
                fault_cnt += dev_obj.get_fault_cnt()
        return fault_cnt

    # ----------------------------------------------------------------------
    def is_pwm_exists(self):
        """
        @summary: checking if PWM link exists.
        Applicable only for systems with PWM control through ASIC
        """
        ret = True
        if self.sys_config[CONST.SYS_CONF_ASIC_PARAM]["1"]["pwm_control"] is True:
            if self.read_pwm() == None:
                ret = False
        return ret

    # ----------------------------------------------------------------------
    def is_fan_tacho_init(self):
        """
        @summary: checking if fan tacho readlink exists.
        Applicable only for systems with fan_tach reading through ASIC
        """
        ret = True
        tacho_cnt = 0
        if self.sys_config[CONST.SYS_CONF_ASIC_PARAM]["1"]["fan_control"] is True:
            if self.check_file("config/max_tachos"):
                tacho_cnt = self.read_file("config/max_tachos")
            ret = True if tacho_cnt else False
        return ret

    # ----------------------------------------------------------------------
    def _pwm_strategy_avg(self, pwm_list):
        return float(sum(pwm_list)) / len(pwm_list)

    # ----------------------------------------------------------------------
    def module_scan(self):
        """
        @summary: scanning available SFP module/gearboxes
        and dynamically adding/removing module sensors
        """
        module_count = int(self.get_file_val("config/module_counter", 0))
        if module_count != self.module_counter:
            self.log.info("Module counter changed {} -> {}".format(self.module_counter, module_count))
            module_counter = 0
            for idx in range(1, CONST.MODULE_COUNT_MAX):
                module_name = "module{}".format(idx)
                if self.check_file("thermal/{}_temp_input".format(module_name)):
                    self._sensor_add_config("thermal_module_sensor", module_name, {"base_file_name": module_name})
                    self._add_dev_obj(module_name)
                    module_counter += 1
                else:
                    self._rm_dev_obj(module_name)

            self.log.info("Modules added {} of {}".format(module_counter, module_count))
            self.module_counter = module_counter

        gearbox_count = int(self.get_file_val("config/gearbox_counter", 0))
        if gearbox_count != self.gearbox_counter:
            self.log.info("Gearbox counter changed {} -> {}".format(self.gearbox_counter, gearbox_count))
            gearbox_counter = 0
            for idx in range(1, CONST.MODULE_COUNT_MAX):
                gearbox_name = "gearbox{}".format(idx)
                if self.check_file("thermal/{}_temp_input".format(gearbox_name)):
                    self._sensor_add_config("thermal_module_sensor", gearbox_name, {"base_file_name": gearbox_name})
                    self._add_dev_obj(gearbox_name)
                    gearbox_counter += 1
                else:
                    self._rm_dev_obj(gearbox_name)

            self.log.info("Gearboxes added {} of {}".format(gearbox_counter, gearbox_count))
            self.gearbox_counter = gearbox_counter

    # ----------------------------------------------------------------------
    def sig_handler(self, sig, *_):
        """
        @summary:
            Signal handler for termination signals
        """
        if sig in [signal.SIGTERM, signal.SIGINT, signal.SIGHUP]:
            self.exit_flag = True
            if self.sys_config.get("platform_support", 1):
                self.stop(reason="SIG {}".format(sig))

            self.log.notice("Thermal control stopped", 1)
            self.log.stop()
            time.sleep(200 / 1000)
            os._exit(0)

    # ----------------------------------------------------------------------
    def load_configuration(self):
        """
        @summary: Init sonfiguration table.
        """
        board_type_file = "/sys/devices/virtual/dmi/id/board_name"
        sku_file = "/sys/devices/virtual/dmi/id/product_sku"
        system_ver_file = "/sys/devices/virtual/dmi/id/product_version"
        self.board_type = "Unknown"
        self.sku = "Unknown"

        if os.path.isfile(board_type_file):
            with open(board_type_file, "r") as content_file:
                self.board_type = content_file.read().rstrip("\n")

        if os.path.isfile(sku_file):
            with open(sku_file, "r") as content_file:
                self.sku = content_file.read().rstrip("\n")

        if os.path.isfile(system_ver_file):
            with open(system_ver_file, "r") as content_file:
                self.system_ver = content_file.read().rstrip("\n")

        sys_config = {}
        if self.cmd_arg[CONST.SYSTEM_CONFIG]:
            config_file_name = self.cmd_arg[CONST.SYSTEM_CONFIG]
        else:
            config_file_name = CONST.SYSTEM_CONFIG_FILE

        if os.path.exists(config_file_name):
            with open(config_file_name) as f:
                self.log.info("Loading system config from {}".format(config_file_name))
                try:
                    sys_config = json.load(f)
                    if "name" in sys_config.keys():
                        self.log.info("System data: {}".format(sys_config["name"]))
                except Exception:
                    self.log.error("System config file {} broken. Applying default config.".format(config_file_name), 1)
        else:
            self.log.warn("System config file {} missing. Applying default config.".format(config_file_name), 1)

        # 1. Init dmin table
        if CONST.SYS_CONF_DMIN not in sys_config:
            self.log.info("Dmin table missing in system_config. Using default dmin table")
            thermal_table = DMIN_TABLE_DEFAULT
            sys_config[CONST.SYS_CONF_DMIN] = thermal_table

        # 2. Init PSU fan speed vs system fan speed table
        if CONST.SYS_CONF_FAN_PWM not in sys_config:
            self.log.info("PSU fan speed vs system fan speed table missing in system_config. Set to default.")
            sys_config[CONST.SYS_CONF_FAN_PWM] = PSU_PWM_DECODE_DEF

        # 3. Init Fan Parameters table
        if CONST.SYS_CONF_FAN_PARAM not in sys_config:
            self.log.info("Fan Parameters table missing in system_config. Init it from local")
            sys_config[CONST.SYS_CONF_FAN_PARAM] = SYS_FAN_PARAM_DEF

        # 4. Init device parameters table
        if CONST.SYS_CONF_DEV_PARAM not in sys_config:
            self.log.info("Sensors param config table missing in system_config. Init it from local")
            sys_config[CONST.SYS_CONF_DEV_PARAM] = {}

        # 5. Init sensors config table
        if CONST.SYS_CONF_SENSORS_CONF not in sys_config:
            sys_config[CONST.SYS_CONF_SENSORS_CONF] = {}

        # 6. Init ASIC config
        if CONST.SYS_CONF_ASIC_PARAM not in sys_config:
            self.log.info("ASIC specific parameters table missing in system_config. Init it from local")
            sys_config[CONST.SYS_CONF_ASIC_PARAM] = ASIC_CONF_DEFAULT

        if CONST.SYS_CONF_SENSOR_LIST_PARAM not in sys_config:
            self.log.info("Static sensor list missing in system_config. Init it from local")
            sys_config[CONST.SYS_CONF_SENSOR_LIST_PARAM] = []

        self.sys_config = sys_config

    # ----------------------------------------------------------------------
    def add_psu_sensor(self, name):
        fan_name = "{}_fan".format(name)
        in_file = name
        self._sensor_add_config("psu_fan_sensor", fan_name, {"base_file_name": in_file})

        temp_name = "{}_temp".format(name)
        in_file = "thermal/{}_temp".format(name)
        self._sensor_add_config("thermal_sensor", temp_name, {"base_file_name": in_file})

    # ----------------------------------------------------------------------
    def add_fan_drwr_sensor(self, name):
        res = re.match(r'drwr([0-9]+)', name)
        if res:
            drwr_idx = (res.group(1))

        self._sensor_add_config("fan_sensor", name, {"base_file_name": name, "drwr_id": drwr_idx, "tacho_cnt": self.fan_drwr_capacity})

    # ----------------------------------------------------------------------
    def add_cpu_sensor(self, *_):
        if self.check_file("thermal/cpu_pack"):
            self._sensor_add_config("thermal_sensor", "cpu_pack", {"base_file_name": "thermal/cpu_pack"})
        elif self.check_file("thermal/cpu_core1"):
            self._sensor_add_config("thermal_sensor", "cpu_core1", {"base_file_name": "thermal/cpu_core1"})
        elif self.check_file("thermal/core_temp"):
            self._sensor_add_config("thermal_sensor", "cpu_pack", {"base_file_name": "thermal/core_temp"})
        else:
            self._sensor_add_config("thermal_sensor", "cpu_pack", {"base_file_name": "thermal/cpu_core_sensor"})

    # ----------------------------------------------------------------------
    def add_voltmon_sensor(self, name):
        in_file = "thermal/{}_temp1".format(name)
        sensor_name = "{}_temp".format(name)
        self._sensor_add_config("thermal_sensor", sensor_name, {"base_file_name": in_file})

    # ----------------------------------------------------------------------
    def add_asic_sensor(self, name):
        asic_basename = "asic" if  name == "asic1" else name
        self._sensor_add_config("thermal_module_sensor", name, {"base_file_name": asic_basename})

    # ----------------------------------------------------------------------
    def add_sodimm_sensor(self, name):
        temp_name = "{}_temp".format(name)
        self._sensor_add_config("thermal_sensor", temp_name, {"base_file_name": "thermal/{}".format(temp_name)})

    # ----------------------------------------------------------------------
    def add_module_sensor(self, name):
        self._sensor_add_config("thermal_module_sensor", name, {"base_file_name": name})

    # ----------------------------------------------------------------------
    def add_amb_sensor(self, name):
        self._sensor_add_config("ambiant_thermal_sensor", name)

    # ----------------------------------------------------------------------
    def add_drivetemp_sensor(self, name):
        in_file = "thermal/{}".format(name)
        self._sensor_add_config("thermal_sensor", name, {"base_file_name": in_file})

    # ----------------------------------------------------------------------
    def add_ibc_sensor(self, name):
        idx = name[3:]
        in_file = "thermal/pwr_conv{}_temp1".format(idx)
        sensor_name = "{}".format(name)
        self._sensor_add_config("thermal_sensor", sensor_name, {"base_file_name": in_file})

    # ----------------------------------------------------------------------
    def add_connectx_sensor(self, name):
        self._sensor_add_config("thermal_sensor", name, {"base_file_name": "thermal/{}".format(name)})

    # ----------------------------------------------------------------------
    def add_sensors(self):
        """
        @summary: Add sensor configuration based on sensor list
        """
        for sensor_name in self.sys_config[CONST.SYS_CONF_SENSOR_LIST_PARAM]:
            for config_handler_mask in self.ADD_SENSOR_HANDLER:
                if re.match(config_handler_mask, sensor_name):
                    fn_name = self.ADD_SENSOR_HANDLER[config_handler_mask]
                    init_fn = getattr(self, fn_name)
                    init_fn(sensor_name)

    # ----------------------------------------------------------------------
    def init(self):
        """
        @summary: Init thermal-control main
        """
        self.log.notice("********************************", 1)
        self.log.notice("Init thermal control ver: v.{}".format(VERSION), 1)
        self.log.notice("********************************", 1)

        self.add_sensors()

        # Set initial PWM to maximum
        self._set_pwm(CONST.PWM_MAX, reason="Set initial PWM")

        self.log.debug("System config dump\n{}".format(json.dumps(self.sys_config, sort_keys=True, indent=4)))

        for key, _ in self.sys_config[CONST.SYS_CONF_SENSORS_CONF].items():
            dev_obj = self._add_dev_obj(key)
            if not dev_obj:
                self.log.error("{} create failed".format(key))
                sys.exit(1)
        self.module_scan()

        self.dev_obj_list.sort(key=lambda x: x.name)
        self.write_file(CONST.PERIODIC_REPORT_FILE, self.periodic_report_time)

    # ----------------------------------------------------------------------
    def start(self, reason=""):
        """
        @summary: Start sensor service.
        Used when suspend mode was de-asserted
        """

        if self.state != CONST.RUNNING:
            self.log.notice("Thermal control state changed {} -> {} reason:{}".format(self.state, CONST.RUNNING, reason), 1)
            self.state = CONST.RUNNING

            for dev_obj in self.dev_obj_list:
                if dev_obj.enable:
                    dev_obj.start()

            # get FAN max reduction from any of FAN
            fan_obj = self._get_dev_obj(r'drwr\d+')
            if fan_obj:
                self.pwm_max_reduction = fan_obj.get_max_reduction()

            if not self.periodic_report_worker_timer:
                self.periodic_report_worker_timer = RepeatedTimer(self.periodic_report_time, self.print_periodic_info)
            self.periodic_report_worker_timer.start()

            if not self.pwm_worker_timer:
                self.pwm_worker_timer = RepeatedTimer(self.pwm_worker_poll_time, self._pwm_worker)
            self.pwm_worker_timer.stop()

            fan_dir = self._get_chassis_fan_dir()
            self._update_system_flow_dir(fan_dir)

            ambient_sensor = self._get_dev_obj("sensor_amb")
            if ambient_sensor:
                ambient_sensor.set_flow_dir(fan_dir)
                ambient_sensor.process(self.sys_config[CONST.SYS_CONF_DMIN], fan_dir, CONST.TEMP_INIT_VAL_DEF)
                ambient_sensor = self._get_dev_obj("sensor_amb")
                self.amb_tmp = ambient_sensor.get_value()

    # ----------x------------------------------------------------------------
    def stop(self, reason=""):
        """
        @summary: Stop sensor service and set PWM to PWM-MAX.
        Used when suspend mode was de-asserted or when kill signal was revived
        """
        if self.state != CONST.STOPPED:
            if self.pwm_worker_timer:
                self.pwm_worker_timer.stop()
                self.pwm_worker_timer = None

            if self.periodic_report_worker_timer:
                self.periodic_report_worker_timer.stop()
                self.periodic_report_worker_timer = None

            for dev_obj in self.dev_obj_list:
                if dev_obj.enable:
                    dev_obj.stop()

            self.log.notice("Thermal control state changed {} -> {} reason:{}".format(self.state, CONST.STOPPED, reason), 1)
            self.state = CONST.STOPPED
            self._set_pwm(CONST.PWM_MAX, reason="TC stop")

    # ----------------------------------------------------------------------
    def run(self):
        """
        @summary:  main thermal control loop
        """
        fault_cnt_old = 0
        fault_cnt = 0
        self.log.notice("********************************", 1)
        self.log.notice("Thermal control is running", 1)
        self.log.notice("********************************", 1)
        module_scan_timeout = 0
        # main loop
        while not self.exit.is_set() or not self.exit_flag:
            try:
                log_level = int(self.read_file(CONST.LOG_LEVEL_FILENAME))
                if log_level != self.cmd_arg["verbosity"]:
                    self.cmd_arg["verbosity"] = log_level
                    self.log.set_loglevel(self.cmd_arg["verbosity"])
            except BaseException:
                pass

            if not self.is_fan_tacho_init():
                self.stop(reason="Missing FANs")
                self.exit.wait(5)
                continue

            if not self.is_pwm_exists():
                self.stop(reason="Missing PWM")
                self.exit.wait(5)
                continue

            if self._is_suspend():
                self.stop(reason="suspend")
                self.exit.wait(5)
                continue
            else:
                self.start(reason="resume")

            if current_milli_time() >= module_scan_timeout:
                self.module_scan()
                module_scan_timeout = current_milli_time() + 30 * 1000

            pwm_list = {}
            # set maximum next poll timestump = 60 seec
            timestump_next = current_milli_time() + 60 * 1000
            for dev_obj in self.dev_obj_list:
                if dev_obj.enable:
                    if current_milli_time() >= dev_obj.get_timestump():
                        # process sensors
                        dev_obj.process(self.sys_config[CONST.SYS_CONF_DMIN], self.system_flow_dir, self.amb_tmp)
                        if dev_obj.name == "sensor_amb":
                            self.amb_tmp = dev_obj.get_value()
                        dev_obj.update_timestump()

                    pwm = dev_obj.get_pwm()
                    self.log.debug("{0:25}: PWM {1}".format(dev_obj.name, pwm))
                    pwm_list[dev_obj.name] = pwm

                    obj_timestump = dev_obj.get_timestump()
                    timestump_next = min(obj_timestump, timestump_next)
            fault_cnt = self.get_total_fault_cnt()
            if fault_cnt > CONST.TOTAL_MAX_ERR_COUNT:
                pwm_list["total_err_cnt({})>{}".format(fault_cnt, CONST.TOTAL_MAX_ERR_COUNT)] = CONST.PWM_MAX
            elif fault_cnt_old > CONST.TOTAL_MAX_ERR_COUNT:
                self.log.info("'total_err_cnt>2' error flag clear")
            fault_cnt_old = fault_cnt

            pwm, name = self._pwm_get_max(pwm_list)
            self.log.debug("Result PWM {}".format(pwm))
            self._set_pwm(pwm, reason=name)
            sleep_ms = int(timestump_next - current_milli_time())

            # Poll time should not be smaller than 1 sec to reduce system load
            # and mot more 20 sec to have a good respreaction for suspend mode change polling
            if sleep_ms < 1 * 1000:
                sleep_ms = 1 * 1000
            elif sleep_ms > 20 * 1000:
                sleep_ms = 20 * 1000
            self.exit.wait(sleep_ms / 1000)

    # ----------------------------------------------------------------------
    def print_periodic_info(self):
        """
        @summary:  Print current TC state and info reported by the sensor objects
        """
        ambient_sensor = self._get_dev_obj("sensor_amb")
        if ambient_sensor:
            amb_tmp = ambient_sensor.get_value()
            if amb_tmp == CONST.AMB_TEMP_ERR_VAL:
                amb_tmp = "err"
            flow_dir = self.system_flow_dir
        else:
            amb_tmp = "-"
            flow_dir = "-"

        asic_info = ""
        for asic_idx in range(1, self.asic_counter + 1):
            asic_name = "asic{}".format(asic_idx)
            asic_obj = self._get_dev_obj(asic_name)
            if asic_obj:
                asic_tmp = asic_obj.get_value()
            else:
                asic_tmp = "N/A"
            asic_info += " {} {},".format(asic_name, asic_tmp)

        self.log.info("Thermal periodic report")
        self.log.info("================================")
        self.log.info("Temperature(C):{} amb {}".format(asic_info, amb_tmp))
        self.log.info("Cooling(%) {} (max pwm source:{})".format(self.pwm_target, self.pwm_change_reason))
        self.log.info("dir:{}".format(flow_dir))
        self.log.info("================================")
        for dev_obj in self.dev_obj_list:
            if dev_obj.enable:
                obj_info_str = dev_obj.info()
                if obj_info_str:
                    self.log.info(obj_info_str)
        self.log.info("================================")


def str2bool_argparse(val):
    """
    @summary:
        Convert input val value to bool
    """
    res = str2bool(val)
    if res is None:
        raise argparse.ArgumentTypeError("Boolean value expected.")
    return res


class RawTextArgumentDefaultsHelpFormatter(
        argparse.ArgumentDefaultsHelpFormatter,
        argparse.RawTextHelpFormatter
    ):
    """
        @summary:
            Formatter class for pretty print ArgumentParser help
    """
    pass


if __name__ == '__main__':
    CMD_PARSER = argparse.ArgumentParser(formatter_class=RawTextArgumentDefaultsHelpFormatter, description="hw-management thermal control")
    CMD_PARSER.add_argument("--version", action="version", version="%(prog)s ver:{}".format(VERSION))
    CMD_PARSER.add_argument("--system_config",
                            dest=CONST.SYSTEM_CONFIG,
                            help="System configuration file",
                            default=CONST.SYSTEM_CONFIG_FILE)
    CMD_PARSER.add_argument("-l", "--log_file",
                            dest=CONST.LOG_FILE,
                            help="Add output also to log file. Pass file name here",
                            default="/var/log/tc_log")
    CMD_PARSER.add_argument("-s", "--syslog",
                            dest=CONST.LOG_USE_SYSLOG,
                            help="enable/disable output to syslog",
                            type=str2bool_argparse, default=True)
    # Note: set logging to 50 on release
    CMD_PARSER.add_argument("-v", "--verbosity",
                            dest="verbosity",
                            help="""Set log verbosity level.
                        CRITICAL = 50
                        ERROR = 40
                        WARNING = 30
                        INFO = 20
                        DEBUG = 10
                        NOTSET = 0
                        """,
                            type=int, default=20)
    CMD_PARSER.add_argument("-r", "--root_folder",
                            dest=CONST.HW_MGMT_ROOT,
                            help="Define custom hw-management root folder",
                            default=CONST.HW_MGMT_FOLDER_DEF)
    args = vars(CMD_PARSER.parse_args())
    logger = Logger(args[CONST.LOG_USE_SYSLOG], args[CONST.LOG_FILE], args["verbosity"])

    try:
        thermal_management = ThermalManagement(args, logger)
        thermal_management.init()
        thermal_management.start(reason="init")
        thermal_management.run()
    except BaseException as e:
        logger.info(traceback.format_exc())
        if thermal_management:
            thermal_management.stop(reason="crash ({})".format(str(e)))
            sys.exit(1)

    sys.exit(0)<|MERGE_RESOLUTION|>--- conflicted
+++ resolved
@@ -2068,9 +2068,6 @@
             Provide system monitoring and thermal control
     """
 
-<<<<<<< HEAD
-    def __init__(self, cmd_arg, logger):
-=======
     """
     functions which adding sensor configuration by the sensor name
     """
@@ -2088,18 +2085,13 @@
                          }
 
     def __init__(self, cmd_arg, tc_logger):
->>>>>>> 0c7c7ca7
         """
         @summary:
             Init  thermal algorithm
         @param params: global thermal configuration
         """
         hw_managemet_file_op.__init__(self, cmd_arg)
-<<<<<<< HEAD
-        self.log = logger
-=======
         self.log = tc_logger
->>>>>>> 0c7c7ca7
         self.log.notice("Preinit thermal control ver {}".format(VERSION), 1)
         try:
             self.write_file(CONST.LOG_LEVEL_FILENAME, cmd_arg["verbosity"])
@@ -2147,10 +2139,7 @@
             while not self.is_pwm_exists():
                 self.log.notice("Wait...")
                 self.exit.wait(10)
-<<<<<<< HEAD
-=======
             self.log.notice("PWM control activated", 1)
->>>>>>> 0c7c7ca7
 
         # Set PWM to the default state while we are waiting for system configuration
         self.log.notice("Set FAN PWM {}".format(self.pwm_target), 1)
