#!/usr/bin/python
# pylint: disable=line-too-long
# pylint: disable=C0103
########################################################################
# Copyright (c) 2022 NVIDIA CORPORATION & AFFILIATES.
#
# Redistribution and use in source and binary forms, with or without
# modification, are permitted provided that the following conditions are met:
#
# 1. Redistributions of source code must retain the above copyright
#    notice, this list of conditions and the following disclaimer.
# 2. Redistributions in binary form must reproduce the above copyright
#    notice, this list of conditions and the following disclaimer in the
#    documentation and/or other materials provided with the distribution.
# 3. Neither the names of the copyright holders nor the names of its
#    contributors may be used to endorse or promote products derived from
#    this software without specific prior written permission.
#
# Alternatively, this software may be distributed under the terms of the
# GNU General Public License ("GPL") version 2 as published by the Free
# Software Foundation.
#
# THIS SOFTWARE IS PROVIDED BY THE COPYRIGHT HOLDERS AND CONTRIBUTORS "AS IS"
# AND ANY EXPRESS OR IMPLIED WARRANTIES, INCLUDING, BUT NOT LIMITED TO, THE
# IMPLIED WARRANTIES OF MERCHANTABILITY AND FITNESS FOR A PARTICULAR PURPOSE
# ARE DISCLAIMED. IN NO EVENT SHALL THE COPYRIGHT OWNER OR CONTRIBUTORS BE
# LIABLE FOR ANY DIRECT, INDIRECT, INCIDENTAL, SPECIAL, EXEMPLARY, OR
# CONSEQUENTIAL DAMAGES (INCLUDING, BUT NOT LIMITED TO, PROCUREMENT OF
# SUBSTITUTE GOODS OR SERVICES; LOSS OF USE, DATA, OR PROFITS; OR BUSINESS
# INTERRUPTION) HOWEVER CAUSED AND ON ANY THEORY OF LIABILITY, WHETHER IN
# CONTRACT, STRICT LIABILITY, OR TORT (INCLUDING NEGLIGENCE OR OTHERWISE)
# ARISING IN ANY WAY OUT OF THE USE OF THIS SOFTWARE, EVEN IF ADVISED OF THE
# POSSIBILITY OF SUCH DAMAGE.
#

"""
Created on Oct 01, 2022

Author: Oleksandr Shamray <oleksandrs@nvidia.com>
Version: 2.0.1

Description:
System Thermal control tool

"""


#######################################################################
# Global imports
#######################################################################
import os
import sys
import time
import traceback
import argparse
import subprocess
import signal
import logging
from logging.handlers import RotatingFileHandler, SysLogHandler
import json
import re
from threading import Timer, Event
import pdb

#############################
# Global const
#############################
# pylint: disable=c0301,W0105

VERSION = "2.0.1"


#############################
# Local const
#############################


class CONST(object):
    """
    @summary: hw-management constants
    """

    # string aliases for constants
    LOG_USE_SYSLOG = "use_syslog"
    LOG_FILE = "log_filename"
    HW_MGMT_ROOT = "root_folder"
    GLOBAL_CONFIG = "global_config"
    SYSTEM_CONFIG = "system_config"

    # System config str names
    SYS_CONF_DMIN = "dmin"
    SYS_CONF_FAN_PWM = "psu_fan_pwm_decode"
    SYS_CONF_FAN_PARAM = "fan_trend"
    SYS_CONF_DEV_PARAM = "dev_parameters"
    SYS_CONF_SENSORS_CONF = "sensors_config"
    SYS_CONF_ASIC_PARAM = "asic_config"
    SYS_CONF_SENSOR_LIST_PARAM = "sensor_list"

    # *************************
    # Folders definition
    # *************************

    # default hw-management folder
    HW_MGMT_FOLDER_DEF = "/var/run/hw-management"
    # Link to thermal data
    SYSTEM_CONFIG_FILE = "/var/run/hw-management/config/tc_config.json"
    # File which defined current level filename.
    # User can dynamically change loglevel without TC restarting.
    LOG_LEVEL_FILENAME = "config/tc_log_level"
     # File which define TC report period. TC should be restarted to apply changes in this file
    PERIODIC_REPORT_FILE = "config/periodic_report"
    # suspend control file path
    SUSPEND_FILE = "config/suspend"
    # Sensor files for ambiant temperature measurement
    FAN_SENS = "fan_amb"
    PORT_SENS = "port_amb"

    # Fan direction string alias
    # fan dir:
    # 0: port > fan, dir fan to port C2P  Port t change not affect
    # 1: port < fan, dir port to fan P2C  Fan t change not affect
    C2P = "C2P"
    P2C = "P2C"
    DEF_DIR = "P2C"

    UNKNOWN = "Unknown"
    SENSOR_ERR = "sensor_read_error"

    # error types
    UNTRUSTED_ERR = "untrusted"

    # delay before TC start (sec)
    THERMAL_WAIT_FOR_CONFIG = 60

    # Default period for printing TC report (in sec.)
    PERIODIC_REPORT_TIME = 1 * 60

    # Default sensor configuration if not 0configured other value
    SENSOR_POLL_TIME_DEF = 30
    TEMP_INIT_VAL_DEF = 25
    TEMP_SENSOR_SCALE = 1000.0
    TEMP_MIN_MAX = {"val_min": 35000, "val_max": 70000, "val_crit": 80000}
    RPM_MIN_MAX = {"val_min": 5000, "val_max": 30000}
    AMB_TEMP_ERR_VAL = 255

    # Max/min PWM value - global for all system
    PWM_MIN = 20
    PWM_MAX = 100
    PWM_HYSTERESIS_DEF = 0
    PWM_PSU_MIN = 35

    VALUE_HYSTERESIS_DEF = 0

    # FAN calibration
    # Time for FAN rotation stabilize after change
    FAN_RELAX_TIME = 10

    FAN_SHUTDOWN_ENA = "1"
    FAN_SHUTDOWN_DIS = "0"

    # Cycles for FAN speed calibration at 100%.
    # FAN RPM value will be averaged  by reading by several(FAN_CALIBRATE_CYCLES) readings
    FAN_CALIBRATE_CYCLES = 2

    # PWM smoothing
    DMIN_PWM_STEP_MIN = 2
    # PWM smoothing in time
    PWM_MAX_REDUCTION = 8
    PWM_WORKER_POLL_TIME = 5
    PWM_VALIDATE_TIME = 30
    # FAN RPM tolerance in percent
    FAN_RPM_TOLERANCE = 30

    # default system devices
    PSU_COUNT_DEF = 2
    FAN_DRWR_COUNT_DEF = 6
    FAN_TACHO_COUNT_DEF = 6
    MODULE_COUNT_MAX = 128

    # Consistent file read  errors for set error state
    SENSOR_FREAD_FAIL_TIMES = 3

    # If more than 1 error, set fans to 100%
    TOTAL_MAX_ERR_COUNT = 1

    # Main TC loop state
    UNCONFIGURED = "UNCONFIGURED"
    STOPPED = "STOPPED"
    RUNNING = "RUNNING"


"""
Default sensor  configuration.
Defined per sensor name. Sensor name can be defined with the regexp mask.
These valued can be overrides with the input sensors configuration file
Options description:

type - device sensor handler type (same as class name)
name - name of sensor. Could be any string
poll_time - polling time in sec for sensor read/error check
val_min/val_max - default values in case sensor don't expose limits in hw-management folder
pwm_max/pwm_min - PWM limits tat sensor can set
input_suffix - second part for sensor input file name
    input_filename = base_file_name + input_suffix
pwm_hyst - hysteresis for PWM value change. PWM value for thermal sensor can be calculated by the formula:
    pwm = pwm_min + ((value - val_min) / (val_max - val_min)) * (pwm_max - pwm_min)
input_smooth_level - soothing level for sensor input value reading. Formula to calculate avg:
    avg_acc -= avg_acc/input_smooth_level
    avg_acc = last_value + avg_acc
    avg = ang_acc / input_smooth_level
"""

SENSOR_DEF_CONFIG = {
    r'psu\d+_fan':      {"type": "psu_fan_sensor",
                         "val_min": 4500, "val_max": 20000, "poll_time": 5,
                         "input_suffix": "_fan1_speed_get", "refresh_attr_period": 1 * 60
                        },
    r'drwr\d+':         {"type": "fan_sensor",
                         "val_min": 4500, "val_max": 20000, "poll_time": 5,
                         "refresh_attr_period": 1 * 60
                        },
    r'module\d+':       {"type": "thermal_module_sensor",
                         "pwm_min": 30, "pwm_max": 100, "val_min": 60000, "val_max": 80000, "poll_time": 20,
                         "input_suffix": "_temp_input", "value_hyst": 2, "refresh_attr_period": 1 * 60
                        },
    r'gearbox\d+':      {"type": "thermal_module_sensor",
                         "pwm_min": 30, "pwm_max": 100, "val_min": "!70000", "val_max": "!105000", "poll_tme": 6,
                         "input_suffix": "_temp_input", "value_hyst": 2, "refresh_attr_period": 30 * 60
                        },
    r'asic\d*':         {"type": "thermal_module_sensor",
                         "pwm_min": 30, "pwm_max": 100, "val_min": "!70000", "val_max": "!105000", "poll_time": 3,
                         "value_hyst": 2, "input_smooth_level": 1
                        },
    r'(cpu_pack|cpu_core\d+)': {"type": "thermal_sensor",
                                "pwm_min": 30, "pwm_max": 100, "val_min": "!70000", "val_max": "90000", "poll_time": 3,
                                "value_hyst": 5, "input_smooth_level": 3
                               },
    r'sodimm\d_temp':   {"type": "thermal_sensor",
                         "pwm_min": 30, "pwm_max": 100, "val_min": "!75000", "val_crit": 85000, "poll_time": 30,
                         "input_suffix": "_input", "input_smooth_level": 2
                        },
    r'pch':             {"type": "thermal_sensor",
                         "pwm_min": 30, "pwm_max": 60, "val_min": 50000, "val_max": 85000, "poll_time": 10,
                         "input_suffix": "_temp", "value_hyst": 2, "input_smooth_level": 2, "enable": 0
                        },
    r'comex_amb':       {"type": "thermal_sensor",
                         "pwm_min": 30, "pwm_max": 60, "val_min": 45000, "val_max": 85000, "value_hyst": 2, "poll_time": 3, "enable": 0
                        },
    r'sensor_amb':      {"type": "ambiant_thermal_sensor",
                         "pwm_min": 30, "pwm_max": 60, "val_min": 20000, "val_max": 50000, "poll_time": 30,
                         "base_file_name": {CONST.C2P: CONST.PORT_SENS, CONST.P2C: CONST.FAN_SENS}, "value_hyst": 0, "input_smooth_level": 1
                        },
    r'psu\d+_temp':     {"type": "thermal_sensor",
                         "val_min": 45000, "val_max": 85000, "poll_time": 30, "enable": 0
                        },
    r'voltmon\d+_temp': {"type": "thermal_sensor",
                         "pwm_min": 30, "pwm_max": 70, "val_min": "!70000", "val_max": "!95000", "poll_time": 3,
                         "input_suffix": "_input"
                        },
    r'drivetemp':       {"type": "thermal_sensor",
                         "pwm_min": 30, "pwm_max": 70, "val_min": "!70000", "val_max": "!95000", "poll_time": 60
                        },
    r'ibc\d+':          {"type": "thermal_sensor",
                         "pwm_min": 30, "pwm_max": 100, "val_min": "!80000", "val_max": "!110000", "poll_time": 60,
                         "input_suffix": "_input"
                        },
<<<<<<< HEAD
=======
    r'ctx_amb\d*':       {"type": "thermal_sensor",
                         "pwm_min": 30, "pwm_max": 100, "val_min": "!70000", "val_max": "!105000", "poll_time": 3,
                         "input_suffix": "_input"
                        }
>>>>>>> f6e9adcd
}


#############################################
# Default configuration.
#############################################
PSU_PWM_DECODE_DEF = {"0:10": 10,
                      "11:21": 20,
                      "21:30": 30,
                      "31:40": 40,
                      "41:50": 50,
                      "51:60": 60,
                      "61:70": 70,
                      "71:80": 80,
                      "81:90": 90,
                      "91:100": 100}

SYS_FAN_PARAM_DEF = {
    "C2P": {
        "0": {"rpm_min": 3000, "rpm_max": 35000, "slope": 200, "pwm_min": 101, "pwm_max_reduction": 10, "rpm_tolerance": 30},
        "1": {"rpm_min": 3000, "rpm_max": 35000, "slope": 200, "pwm_min": 101, "pwm_max_reduction": 10, "rpm_tolerance": 30}},
    "P2C": {
        "0": {"rpm_min": 3000, "rpm_max": 35000, "slope": 200, "pwm_min": 101, "pwm_max_reduction": 10, "rpm_tolerance": 30},
        "1": {"rpm_min": 3000, "rpm_max": 35000, "slope": 200, "pwm_min": 101, "pwm_max_reduction": 10, "rpm_tolerance": 30}}
}

DMIN_TABLE_DEFAULT = {
    CONST.C2P: {
        CONST.UNTRUSTED_ERR: {"-127:120": 60},
        "fan_err": {
            "tacho": {"-127:120": 100},
            "present": {"-127:120": 100},
            "fault": {"-127:120": 100},
            "direction": {"-127:120": 100}
        },
        "psu_err":  {
            "present": {"-127:120": 100},
            "direction": {"-127:120": 100},
            "fault": {"-127:120": 100},
        },
        CONST.SENSOR_ERR: {"-127:120": 100}
    },
    CONST.P2C: {
        CONST.UNTRUSTED_ERR: {"-127:120": 60},
        "fan_err": {
            "tacho": {"-127:120": 100},
            "present": {"-127:120": 100},
            "fault": {"-127:120": 100},
            "direction": {"-127:120": 100}
        },
        "psu_err":  {
            "present": {"-127:120": 100},
            "direction": {"-127:120": 100},
            "fault": {"-127:120": 100},
        },
        CONST.SENSOR_ERR: {"-127:120": 100}
    }
}

ASIC_CONF_DEFAULT = {"1":  {"pwm_control": False, "fan_control": False}}

# ----------------------------------------------------------------------
def str2bool(val):
    """
    @summary:
        Convert input val value (y/n, true/false, 1/0, y/n) to bool
    @param val: input value.
    @return: True or False
    """
    if isinstance(val, bool):
        return val
    if val.lower() in ("yes", "true", "t", "y", "1"):
        return True
    elif val.lower() in ("no", "false", "f", "n", "0"):
        return False
    return None


# ----------------------------------------------------------------------
def current_milli_time():
    """
    @summary:
        get current time in milliseconds
    @return: int value time in milliseconds
    """
    return round(time.time() * 1000)


# ----------------------------------------------------------------------
def get_dict_val_by_path(dict_in, path):
    """
    @summary: get value from the multi nested dict_in.
    @param dict_in: input dictionary
    @param path: dict_in keys organized in array.
    @return: Dict vale if keys in path exist or None
    Example:
    dict_in =
    { "level1_1" :
        { "level2_1":
            {"level3_1": "3_1",
            "level3_1": "3_2"},
          "level2_2":
            {"level3_3": "3_3",
            "level3_4": "3_4"},
        }
    }
    path = ["level1_1",level2_2, "level3_4"]

    Will return "3_4"
    """
    for sub_path in path:
        dict_in = dict_in.get(sub_path, None)
        if dict_in is None:
            break
    return dict_in

# ----------------------------------------------------------------------
def g_get_range_val(line, in_value):
    """
    @summary: Searching range which is match to input val and returning corresponding outpur value
    @param line: dict with temp ranges and output values
        Example: {"-127:20":30, "21:25":40 , "26:30":50, "31:120":60},
    @param val: input value
    @return: output value
    """
    for key, val in line.items():
        val_range = key.split(":")
        val_min = int(val_range[0])
        val_max = int(val_range[1])
        if val_min <= in_value <= val_max:
            return val, val_min, val_max
    return None, None, None

# ----------------------------------------------------------------------
def g_get_dmin(thermal_table, temp, path, interpolated=False):
    """
    @summary: Searching PWM value in dmin table based on input temperature
    @param thermal_table: dict with thermal table for the current system
    @param temp:  temperature
    @param patch: array with thermal cause path.
    Example: ["C2P": "trusted"] or ["C2P": "psu_err", "present']
    @param interpolated: Use linear interpolation for soothing PWM jumps
    @return: PWM value
    """
    line = get_dict_val_by_path(thermal_table, path)

    if not line:
        return CONST.PWM_MIN
    # get current range
    dmin, range_min, range_max = g_get_range_val(line, temp)
    if not interpolated:
        return dmin

    # get range of next step
    dmin_next, range_min_next, _ = g_get_range_val(line, range_max + 1)
    # reached maximum range
    if dmin_next is None:
        return dmin

    # calculate smooth step
    start_smooth_change_position = range_min_next - (dmin_next - dmin) / CONST.DMIN_PWM_STEP_MIN
    if temp < start_smooth_change_position:
        return dmin
    elif start_smooth_change_position < range_min:
        step = float(dmin_next - dmin) / float(range_max + 1 - range_min)
    else:
        step = CONST.DMIN_PWM_STEP_MIN
    dmin = dmin_next - ((range_min_next - temp) * step)
    return int(dmin)

# ----------------------------------------------------------------------
def add_missing_to_dict(dict_base, dict_new):
    """
    @summary:  Add value to dict. Perform only if value not exists.
    @param dict: dict to which we want to add
    @param dict_new: new value which we want to add
    @return:  None
    """
    base_keys = dict_base.keys()
    for key in dict_new.keys():
        if key not in base_keys:
            dict_base[key] = dict_new[key]

# ----------------------------------------------------------------------
class SyslogFilter(logging.Filter):
    def filter(self, record):
        res = False
        if record.getMessage().startswith("@syslog "):
            record.msg = record.getMessage().replace("@syslog ", "")
            res = True
        return res

# ----------------------------------------------------------------------
class Logger(object):
    """
    Logger class provide functionality to log messages.
    It can log to several places in parallel
    """

    def __init__(self, use_syslog=False, log_file=None, verbosity=20):
        """
        @summary:
            The following class provide functionality to log messages.
        @param use_syslog: log also to syslog. Applicable arg
            value 1-enable/0-disable
        @param log_file: log to user specified file. Set '' if no log needed
        """
        self.logger = None
        logging.basicConfig(level=logging.DEBUG)
        logging.addLevelName(logging.INFO + 5, "NOTICE")
        self.logger = logging.getLogger("main")
        self.logger.setLevel(logging.DEBUG)
        self.logger.propagate = False
        self.logger_fh = None

        self.set_param(use_syslog, log_file, verbosity)

    def set_param(self, use_syslog=None, log_file=None, verbosity=20):
        """
        @summary:
            Set logger parameters. Can be called any time
            log provided by /lib/lsb/init-functions always turned on
        @param use_syslog: log also to syslog. Applicable arg
            value 1-enable/0-disable
        @param log_file: log to user specified file. Set None if no log needed
        """
        formatter = logging.Formatter("%(asctime)s - %(levelname)s - %(message)s")

        if log_file:
            if any(std_file in log_file for std_file in ["stdout", "stderr"]):
                self.logger_fh = logging.StreamHandler()
            else:
                self.logger_fh = RotatingFileHandler(log_file, maxBytes=(10 * 1024) * 1024, backupCount=3)

            self.logger_fh.setFormatter(formatter)
            self.logger_fh.setLevel(verbosity)
            self.logger.addHandler(self.logger_fh)

        if use_syslog:
            if sys.platform == "darwin":
                address = "/var/run/syslog"
            else:
                if os.path.exists("/dev/log"):
                    address = "/dev/log"
                else:
                    address = ("localhost", 514)
            facility = SysLogHandler.LOG_SYSLOG
            try:
                syslog_handler = SysLogHandler(address=address, facility=facility)
                syslog_handler.setLevel(logging.INFO + 5)

                syslog_handler.setFormatter(logging.Formatter("hw-management-tc: %(levelname)s - %(message)s"))
                syslog_handler.addFilter(SyslogFilter("syslog"))
                self.logger.addHandler(syslog_handler)
            except IOError as err:
                print("Can't init syslog {} address {}".format(str(err), address))

    def stop(self):
        """
        @summary:
            Cleanup and Stop logger
        """
        logging.shutdown()
        handler_list = self.logger.handlers[:]
        for handler in handler_list:
            handler.close()
            self.logger.removeHandler(handler)

    def set_loglevel(self, verbosity):
        """
        @summary:
            Set log level for logging in file
        @param verbosity: logging level 0 .. 80
        """
        if self.logger_fh:
            self.logger_fh.setLevel(verbosity)

    def debug(self, msg="", syslog=0):
        """
        @summary:
            Log "debug" message.
        @param msg: message to save to log
        """
        msg_prefix = ""
        if syslog:
            msg_prefix = "@syslog "
        try:
            if self.logger:
                self.logger.debug(msg_prefix + msg)
        except:
            pass

    def info(self, msg="", syslog=0):
        """
        @summary:
            Log "info" message.
        @param msg: message to save to log
        """
        msg_prefix = ""
        if syslog:
            msg_prefix = "@syslog "
        try:
            if self.logger:
                self.logger.info(msg_prefix + msg)
        except:
            pass

    def notice(self, msg="", syslog=0):
        """
        @summary:
            Log "notice" message.
        @param msg: message to save to log
        """
        msg_prefix = ""
        if syslog:
            msg_prefix = "@syslog "
        try:
            if self.logger:
                self.logger.log(logging.INFO + 5, msg_prefix + msg)
        except:
            pass

    def warn(self, msg="", syslog=0):
        """
        @summary:
            Log "warn" message.
        @param msg: message to save to log
        """
        msg_prefix = ""
        if syslog:
            msg_prefix = "@syslog "
        try:
            if self.logger:
                self.logger.warning(msg_prefix + msg)
        except:
            pass

    def error(self, msg="", syslog=0):
        """
        @summary:
            Log "error" message.
        @param msg: message to save to log
        """
        msg_prefix = ""
        if syslog:
            msg_prefix = "@syslog "
        try:
            if self.logger:
                self.logger.error(msg_prefix + msg)
        except:
            pass


class RepeatedTimer(object):
    """
     @summary:
         Provide repeat timer service. Can start provided function with selected  interval
    """

    def __init__(self, interval, function):
        """
        @summary:
            Create timer object which run function in separate thread
            Automatically start timer after init
        @param interval: Interval in seconds to run function
        @param function: function name to run
        """
        self._timer = None
        self.interval = interval
        self.function = function

        self.is_running = False
        self.start()

    def _run(self):
        """
        @summary:
            wrapper to run function
        """
        self.is_running = False
        self.start()
        self.function()

    def start(self, immediately_run=False):
        """
        @summary:
            Start selected timer (if it not running)
        """
        if immediately_run:
            self.function()
            self.stop()

        if not self.is_running:
            self._timer = Timer(self.interval, self._run)
            self._timer.start()
            self.is_running = True

    def stop(self):
        """
        @summary:
            Stop selected timer (if it started before
        """
        self._timer.cancel()
        self.is_running = False


class hw_managemet_file_op(object):
    '''
    @summary:
        The following cases providing wrapper for file operations with hw-management files
    '''
    def __init__(self, config):
        if not config[CONST.HW_MGMT_ROOT]:
            self.root_folder = CONST.HW_MGMT_FOLDER_DEF
        else:
            self.root_folder = config[CONST.HW_MGMT_ROOT]

    # ----------------------------------------------------------------------
    def read_file(self, filename):
        """
        @summary:
            read file from hw-management tree.
        @param filename: file to read from {hw-management-folder}/filename
        @return: file contents
        """
        content = None
        filename = os.path.join(self.root_folder, filename)
        if os.path.isfile(filename):
            with open(filename, "r") as content_file:
                content = content_file.read().rstrip("\n")

        return content

    # ----------------------------------------------------------------------
    def write_file(self, filename, data):
        """
        @summary:
            write data to file in hw-management tree.
        @param filename: file to write  {hw-management-folder}/filename
        @param data: data to write
        """
        filename = os.path.join(self.root_folder, filename)
        with open(filename, "w") as content_file:
            content_file.write(str(data))
            content_file.close()

    # ----------------------------------------------------------------------
    def thermal_read_file(self, filename):
        """
        @summary:
            read file from hw-management/thermal tree.
        @param filename: file to read from {hw-management-folder}/thermal/filename
        @return: file contents
        """
        return self.read_file(os.path.join("thermal", filename))

    # ----------------------------------------------------------------------
    def thermal_read_file_int(self, filename, scale=1):
        """
        @summary:
            read file from hw-management/thermal tree.
        @param filename: file to read from {hw-management-folder}/thermal/filename
        @return: int value from file
        """
        val = self.read_file(os.path.join("thermal", filename))
        val = int(val)/scale
        return int(val)

    # ----------------------------------------------------------------------
    def get_file_val(self, filename, def_val=None, scale=1):
        """
        @summary:
            read file from hw-management tree and multiply it to scale value.
        @param filename: file to read from {hw-management-folder}/filename
        @param def_val: default value if file reading was failed
        @param scale: scale factor multiply with file value
        @return: int value
        """
        val = def_val
        if self.check_file(filename):
            try:
                val = int(self.read_file(filename)) / scale
            except:
                pass
        return val

    # ----------------------------------------------------------------------
    def thermal_write_file(self, filename, data):
        """
        @summary:
            write data to file in hw-management/thermal tree.
        @param filename: file to write  {hw-management-folder}/thermal/filename
        @param data: data to write
        """
        return self.write_file(os.path.join("thermal", filename), data)

    # ----------------------------------------------------------------------
    def check_file(self, filename):
        """
        @summary:
            check if file exist in file system in hw-management tree.
        @param filename: file to check {hw-management-folder}/filename
        """
        filename = os.path.join(self.root_folder, filename)
        return os.path.isfile(filename)

    # ----------------------------------------------------------------------
    def rm_file(self, filename):
        """
        @summary:
            remove file in hw-management tree.
        @param filename: file to remove {hw-management-folder}/filename
        @param data: data to write
        """
        filename = os.path.join(self.root_folder, filename)
        os.remove(filename)

    # ----------------------------------------------------------------------
    def write_pwm(self, pwm, validate=False):
        """
        @summary:
            write value tp PWM file.
        @param pwm: PWM value in persent 0..100
        @param validate: Make read-after-write validation. Return Tru in case no error
        """
        ret = True
        try:
            pwm_out = int(pwm * 255 / 100)
            if self.check_file("thermal/pwm1"):
                self.write_file("thermal/pwm1", pwm_out)
            else:
                ret = False
        except BaseException:
            ret = False

        if validate:
            pwm_get = self.read_pwm()
            ret = pwm == pwm_get
        return ret


    # ----------------------------------------------------------------------
    def read_pwm(self, default_val=None):
        """
        @summary:
            read PWM from hw-management/thermal tree.
        @param filename: file to read from {hw-management-folder}/thermal/filename
        @param default_val: return valuse in case of read error
        @return: int value from file
        """
        pwm_out = default_val
        try:
            pwm = int(self.read_file("thermal/pwm1"))
            pwm_out = int(pwm / 2.55 + 0.5)
        except BaseException:
            pass

        return pwm_out


class system_device(hw_managemet_file_op):
    """
    @summary: base class for system sensors
    """
    def __init__(self, cmd_arg, sys_config, name, tc_logger):
        hw_managemet_file_op.__init__(self, cmd_arg)
        self.log = tc_logger
        self.sensors_config = sys_config[CONST.SYS_CONF_SENSORS_CONF][name]
        self.name = name
        self.type = self.sensors_config["type"]
        self.log.info("Init {0} ({1})".format(self.name, self.type))
        self.log.debug("sensor config:\n{}".format(json.dumps(self.sensors_config, indent=4)))
        self.base_file_name = self.sensors_config.get("base_file_name", None)
        self.file_input = "{}{}".format(self.base_file_name, self.sensors_config.get("input_suffix", ""))
        self.enable = int(self.sensors_config.get("enable", 1))
        self.input_smooth_level = self.sensors_config.get("input_smooth_level", 1)
        if self.input_smooth_level < 1:
            self.input_smooth_level = 1
        self.poll_time = int(self.sensors_config.get("poll_time", CONST.SENSOR_POLL_TIME_DEF))
        self.update_timestump(1000)
        self.val_min = CONST.TEMP_MIN_MAX["val_min"]
        self.val_max = CONST.TEMP_MIN_MAX["val_max"]
        self.pwm_min = CONST.PWM_MIN
        self.pwm_max = CONST.PWM_MAX
        self.value = CONST.TEMP_INIT_VAL_DEF
        self.value_acc = self.value * self.input_smooth_level
        self.pwm = CONST.PWM_MIN
        self.last_pwm = self.pwm
        self.pwm_hysteresis = int(self.sensors_config.get("pwm_hyst", CONST.PWM_HYSTERESIS_DEF))
        self.state = CONST.STOPPED
        self.err_fread_max = CONST.SENSOR_FREAD_FAIL_TIMES
        self.err_fread_err_counter_dict = {}
        self.refresh_attr_period = 0
        self.refresh_timeout = 0

        self.system_flow_dir = CONST.UNKNOWN
        self.update_pwm_flag = 1
        self.value_last_update = 0
        self.value_last_update_trend = 0
        self.value_trend = 0
        self.value_hyst = int(self.sensors_config.get("value_hyst", CONST.VALUE_HYSTERESIS_DEF))
        self.fault_list = []

    # ----------------------------------------------------------------------
    def start(self):
        """
        @summary: Start device service.
        Reload reloads values which can be changed and preparing to run
        """
        if self.state == CONST.RUNNING:
            return

        if self.check_sensor_blocked():
            return

        self.log.info("Staring {}".format(self.name))
        self.state = CONST.RUNNING
        self.pwm_min = int(self.sensors_config.get("pwm_min", CONST.PWM_MIN))
        self.pwm_max = int(self.sensors_config.get("pwm_max", CONST.PWM_MAX))
        self.refresh_attr_period = self.sensors_config.get("refresh_attr_period", 0)
        if self.refresh_attr_period:
            self.refresh_timeout = current_milli_time() + self.refresh_attr_period * 1000
        else:
            self.refresh_timeout = 0

        self.update_pwm_flag = 1
        self.value_last_update = 0
        self.value_last_update_trend = 0
        self.poll_time = int(self.sensors_config.get("poll_time", CONST.SENSOR_POLL_TIME_DEF))
        self.enable = int(self.sensors_config.get("enable", 1))
        self.value_acc = self.value * self.input_smooth_level
        self.err_fread_err_counter_dict = {}
        self.sensor_configure()
        self.update_timestump(1000)
        self.fault_list = []

    # ----------------------------------------------------------------------
    def stop(self):
        """
        @summary: Stop device service
        """
        if self.state == CONST.STOPPED:
            return

        self.pwm = self.pwm_min
        self.last_pwm = self.pwm
        self.log.info("Stopping {}".format(self.name))
        self.state = CONST.STOPPED

    # ----------------------------------------------------------------------
    def sensor_configure(self):
        """
        @summary: function which calling at sensor start and can be used in child class for device
        specific configuration
        """

    # ----------------------------------------------------------------------
    def refresh_attr(self):
        """
        @summary: resresh attributes
        """

    # ----------------------------------------------------------------------
    def update_timestump(self, timeout=0):
        """
        @summary: Updating device timestump based on timeout value
        @param  timeout: Next sensor service time in msec
        """
        if not timeout:
            timeout = self.poll_time * 1000
        self.poll_time_next = current_milli_time() + timeout

    # ----------------------------------------------------------------------
    def handle_input(self, thermal_table, flow_dir, amb_tmp):
        """
        @summary: Prototype for child class. Using for reading and processing sensor input values
        """

    # ----------------------------------------------------------------------
    def handle_err(self, thermal_table, flow_dir, amb_tmp):
        """
        @summary: Prototype for child class. Using for reading and processing sensor errors
        """

    # ----------------------------------------------------------------------
    def handle_reading_file_err(self, filename, reset=False, print_log=True):
        """
        @summary: Handle file errors. Saving read error counter for each file
        @param filename: file name to be handled
        @param  reset: 1- increment errors counter for file, 0 - reset error counter for the file
        """
        err_cnt = self.err_fread_err_counter_dict.get(filename, None)
        err_level = self.err_fread_max
        if not reset:
            if err_cnt:
                err_cnt += 1
            else:
                err_cnt = 1

            if print_log and err_cnt < err_level:
                self.log.warn("{}: file:{} read error {} times".format(self.name, filename, err_cnt))
        else:
            if err_cnt and err_cnt != 0 and print_log:
                self.log.notice("{}: file:{} read OK".format(self.name, filename))
            err_cnt = 0
        self.err_fread_err_counter_dict[filename] = err_cnt

    # ----------------------------------------------------------------------
    def check_reading_file_err(self):
        """
        @summary: Compare error counter for each file with the threshold
        @return: list of files with errors counters more then max threshold
        """
        err_keys = []
        for key, val in self.err_fread_err_counter_dict.items():
            if val >= self.err_fread_max:
                # to reduse log: print err message first 5 times and then only each 10's message
                if val <= (self.err_fread_max + 5) or divmod(val, 100)[1] == 0:
                    self.log.error("{}: read file {} errors count {}".format(self.name, key, val))
                err_keys.append(key)
        return err_keys

    # ----------------------------------------------------------------------
    def get_reading_file_err(self, filename):
        """
        @summary: Get file read error counter
        @param: filename: filename for read error cnt
        @return: number of read errors
        """
        return self.err_fread_err_counter_dict(filename, 0)

    # ----------------------------------------------------------------------
    def get_pwm(self):
        """
        @summary: Return pwm value
         calculated for this sensor
        """

        if self.update_pwm_flag != 0:
            self.update_pwm_flag = 0
            self.last_pwm = self.pwm
        return self.last_pwm

    # ----------------------------------------------------------------------
    def get_value(self):
        """
        @summary: Return sensor value. Value type depends from sensor type and can be: Celsius degree, rpm, ...
        """
        return self.value

    # ----------------------------------------------------------------------
    def _update_pwm(self):
        self.update_pwm_flag = 1

    # ----------------------------------------------------------------------
    def update_value(self, value=None):
        """
        @summary: Update sensor value. Value type depends from sensor type and can be: Celsius degree, rpm, ...
        This function implements 2 operations for value update
        1. Smoothing by the avareging value. Formula:
            value_acc -= value_acc / smooth_level
            value_acc += value
            value_val = (value_acc) / input_smooth_level

            input_smooth_level defined in sensor configuration
        2. Add hysteresis for value change
            if value >= old_value + hysteresis then update old_value to the new
            If new change in the same diraction (up or downn) then updating value will be immediatly without hysteresis.

            value_hyst defined in sensor configuration
        """
        old_value = self.value
        # integral filter for soothing temperature change
        self.value_acc -= self.value_acc / self.input_smooth_level
        self.value_acc += value
        self.value = int(round(float(self.value_acc) / self.input_smooth_level))

        if self.value > old_value:
            value_trend = 1
        elif self.value < old_value:
            value_trend = -1
        else:
            value_trend = 0

        if self.value_hyst > 0 and value_trend != 0:
            val_diff = abs(self.value_last_update - self.value)
            if value_trend == self.value_last_update_trend or val_diff > self.value_hyst:
                if (value_trend == 1 and value > self.value_last_update) or (value_trend == -1 and value < self.value_last_update):
                    self._update_pwm()
                    self.value_last_update = self.value
                    self.value_last_update_trend = value_trend
        elif self.value_hyst == 0:
            self._update_pwm()

        return self.value

    # ----------------------------------------------------------------------
    def get_timestump(self):
        """
        @summary:  return time when this sensor should be serviced
        """
        return self.poll_time_next

    # ----------------------------------------------------------------------
    def set_system_flow_dir(self, flow_dir):
        """
        @summary: Set system flow dir info
        @param flow_dir: flow dir which is specified for this system or calculated by algo
        @return: None
        """
        self.system_flow_dir = flow_dir

    # ----------------------------------------------------------------------
    def calculate_pwm_formula(self):
        """
        @summary: Calculate PWM by formula
        PWM = pwm_min + ((value - value_min)/(value_max-value_min)) * (pwm_max - pwm_min)
        @return: PWM value rounded to nearest value
        """
        if self.val_max == self.val_min:
            return self.pwm_min

        pwm = self.pwm_min + (float(self.value - self.val_min) / (self.val_max - self.val_min)) * (self.pwm_max - self.pwm_min)
        if pwm > self.pwm_max:
            pwm = self.pwm_max

        if pwm < self.pwm_min:
            pwm = self.pwm_min
        return int(round(pwm))

    # ----------------------------------------------------------------------
    def read_val_min_max(self, filename, trh_type, scale=1):
        """
        @summary: read device min/max values from file. If file can't be read - returning default value from CONST.TEMP_MIN_MAX
        @param filename: file to be read
        @param trh_type: "min" or "max". this string will be added to filename
        @param scale: scale for read value
        @return: int min/max value
        """
        default_val = str(self.sensors_config.get(trh_type, CONST.TEMP_MIN_MAX[trh_type]))
        if default_val[0] == "!":
            # Use config value instead of device parameter reading
            default_val = default_val[1:]
            val = int(default_val)
        else:
            default_val = int(default_val)
            val = self.get_file_val(filename, default_val)
        val /= scale
        self.log.debug("Set {} {} : {}".format(self.name, trh_type, val))
        return int(val)

    # ----------------------------------------------------------------------
    def check_sensor_blocked(self, name=None):
        """
        @summary:  check if sensor disabled. Sensor can be disabled by writing 1 to file {sensor_name}_blacklist
        @param name: device sensor name
        @return: True if device is disabled
        """
        if not name:
            name = self.name
        blk_filename = "thermal/{}_blacklist".format(name)
        if self.check_file(blk_filename):
            try:
                val_str = self.read_file(blk_filename)
                val = str2bool(val_str)
            except ValueError:
                return False
        else:
            return False
        return val

    # ----------------------------------------------------------------------
    def get_fault_list(self):
        """
        @summary: get fault list
        """
        return self.fault_list

    # ----------------------------------------------------------------------
    def get_fault_cnt(self):
        """
        @summary: get fault count
        """
        return 1 if self.fault_list else 0

    # ----------------------------------------------------------------------
    def process(self, thermal_table, flow_dir, amb_tmp):
        """
        @summary: main function to process device/sensor
        """
        if self.check_sensor_blocked():
            self.stop()
        else:
            self.start()

        if self.state == CONST.RUNNING:
            # refreshing attributes
            if self.refresh_timeout > 0 and self.refresh_timeout < current_milli_time():
                self.refresh_attr()
                self.refresh_timeout = current_milli_time() + self.refresh_attr_period * 1000

            self.handle_input(thermal_table, flow_dir, amb_tmp)
            self.handle_err(thermal_table, flow_dir, amb_tmp)

    # ----------------------------------------------------------------------
    def info(self):
        """
        @summary: returning info about current device state. Can be overridden in child class
        """
        info_str = "\"{}\" temp: {}, tmin: {}, tmax: {}, faults:[{}], pwm: {}, {}".format(self.name, self.value, self.val_min, self.val_max, ",".join(self.fault_list), self.pwm, self.state)
        return info_str



class thermal_sensor(system_device):
    """
    @summary: base class for simple thermal sensors
    can be used for cpu/sodimm/psu/voltmon/etc. thermal sensors
    """
    def __init__(self, cmd_arg, sys_config, name, tc_logger):
        system_device.__init__(self, cmd_arg, sys_config, name, tc_logger)

    # ----------------------------------------------------------------------
    def sensor_configure(self):
        """
        @summary: this function calling on sensor start after initialization or suspend off
        """
        self.val_min = self.read_val_min_max("{}_min".format(self.base_file_name), "val_min", CONST.TEMP_SENSOR_SCALE)
        self.val_max = self.read_val_min_max("{}_max".format(self.base_file_name), "val_max", CONST.TEMP_SENSOR_SCALE)

    # ----------------------------------------------------------------------
    def handle_input(self, thermal_table, flow_dir, amb_tmp):
        """
        @summary: hahdle sensor device input
        """
        pwm = self.pwm_min
        value = self.value
        if not self.check_file(self.file_input):
            self.log.info("{}: missing file {}".format(self.name, self.file_input))
            self.handle_reading_file_err(self.file_input)
        else:
            try:
                temperature = int(self.read_file(self.file_input))
                self.handle_reading_file_err(self.file_input, reset=True)
                value = int(temperature / CONST.TEMP_SENSOR_SCALE)
            except BaseException:
                self.log.info("Wrong value reading from file: {}".format(self.file_input))
                self.handle_reading_file_err(self.file_input)
        self.update_value(value)

        if self.value > self.val_max:
            pwm = self.pwm_max
            self.log.info("{} value({}) more then max({}). Set pwm {}".format(self.name,
                                                                              self.value,
                                                                              self.val_max,
                                                                              pwm))
        elif self.value < self.val_min:
            pwm = self.pwm_min
            self.log.debug("{} value {}".format(self.name, self.value))
        else:
            pwm = self.calculate_pwm_formula()

        self.pwm = pwm

    # ----------------------------------------------------------------------
    def handle_err(self, thermal_table, flow_dir, amb_tmp):
        """
        @summary: handle sensor errors
        """
        self.fault_list = []
        # sensor error reading counter
        if self.check_reading_file_err():
            self.fault_list.append("sensor_read")
            pwm = g_get_dmin(thermal_table, amb_tmp, [flow_dir, CONST.SENSOR_ERR])
            self.pwm = max(pwm, self.pwm)

        self._update_pwm()
        return None


class thermal_module_sensor(system_device):
    """
    @summary: base class for modules sensor
    can be used for mlxsw/gearbox modules thermal sensor
    """
    def __init__(self, cmd_arg, sys_config, name, tc_logger):
        system_device.__init__(self, cmd_arg, sys_config, name, tc_logger)

    # ----------------------------------------------------------------------
    def sensor_configure(self):
        """
        @summary: this function calling on sensor start after initialization or suspend off
        """
        # Disable kernel control for this thermal zone
        self.refresh_attr()
        if "asic" in self.base_file_name:
            tz_name = "mlxsw"
        else:
            tz_name = "mlxsw-{}".format(self.base_file_name)
        tz_policy_filename = "thermal/{}/thermal_zone_policy".format(tz_name)
        tz_mode_filename = "thermal/{}/thermal_zone_mode".format(tz_name)
        try:
            self.write_file(tz_policy_filename, "user_space")
            self.write_file(tz_mode_filename, "disabled")
        except BaseException:
            pass

    # ----------------------------------------------------------------------
    def refresh_attr(self):
        """
        @summary: refresh sensor attributes.
        @return None
        """
        self.val_max = self.read_val_min_max("thermal/{}_temp_crit".format(self.base_file_name), "val_max", scale=CONST.TEMP_SENSOR_SCALE)
        if "asic" in self.base_file_name:
            self.val_min = self.read_val_min_max("thermal/{}_temp_norm".format(self.base_file_name), "val_min", scale=CONST.TEMP_SENSOR_SCALE)
        else:
            if self.val_max != 0:
                self.val_min = self.val_max - 20
            else:
                self.val_min = self.val_max

    # ----------------------------------------------------------------------
    def get_fault(self):
        """
        @summary: Get module sensor fault status
        @return: True - in case if sensor is readeble and have consistent values
            False - if module is in 'faulty' state
        """
        status = False
        fault_filename = "thermal/{}_temp_fault".format(self.base_file_name)
        if self.check_file(fault_filename):
            try:
                fault_status = int(self.read_file(fault_filename))
                self.handle_reading_file_err(fault_filename, reset=True)
                if fault_status:
                    status = True
            except BaseException:
                self.log.error("{}- Incorrect value in the file: {} ({})".format(self.name, fault_filename, BaseException))
                status = True
                self.handle_reading_file_err(fault_filename)

        return status

    # ----------------------------------------------------------------------
    def get_temp_support_status(self):
        """
        @summary: Check if module supporting temp sensor (optic)
        @return: True - in case if temp sensor is supported
            False - if module is not optical
        """
        status = True

        if self.value == 0 and self.val_max == 0 and self.val_min == 0:
            self.log.debug("Module not supporting temp reading val:{} max:{}".format(self.value, self.val_max))
            status = False

        return status

    # ----------------------------------------------------------------------
    def handle_input(self, thermal_table, flow_dir, amb_tmp):
        """
        @summary: handle sensor input
        """
        pwm = self.pwm_min

        temp_read_file = "thermal/{}".format(self.file_input)
        if not self.check_file(temp_read_file):
            self.log.info("Missing file {} :{}.".format(self.name, temp_read_file))
            self.handle_reading_file_err(temp_read_file)
        else:
            try:
                temperature = int(self.read_file(temp_read_file))
                self.handle_reading_file_err(temp_read_file, reset=True)
                temperature /= CONST.TEMP_SENSOR_SCALE
                self.log.debug("{} value:{}".format(self.name, temperature))
                # for modules that is not equipped with thermal sensor temperature returns zero
                value = int(temperature)
                # handle case if cable was replsed by the other cable with the sensor
                if value != 0 and self.val_min == 0 and self.val_max == 0:
                    self.log.info("{} refreshing min/max arttribures by the rule: val({}) min({}) max({})".format(self.name,
                                                                                                                  value,
                                                                                                                  self.val_min,
                                                                                                                  self.val_max))
                    self.refresh_attr()
                self.update_value(value)

                if self.value != 0:
                    if self.value > self.val_max:
                        pwm = self.pwm_max
                        self.log.info("{} value({}) more then max({}). Set pwm {}".format(self.name,
                                                                                          self.value,
                                                                                          self.val_max,
                                                                                          pwm))
                    elif self.value < self.val_min:
                        pwm = self.pwm_min
            except BaseException:
                self.log.warn("value reading from file: {}".format(self.base_file_name))
                self.handle_reading_file_err(temp_read_file)

        self.pwm = pwm
        # check if module have sensor interface
        if self.get_temp_support_status():
            # calculate PWM based on formula
            self.pwm = max(self.calculate_pwm_formula(), pwm)

    # ----------------------------------------------------------------------
    def handle_err(self, thermal_table, flow_dir, amb_tmp):
        """
        @summary: handle sensor errors
        """
        self.fault_list = []
        """module_fault = self.get_fault()
        if module_fault:
            pwm = g_get_dmin(thermal_table, amb_tmp, [flow_dir, CONST.UNTRUSTED_ERR], interpolated=False)
            self.pwm = max(pwm, self.pwm)
            self.fault_list.append(CONST.UNTRUSTED_ERR)
            self.log.warn("{} fault (untrusted). Set PWM {}".format(self.name, pwm))"""

        # sensor error reading counter
        if self.check_reading_file_err():
            self.fault_list.append("sensor_read")
            pwm = g_get_dmin(thermal_table, amb_tmp, [flow_dir, "sensor_read_error"], interpolated=False)
            self.pwm = max(pwm, self.pwm)

        self._update_pwm()
        return None


class psu_fan_sensor(system_device):
    """
    @summary: base class for PSU device
    Can be used for Control of PSU temperature/RPM
    """
    def __init__(self, cmd_arg, sys_config, name, tc_logger):
        system_device.__init__(self, cmd_arg, sys_config, name, tc_logger)

        self.prsnt_err_pwm_min = self.get_file_val("config/pwm_min_psu_not_present")
        self.pwm_decode = sys_config.get(CONST.SYS_CONF_FAN_PWM, PSU_PWM_DECODE_DEF)
        self.fan_dir = CONST.C2P
        self.pwm_last = CONST.PWM_MIN

        self.fault_list = []

    # ----------------------------------------------------------------------
    def sensor_configure(self):
        """
        @summary: this function calling on sensor start after initialization or suspend off
        """
        self.val_min = self.read_val_min_max("thermal/{}_fan_min".format(self.base_file_name), "val_min")
        self.val_max = self.read_val_min_max("thermal/{}_fan_max".format(self.base_file_name), "val_max")
        self.refresh_attr()
        self.pwm_last = CONST.PWM_MIN

    # ----------------------------------------------------------------------
    def refresh_attr(self):
        """
        @summary: refresh sensor attributes.
        @return None
        """
        self.fan_dir = self._read_dir()

    # ----------------------------------------------------------------------
    def _read_dir(self):
        """
        @summary: Reading chassis fan dir from FS
        """
        if self._get_status() == 0:
            return CONST.UNKNOWN

        if self.check_file("thermal/{}_fan_dir".format(self.base_file_name)):
            dir_val = self.read_file("thermal/{}_fan_dir".format(self.base_file_name))
            if dir_val == "0":
                direction = CONST.C2P
            else:
                direction = CONST.P2C
        else:
            direction = CONST.UNKNOWN
        return direction

    # ----------------------------------------------------------------------
    def _get_status(self):
        """
        """
        psu_status_filename = "thermal/{}_status".format(self.base_file_name)
        psu_status = 0
        if not self.check_file(psu_status_filename):
            self.log.info("Missing file {} dev: {}".format(psu_status_filename, self.name))
            self.handle_reading_file_err(psu_status_filename)
        else:
            try:
                psu_status = int(self.read_file(psu_status_filename))
                self.handle_reading_file_err(psu_status_filename, reset=True)
            except BaseException:
                self.log.info("Can't read {}".format(psu_status_filename))
                self.handle_reading_file_err(psu_status_filename)
        return psu_status

    # ----------------------------------------------------------------------
    def set_pwm(self, pwm):
        """
        @summary: Set PWM level for PSU FAN
        @param pwm: PWM level value <= 100%
        """
        self.log.info("Write {} PWM {}".format(self.name, pwm))
        try:
            present = self.thermal_read_file_int("{0}_pwr_status".format(self.base_file_name))
            if present == 1:
                psu_pwm, _, _ = g_get_range_val(self.pwm_decode, pwm)
                if not psu_pwm:
                    self.log.info("{} Can't much PWM {} to PSU. PWM value not be change".format(self.name, pwm))

                if psu_pwm == -1:
                    self.log.debug("{} PWM value {}. It means PWM should not be shanged".format(self.name, pwm))
                    # no need to change PSU PWM
                    return

                if psu_pwm < CONST.PWM_PSU_MIN:
                    psu_pwm = CONST.PWM_PSU_MIN

                self.pwm_last = psu_pwm
                bus = self.read_file("config/{0}_i2c_bus".format(self.base_file_name))
                addr = self.read_file("config/{0}_i2c_addr".format(self.base_file_name))
                command = self.read_file("config/fan_command")
                fan_config_command = self.read_file("config/fan_config_command")
                fan_speed_units = self.read_file("config/fan_speed_units")

                # Set fan speed units (percentage or RPM)
                i2c_cmd = "i2cset -f -y {0} {1} {2} {3} wp".format(bus, addr, fan_config_command, fan_speed_units)
                subprocess.call(i2c_cmd, shell=True)
                # Set fan speed
                i2c_cmd = "i2cset -f -y {0} {1} {2} {3} wp".format(bus, addr, command, psu_pwm)
                self.log.debug("{} set pwm {} cmd:{}".format(self.name, psu_pwm, i2c_cmd))
                subprocess.call(i2c_cmd, shell=True)
        except BaseException:
            self.log.error("{} set PWM error".format(self.name), 1)

    # ----------------------------------------------------------------------
    def handle_input(self, thermal_table, flow_dir, amb_tmp):
        """
        @summary: handle sensor input
        """
        self.pwm = self.pwm_min
        # check if PSU present.
        # if PSU is plugged in then PSU fan missing is not an error
        psu_status = self._get_status()
        rpm_file_name = "thermal/{}".format(self.file_input)
        if psu_status == 1:
            try:
                value = int(self.read_file(rpm_file_name))
                self.handle_reading_file_err(rpm_file_name, reset=True)
                self.update_value(value)
                self.log.debug("{} value {}".format(self.name, self.value))
            except BaseException:
                self.update_value(-1)
                pass
        return

    # ----------------------------------------------------------------------
    def handle_err(self, thermal_table, flow_dir, amb_tmp):
        """
        @summary: handle sensor error
        """
        fault_list_old = self.fault_list
        self.fault_list = []
        psu_status = self._get_status()
        if psu_status == 0:
            # PSU status error. Calculating pwm based on dmin information
            self.log.info("{} psu_status {}".format(self.name, psu_status))
            self.fault_list.append("present")
            if self.prsnt_err_pwm_min:
                pwm = self.prsnt_err_pwm_min
            else:
                pwm = g_get_dmin(thermal_table, amb_tmp, [flow_dir, "psu_err", "present"])
            self.pwm = max(pwm, self.pwm)
        elif "present" in fault_list_old:
            # PSU returned back. Restole old PWM value
            self.log.info("{} PWM restore to {}".format(self.name, self.pwm_last))
            self.set_pwm(self.pwm_last)

        # truth table for fan direction
        #  FAN_DIR SYS_DIR     ERROR
        #  C2P     C2P        False
        #  C2P     P2C        True
        #  C2P     UNKNOWN    False
        #  P2C     C2P        True
        #  P2C     P2C        False
        #  P2C     UNKNOWN    False
        #  UNKNOWN C2P        False
        #  UNKNOWN P2C        False
        #  UNKNOWN UNKNOWN    False
        if (self.system_flow_dir == CONST.C2P and self.fan_dir == CONST.P2C) or \
           (self.system_flow_dir == CONST.P2C and self.fan_dir == CONST.C2P):
            self.fault_list.append("direction")
            pwm = g_get_dmin(thermal_table, amb_tmp, [flow_dir, "psu_err", "direction"])
            self.pwm = max(pwm, self.pwm)
            self.log.warn("{} dir error. Set PWM {}".format(self.name, pwm))

        # sensor error reading counter
        if self.check_reading_file_err():
            self.fault_list.append("sensor_read")
            pwm = g_get_dmin(thermal_table, amb_tmp, [flow_dir, CONST.SENSOR_ERR])
            self.pwm = max(pwm, self.pwm)

        self._update_pwm()
        return

    # ----------------------------------------------------------------------
    def info(self):
        """
        @summary: returning info about device state.
        """
        return "\"{}\" rpm:{}, dir:{} faults:[{}] pwm: {}, {}".format(self.name, self.value, self.fan_dir, ",".join(self.fault_list), self.pwm, self.state)


class fan_sensor(system_device):
    """
    @summary: base class for FAN device
    Can be used for Control FAN RPM/state.
    """
    def __init__(self, cmd_arg, sys_config, name, tc_logger):
        system_device.__init__(self, cmd_arg, sys_config, name, tc_logger)

        self.fan_param = sys_config.get(CONST.SYS_CONF_FAN_PARAM, SYS_FAN_PARAM_DEF)
        self.tacho_cnt = self.sensors_config.get("tacho_cnt", 1)
        self.fan_drwr_id = int(self.sensors_config["drwr_id"])
        self.tacho_idx = ((self.fan_drwr_id - 1) * self.tacho_cnt) + 1
        self.fan_dir = self._read_dir()
        self.fan_dir_fail = False
        self.drwr_param = self._get_fan_drwr_param()
        self.val_min_def = self.get_file_val("thermal/fan{}_min".format(self.tacho_idx), CONST.RPM_MIN_MAX["val_min"])
        self.val_max_def = self.get_file_val("thermal/fan{}_max".format(self.tacho_idx), CONST.RPM_MIN_MAX["val_max"])
        self.is_calibrated = False

        self.rpm_relax_timeout = CONST.FAN_RELAX_TIME * 1000
        self.rpm_relax_timestump = current_milli_time() + self.rpm_relax_timeout * 2
        self.name = "{}:{}".format(self.name, list(range(self.tacho_idx, self.tacho_idx + self.tacho_cnt)))
        self.pwm_set = self.read_pwm(CONST.PWM_MIN)

        self.rpm_valid_state = True

        self.fault_list = []

    # ----------------------------------------------------------------------
    def sensor_configure(self):
        """
        @summary: this function calling on sensor start after initialization or suspend off
        """
        self.val_min_def = self.get_file_val("thermal/fan{}_min".format(self.tacho_idx), CONST.RPM_MIN_MAX["val_min"])
        self.val_max_def = self.get_file_val("thermal/fan{}_max".format(self.tacho_idx), CONST.RPM_MIN_MAX["val_max"])

        self.value = [0] * self.tacho_cnt

        self.fault_list = []
        self.pwm = self.pwm_min
        self.rpm_valid_state = True
        self.fan_dir_fail = False
        self.fan_dir = self._read_dir()
        self.drwr_param = self._get_fan_drwr_param()
        self.fan_shutdown(False)
        self.pwm_set = self.read_pwm(CONST.PWM_MIN)

    # ----------------------------------------------------------------------
    def refresh_attr(self):
        """
        @summary: refresh sensor attributes.
        @return None
        """
        self.fan_dir = self._read_dir()

    # ----------------------------------------------------------------------
    def _get_fan_drwr_param(self):
        """
        @summary: Get fan params from system configuration
        @return: FAN params depending of fan dir
        """
        fan_dir = self.fan_dir
        param = None
        if fan_dir not in self.fan_param.keys():
            if fan_dir == CONST.UNKNOWN:
                self.log.info("{} dir \"{}\". Using default dir: P2C".format(self.name, fan_dir))
            else:
                self.log.error("{} dir \"{}\" unsupported in configuration:\n{}".format(self.name, fan_dir, self.fan_param))
                self.log.error("Using default dir: P2C")
            fan_dir = CONST.DEF_DIR

        param = self.fan_param[fan_dir]
        return param

    # ----------------------------------------------------------------------
    def _read_dir(self):
        """
        @summary: Reading chassis fan dir from FS
        """
        if self._get_status() == 0:
            return CONST.UNKNOWN

        if self.check_file("thermal/fan{}_dir".format(self.fan_drwr_id)):
            dir_val = self.read_file("thermal/fan{}_dir".format(self.fan_drwr_id))
            direction = CONST.C2P if dir_val == "0" else CONST.P2C
        else:
            direction = CONST.UNKNOWN
        return direction

    # ----------------------------------------------------------------------
    def _get_status(self):
        """
        @summary: Read FAN status value from file thermal/fan{}_status
        @return: Return status value from file or None in case of reading error
        """
        status_filename = "thermal/fan{}_status".format(self.fan_drwr_id)
        status = None
        if not self.check_file(status_filename):
            self.log.info("Missing file {} dev: {}".format(status_filename, self.name))
            self.handle_reading_file_err(status_filename)
        else:
            try:
                status = int(self.read_file(status_filename))
                self.handle_reading_file_err(status_filename, reset=True)
            except BaseException:
                self.log.error("Value reading from file: {}".format(status_filename))
                self.handle_reading_file_err(status_filename)
        return status

    # ----------------------------------------------------------------------
    def _get_fault(self):
        """
        """
        fan_fault = []
        for tacho_idx in range(self.tacho_idx, self.tacho_idx + self.tacho_cnt):
            fan_fault_filename = "thermal/fan{}_fault".format(tacho_idx)
            if not self.check_file(fan_fault_filename):
                self.log.info("Missing file {} dev: {}".format(fan_fault_filename, self.name))
            else:
                try:
                    val = int(self.read_file(fan_fault_filename))
                    fan_fault.append(val)
                except BaseException:
                    self.log.error("Value reading from file: {}".format(fan_fault_filename))
        return fan_fault

    # ----------------------------------------------------------------------
    def _validate_rpm(self):
        """
        """
        pwm_curr = self.read_pwm()
        if pwm_curr:
            self.handle_reading_file_err("thermal/pwm1", reset=True)
        else:
            self.log.error("Read PWM error")
            self.handle_reading_file_err("thermal/pwm1")
            return False

        for tacho_idx in range(self.tacho_cnt):
            fan_param = self.drwr_param[str(tacho_idx)]
            rpm_file_name = "fan{}_speed_get".format(self.tacho_idx + tacho_idx)
            try:
                rpm_real = self.thermal_read_file_int(rpm_file_name)
            except BaseException:
                self.log.warn("value reading from file: {}".format(rpm_file_name))
                rpm_real = self.value[tacho_idx]

            rpm_min = int(fan_param["rpm_min"])
            if rpm_min == 0:
                rpm_min = self.val_min_def

            rpm_max = int(fan_param["rpm_max"])
            if rpm_max == 0:
                rpm_max = self.val_max_def

            rpm_tolerance = float(fan_param.get("rpm_tolerance", CONST.FAN_RPM_TOLERANCE))/100
            pwm_min = int(fan_param["pwm_min"])
            self.log.debug("Real:{} min:{} max:{}".format(rpm_real, rpm_min, rpm_max))
            # 1. Check fan speed in range with tolerance
            if rpm_real < rpm_min*(1-rpm_tolerance) or rpm_real > rpm_max*(1+rpm_tolerance):
                self.log.info("{} tacho{}={} out of RPM range {}:{}".format(self.name,
                                                                            tacho_idx+1,
                                                                            rpm_real,
                                                                            rpm_min,
                                                                            rpm_max))
                return False

             # 2. Check fan trend
            if pwm_curr >= pwm_min:
                # if FAN spped stabilized after the last change
                if self.rpm_relax_timestump <= current_milli_time() and pwm_curr == self.pwm_set:
                    # claculate speed
                    slope = int(fan_param["slope"])
                    b = rpm_max - slope * CONST.PWM_MAX
                    rpm_calcuated = slope * pwm_curr + b
                    rpm_diff = abs(rpm_real - rpm_calcuated)
                    rpm_diff_norm = float(rpm_diff) / rpm_calcuated
                    self.log.debug("validate_rpm:{} b:{} rpm_calcuated:{} rpm_diff:{} rpm_diff_norm:{:.2f}".format(self.name,
                                                                                                                   b,
                                                                                                                   rpm_calcuated,
                                                                                                                   rpm_diff,
                                                                                                                   rpm_diff_norm))
                    if rpm_diff_norm >= rpm_tolerance:
                        self.log.warn("{} tacho{}: {} too much different {:.2f}% than calculated {} pwm  {}".format(self.name,
                                                                                                                    tacho_idx,
                                                                                                                    rpm_real,
                                                                                                                    rpm_diff_norm*100,
                                                                                                                    rpm_calcuated,
                                                                                                                    pwm_curr))
                        return False
        return True

    # ----------------------------------------------------------------------
    def set_pwm(self, pwm_val, force=False):
        """
        @summary: Set PWM level for chassis FAN
        @param pwm_val: PWM level value <= 100%
        """
        self.log.info("Write {} PWM {}".format(self.name, pwm_val))
        if pwm_val < CONST.PWM_MIN:
            pwm_val = CONST.PWM_MIN

        if pwm_val == self.pwm_set and not force:
            return

        pwm_jump = abs(pwm_val - self.pwm_set)

        # For big PWM jumpls - wse longer FAN relax timeout
        relax_time = (pwm_jump * self.rpm_relax_timeout) / 20
        if relax_time > self.rpm_relax_timeout * 2:
            relax_time = self.rpm_relax_timeout * 2
        elif relax_time < self.rpm_relax_timeout / 2:
            relax_time = self.rpm_relax_timeout / 2
        self.rpm_relax_timestump = current_milli_time() + relax_time
        self.log.debug("{} pwm jump by:{} relax_time:{} timestump {}".format(self.name, pwm_jump, relax_time, self.rpm_relax_timestump))

        self.pwm_set = pwm_val

        if not self.write_pwm(pwm_val, validate=True):
            self.log.warn("PWM write validation mismatch set:{} get:{}".format(pwm_val, self.read_pwm()))

    # ----------------------------------------------------------------------
    def get_dir(self):
        """
        @summary: return cached chassis fan direction
        @return: fan direction CONST.P2C/CONST.C2P
        """
        return self.fan_dir

    def get_max_reduction(self):
        """
        @summary: get max_reduction value from fan parameters
        """
        val = self.drwr_param["0"].get("pwm_max_reduction", CONST.PWM_MAX_REDUCTION)
        return int(val)

    # ----------------------------------------------------------------------
    def check_sensor_blocked(self, name=None):
        """
        @summary:  check if sensor disabled. Sensor can be disabled by writing 1 to file {sensor_name}_blacklist
        @param name: device sensor name
        @return: True if device is disabled
        """
        val = False
        if not name:
            try:
                name = self.name.split(':')[0]
            except:
                name = self.name
        blk_filename = "thermal/{}_blacklist".format(name)
        if self.check_file(blk_filename):
            try:
                val_str = self.read_file(blk_filename)
                val = str2bool(val_str)
            except ValueError:
                return False
        else:
            return False
        return val

    # ----------------------------------------------------------------------
    def fan_shutdown(self, shutdown=False):
        """
        @summary: Shutdown FAN
        @param shutdown: bool.
        @return: True if shutdown successfull. False If shutdown not supportingor error
        """
        ret = True
        fan_shutdown_filename = "system/{}_shutdown"
        if self.check_file(fan_shutdown_filename):
            try:
                state = CONST.FAN_SHUTDOWN_ENA if shutdown else CONST.FAN_SHUTDOWN_DIS
                self.write_file(fan_shutdown_filename, state)
            except ValueError:
                ret = False
        else:
            ret = False
        return ret

    # ----------------------------------------------------------------------
    def handle_input(self, thermal_table, flow_dir, amb_tmp):
        """
        @summary: handle sensor input
        """
        self.pwm = self.pwm_min
        for tacho_id in range(0, self.tacho_cnt):
            rpm_file_name = "thermal/fan{}_speed_get".format(self.tacho_idx + tacho_id)
            if not self.check_file(rpm_file_name):
                self.log.info("Missing file {} dev: {}".format(rpm_file_name, self.name))
                self.handle_reading_file_err(rpm_file_name)
            else:
                try:
                    self.value[tacho_id] = int(self.read_file(rpm_file_name))
                    self.handle_reading_file_err(rpm_file_name, reset=True)
                    self.log.debug("{} value {}".format(self.name, self.value))
                except BaseException:
                    self.log.error("Value reading from file: {}".format(rpm_file_name))
                    self.handle_reading_file_err(rpm_file_name)
        return

    # ----------------------------------------------------------------------
    def handle_err(self, thermal_table, flow_dir, amb_tmp):
        """
        @summary: handle sensor error
        """
        self.fault_list = []
        fan_status = self._get_status()
        if fan_status == 0:
            pwm = g_get_dmin(thermal_table, amb_tmp, [flow_dir, "fan_err", "present"])
            self.pwm = max(pwm, self.pwm)
            self.fault_list.append("present")
            self.log.warn("{} status 0. Set PWM {}".format(self.name, pwm))

        if not self._validate_rpm():
            self.fault_list.append("tacho")
            pwm = g_get_dmin(thermal_table, amb_tmp, [flow_dir, "fan_err", "tacho"])
            self.pwm = max(pwm, self.pwm)
            self.log.warn("{} incorrect rpm {}. Set PWM  {}".format(self.name, self.value, pwm))

        # truth table for fan direction
        #  FAN_DIR SYS_DIR     ERROR
        #  C2P     C2P        False
        #  C2P     P2C        True
        #  C2P     UNKNOWN    False
        #  P2C     C2P        True
        #  P2C     P2C        False
        #  P2C     UNKNOWN    False
        #  UNKNOWN C2P        False
        #  UNKNOWN P2C        False
        #  UNKNOWN UNKNOWN    False

        if (self.system_flow_dir == CONST.C2P and self.fan_dir == CONST.P2C) or \
           (self.system_flow_dir == CONST.P2C and self.fan_dir == CONST.C2P):
            self.fault_list.append("direction")
            pwm = g_get_dmin(thermal_table, amb_tmp, [flow_dir, "fan_err", "direction"])
            self.log.warn("{} dir error. Set PWM {}".format(self.name, pwm))
            self.pwm = max(pwm, self.pwm)
            self.fan_shutdown(False)

        # sensor error reading counter
        if self.check_reading_file_err():
            self.fault_list.append("sensor_read")
            pwm = g_get_dmin(thermal_table, amb_tmp, [flow_dir, CONST.SENSOR_ERR])
            self.pwm = max(pwm, self.pwm)
        self._update_pwm()
        return

    # ----------------------------------------------------------------------
    def info(self):
        """
        @summary: returning info about device state.
        """
        info_str = "\"{}\" rpm:{}, dir:{} faults:[{}] pwm {} {}".format(self.name, self.value, self.fan_dir, ",".join(self.fault_list), self.pwm, self.state)
        return info_str


class ambiant_thermal_sensor(system_device):
    """
    @summary: base class for ambient sensor. Ambient temperature is a combination
    of several temp sensors like port_amb and fan_amb
    """
    def __init__(self, cmd_arg, sys_config, name, tc_logger):
        system_device.__init__(self, cmd_arg, sys_config, name, tc_logger)
        self.value_dict = {CONST.FAN_SENS: 0, CONST.PORT_SENS: 0}
        self.flow_dir = CONST.C2P

 # ----------------------------------------------------------------------
    def sensor_configure(self):
        """
        @summary: this function calling on sensor start after initialization or suspend off
        """
        self.val_min = self.read_val_min_max("", "val_min", CONST.TEMP_SENSOR_SCALE)
        self.val_max = self.read_val_min_max("", "val_max", CONST.TEMP_SENSOR_SCALE)

    # ----------------------------------------------------------------------
    def set_flow_dir(self, flow_dir):
        """
        @summary: Set fan flow direction
        """
        self.flow_dir = flow_dir

    # ----------------------------------------------------------------------
    def get_fault_cnt(self):
        """
        @summary: get fault count
        """
        err_cnt = len(self.check_reading_file_err())
        if not err_cnt:
            err_cnt = 1 if self.fault_list else 0
        return err_cnt

    # ----------------------------------------------------------------------
    def handle_input(self, thermal_table, flow_dir, amb_tmp):
        """
        @summary: handle sensor input
        """
        pwm = self.pwm_min

        # reading all amb sensors
        for sensor_name, file_name in self.base_file_name.items():
            sens_file_name = "thermal/{}".format(file_name)
            if not self.check_file(sens_file_name):
                self.log.info("{}: missing file {}".format(self.name, sens_file_name))
                self.handle_reading_file_err(sens_file_name)
            else:
                try:
                    temperature = int(self.read_file(sens_file_name))
                    self.handle_reading_file_err(sens_file_name, reset=True)
                    temperature /= CONST.TEMP_SENSOR_SCALE
                    self.value_dict[file_name] = int(temperature)
                    self.log.debug("{} {} value {}".format(self.name, sens_file_name, temperature))
                except BaseException:
                    self.log.error("Error value reading from file: {}".format(sens_file_name))
                    self.handle_reading_file_err(sens_file_name)
            # in case of multiple error - set sesor to ignore
            if sens_file_name in self.check_reading_file_err():
                self.value_dict[file_name] = CONST.AMB_TEMP_ERR_VAL

        sensor_name_min = min(self.value_dict, key=self.value_dict.get)
        value = self.value_dict[sensor_name_min]
        self.update_value(value)

        if self.value > self.val_max:
            pwm = self.pwm_max
            self.log.info("{} value({}) more then max({}). Set pwm {}".format(self.name,
                                                                              self.value,
                                                                              self.val_max,
                                                                              pwm))
        elif self.value < self.val_min:
            pwm = self.pwm_min
            self.log.debug("{} value {}".format(self.name, self.value))
        else:
            pwm = self.calculate_pwm_formula()

        self.pwm = pwm

    # ----------------------------------------------------------------------
    def handle_err(self, thermal_table, flow_dir, amb_tmp):
        """
        @summary: handle sensor errors
        """
        self.fault_list = []
        # sensor error reading counter
        if self.check_reading_file_err():
            self.fault_list.append("sensor_read")
            pwm = g_get_dmin(thermal_table, self.value, [self.flow_dir, CONST.SENSOR_ERR])
            self.pwm = max(pwm, self.pwm)
        self._update_pwm()
        return None

    # ----------------------------------------------------------------------
    def info(self):
        """
        @summary: returning info about device state.
        """
        sens_val = ""
        sensor_name_min = min(self.value_dict, key=self.value_dict.get)
        for key, val in self.value_dict.items():
            if val >= self.val_max:
                val = "err"
            sens_val += "{}:{} ".format(key, val)
        info_str = "\"{}\" {}({}), dir:{}, faults:[{}] pwm:{}, {}".format(self.name,
                                                                          sens_val,
                                                                          self.value_dict[sensor_name_min],
                                                                          self.flow_dir,
                                                                          ",".join(self.fault_list),
                                                                          self.pwm,
                                                                          self.state)
        return info_str


"""
Main class for Thermal control. Init and running all devices objects.
Controlling devices states and calculation PWM based on this information.
"""


class ThermalManagement(hw_managemet_file_op):
    """
        @summary:
            Main class of thermal algorithm.
            Provide system monitoring and thermal control
    """

    """
    functions which adding sensor configuration by the sensor name
    """
    ADD_SENSOR_HANDLER = {r'psu\d+': "add_psu_sensor",
                          r'drwr\d+':"add_fan_drwr_sensor",
                          r'module\d*':"add_module_sensor",
                          r'cpu':"add_cpu_sensor",
                          r'voltmon\d+':"add_voltmon_sensor",
                          r'asic\d+':"add_asic_sensor",
                          r'sodimm\d+':"add_sodimm_sensor",
                          r'sensor_amb':"add_amb_sensor",
                          r'drivetemp':"add_drivetemp_sensor",
<<<<<<< HEAD
                          r'ibc\d*':"add_ibc_sensor"
=======
                          r'ibc\d*':"add_ibc_sensor",
                          r'ctx_amb\d*':"add_connectx_sensor"
>>>>>>> f6e9adcd
                         }

    def __init__(self, cmd_arg, tc_logger):
        """
        @summary:
            Init  thermal algorithm
        @param params: global thermal configuration
        """
        hw_managemet_file_op.__init__(self, cmd_arg)
        self.log = tc_logger
        self.log.notice("Preinit thermal control ver {}".format(VERSION), 1)
        try:
            self.write_file(CONST.LOG_LEVEL_FILENAME, cmd_arg["verbosity"])
        except BaseException:
            pass
        self.periodic_report_worker_timer = None
        self.cmd_arg = cmd_arg

        self.pwm_target = CONST.PWM_MAX
        self.pwm = self.pwm_target
        self.pwm_change_reason = "tc start"
        self.system_flow_dir = CONST.UNKNOWN

        if self.check_file(CONST.PERIODIC_REPORT_FILE):
            self.periodic_report_time = int(self.read_file(CONST.PERIODIC_REPORT_FILE))
            self.rm_file(CONST.PERIODIC_REPORT_FILE)
        else:
            self.periodic_report_time = CONST.PERIODIC_REPORT_TIME
        self.log.info("periodic report {} sec".format(self.periodic_report_time))

        self.dev_obj_list = []

        self.pwm_max_reduction = CONST.PWM_MAX_REDUCTION
        self.pwm_worker_poll_time = CONST.PWM_WORKER_POLL_TIME
        self.pwm_worker_timer = None
        self.pwm_validate_timeout = current_milli_time() + CONST.PWM_VALIDATE_TIME * 1000
        self.state = CONST.UNCONFIGURED
        self.fan_drwr_num = 0

        signal.signal(signal.SIGTERM, self.sig_handler)
        signal.signal(signal.SIGINT, self.sig_handler)
        signal.signal(signal.SIGHUP, self.sig_handler)
        self.exit = Event()
        self.exit_flag = False

        self.load_configuration()
        if not self.sys_config.get("platform_support", 1):
            self.log.notice("Platform Board:{}, SKU:{} is not supported.".format(self.board_type, self.sku), 1)
            self.log.notice("Set TC to idle.")
            while True:
                time.sleep(60)

        if not self.is_pwm_exists():
            self.log.notice("Missing PWM control (probably ASIC driver not loaded). PWM control is requiured for TC run\nWaiting for ASIC init", 1)
            while not self.is_pwm_exists():
                self.log.notice("Wait...")
                self.exit.wait(10)

        # Set PWM to the default state while we are waiting for system configuration
        self.log.notice("Set FAN PWM {}".format(self.pwm_target), 1)
        if not self.write_pwm(self.pwm_target, validate=True):
            self.log.warn("PWM write validation mismatch set:{} get:{}".format(self.pwm_target, self.read_pwm()))

        if self.check_file("config/thermal_delay"):
            thermal_delay = int(self.read_file("config/thermal_delay"))
            timeout = current_milli_time() + 1000 * thermal_delay
            while timeout > current_milli_time():
                if not self.write_pwm(self.pwm_target):
                    self.log.info("Set PWM failed. Possible SDK is not started")
                self.exit.wait(2)

        if not self.is_fan_tacho_init():
            self.log.notice("Missing FAN tacho (probably ASIC not inited yet). FANs is requiured for TC run\nWaiting for ASIC init", 1)
            while not self.is_fan_tacho_init():
                self.log.notice("Wait...")
                self.exit.wait(10)

        self.log.notice("Mellanox thermal control is waiting for configuration ({} sec).".format(CONST.THERMAL_WAIT_FOR_CONFIG), 1)
        timeout = current_milli_time() + 1000 * CONST.THERMAL_WAIT_FOR_CONFIG
        while timeout > current_milli_time():
            if not self.write_pwm(self.pwm_target):
                self.log.info("Set PWM failed. Possible SDK is not started")
            self.exit.wait(2)

        self._collect_hw_info()
        self.amb_tmp = CONST.TEMP_INIT_VAL_DEF
        self.module_counter = 0
        self.gearbox_counter = 0

    # ---------------------------------------------------------------------
    def _collect_hw_info(self):
        """
        @summary: Check and read device info from hw-management config (psu count, fan count etc...
        """
        self.max_tachos = CONST.FAN_TACHO_COUNT_DEF
        self.fan_drwr_num = CONST.FAN_DRWR_COUNT_DEF
        self.psu_count = CONST.PSU_COUNT_DEF
        self.psu_pwr_count = CONST.PSU_COUNT_DEF
        self.fan_flow_capability = CONST.UNKNOWN
        self.asic_counter = 1

        if self.check_file("config/system_flow_capability"):
            self.fan_flow_capability = self.read_file("config/system_flow_capability")

        self.log.info("Collecting HW info...")
        sensor_list = self.sys_config[CONST.SYS_CONF_SENSOR_LIST_PARAM]

        # Collect asic sensors
        try:
            self.asic_counter = int(self.read_file("config/asic_num"))
            for asic_idx in range(1, self.asic_counter + 1):
                sensor_list.append("asic{}".format(asic_idx))
        except BaseException:
            self.log.error("Missing ASIC num config.", 1)
            sys.exit(1)

        try:
            self.max_tachos = int(self.read_file("config/max_tachos"))
            self.log.info("Fan tacho:{}".format(self.max_tachos))
        except BaseException:
            self.log.error("Missing max tachos config.", 1)
            sys.exit(1)

        # Collect FAN DRWR sensors
        try:
            self.fan_drwr_num = int(self.read_file("config/fan_drwr_num"))
            for drwr_idx in range(1, self.fan_drwr_num + 1):
                sensor_list.append("drwr{}".format(drwr_idx))
        except BaseException:
            self.log.error("Missing fan_drwr_num config.", 1)
            sys.exit(1)

        if self.fan_drwr_num:
            self.fan_drwr_capacity = int(self.max_tachos / self.fan_drwr_num)

        # Collect PSU sensors
        try:
            self.psu_count = int(self.read_file("config/hotplug_psus"))
            for psu_idx in range(1, self.psu_count + 1):
                sensor_list.append("psu{}".format(psu_idx))
        except BaseException:
            self.log.error("Missing hotplug_psus config.", 1)
            sys.exit(1)

        try:
            self.psu_pwr_count = int(self.read_file("config/hotplug_pwrs"))
        except BaseException:
            self.log.error("Missing hotplug_pwrs config.", 1)
            sys.exit(1)

        # Collect voltmon sensors
        file_list = os.listdir("{}/thermal".format(self.cmd_arg[CONST.HW_MGMT_ROOT]))
        for fname in file_list:
            res = re.match(r'(voltmon[0-9]+)_temp1_input', fname)
            if res:
                sensor_list.append(res.group(1))

            res = re.match(r'pwr_conv([0-9]+)_temp1_input', fname)
            if res:
                sensor_list.append("ibc{}".format(res.group(1)))

        # Add cpu sensor
        if "cpu" not in sensor_list:
            sensor_list.append("cpu")

        # Collect sodimm sensors
        for sodimm_idx in range(1, 5):
            if self.check_file("thermal/sodimm{}_temp_input".format(sodimm_idx)):
                sensor_list.append("sodimm{}".format(sodimm_idx))

        sensor_list.append("sensor_amb")

<<<<<<< HEAD
        if self.check_file("thermal/drivetemp"):
            sensor_list.append("drivetemp")
=======
>>>>>>> f6e9adcd
        # remove duplications & soort
        sensor_list = list(set(sensor_list))
        sensor_list.sort()

        self.log.info("Sensors enabled on system: {}".format(sensor_list))
        self.sys_config[CONST.SYS_CONF_SENSOR_LIST_PARAM] = sensor_list

    # ----------------------------------------------------------------------
    def _get_dev_obj(self, name_mask):
        """
        @summary: Get device object by it's name
        """
        for dev_obj in self.dev_obj_list:
            if re.match(name_mask, dev_obj.name):
                return dev_obj
        return None

    # ----------------------------------------------------------------------
    def _add_dev_obj(self, dev_name):
        """
        @summary: add device object by it's name
        """
        self.log.info("Add dev {}".format(dev_name))
        dev_obj = self._get_dev_obj(dev_name)
        if dev_obj:
            return dev_obj

        dev_class_name = self.sys_config[CONST.SYS_CONF_SENSORS_CONF][dev_name]["type"]
        try:
            dev_class_ = globals()[dev_class_name]
        except Exception as err:
            self.log.error("Unknown dev class {}".format(err.message))
            return None

        dev_obj = dev_class_(self.cmd_arg, self.sys_config, dev_name, self.log)
        if not dev_obj:
            self.log.error("{} create failed".format(dev_name))
            return None

        self.dev_obj_list.append(dev_obj)
        return dev_obj

    # ----------------------------------------------------------------------
    def _rm_dev_obj(self, name):
        """
        @summary: Remove device object by it's name
        """
        dev_obj = self._get_dev_obj(name)
        if dev_obj:
            self.log.info("Rm dev {}".format(name))
            self.dev_obj_list.remove(dev_obj)

    # ---------------------------------------------------------------------
    def _get_chassis_fan_dir(self):
        """
        @summary: Comparing case FAN direction. In case the number of presented air-in fans is higher or equal to the
        number of presented air-out fans, set the direction error bit of all the presented air-out fans.
        Otherwise, set the direction error bit of all the presented air-in fans.
        """
        if self.fan_flow_capability != CONST.UNKNOWN:
            return self.fan_flow_capability

        c2p_count = 0
        p2c_count = 0
        for dev_obj in self.dev_obj_list:
            if re.match(r'drwr\d+', dev_obj.name):
                fan_dir = dev_obj.fan_dir
                if fan_dir == CONST.C2P:
                    c2p_count += 1
                elif fan_dir == CONST.P2C:
                    p2c_count += 1

        if c2p_count > p2c_count:
            pref_dir = CONST.C2P
        else:
            pref_dir = CONST.P2C

        return pref_dir

    # ----------------------------------------------------------------------
    def _update_psu_fan_speed(self, pwm):
        """
        @summary:
            Set PSU fan depending of current cooling state
        @return: pwm value calculated based on PSU state
        """
        for psu_idx in range(1, self.psu_pwr_count + 1):
            psu_obj = self._get_dev_obj("psu{}_fan".format(psu_idx))
            if psu_obj:
                psu_obj.set_pwm(pwm)

    # ----------------------------------------------------------------------
    def _update_chassis_fan_speed(self, pwm_val, force=False):
        """
        @summary:
            Set chassis fan PWM
        @return: None
        """
        self.log.info("Update chassis FAN PWM {}".format(pwm_val))
        if not self.is_pwm_exists():
            self.log.warn("Missing PWM link {}".format(pwm_val))
            return
        for drwr_idx in range(1, self.fan_drwr_num + 1):
            fan_obj = self._get_dev_obj("drwr{}.*".format(drwr_idx))
            if fan_obj:
                fan_obj.set_pwm(pwm_val, force)

    # ----------------------------------------------------------------------
    def _set_pwm(self, pwm, reason=""):
        """
        @summary: Set target PWM for the system
        @param pwm: target PWM value
        """
        if self.state == CONST.UNCONFIGURED:
            self.log.info("TC is not configureed. Try to force set PWM1 {}%".format(pwm))
            if not self.write_pwm(pwm, validate=True):
                self.log.warn("PWM write validation mismatch set:{} get:{}".format(pwm, self.read_pwm()))

            return

        pwm = int(pwm)
        if pwm > CONST.PWM_MAX:
            pwm = CONST.PWM_MAX

        if pwm != self.pwm_target:
            if reason:
                reason_notice = reason
            else:
                reason_notice = ""
            self.pwm_change_reason = reason_notice
            self.log.notice("PWM target changed from {} to PWM {} {}".format(self.pwm_target, pwm, reason_notice))
            self._update_psu_fan_speed(pwm)
            self.pwm_target = pwm
            if self.pwm_worker_timer:
                self.pwm_worker_timer.start(True)
            else:
                self.pwm = pwm
                self._update_chassis_fan_speed(self.pwm)
        elif current_milli_time() > self.pwm_validate_timeout:
            self.pwm_validate_timeout = current_milli_time() + CONST.PWM_VALIDATE_TIME * 1000
            pwm_real = self.read_pwm()
            if not pwm_real:
                self.log.warn("Read PWM error. Possible hw-management is not running", 1)
                return

            if pwm_real != self.pwm:
                self.log.warn("Unexpected pwm1 value {}. Force set to {}".format(pwm_real, self.pwm))
                self._update_chassis_fan_speed(self.pwm, True)

    # ----------------------------------------------------------------------
    def _pwm_worker(self):
        ''
        if self.pwm_target == self.pwm:
            pwm_real = self.read_pwm()
            if not pwm_real:
                self.log.warn("Read PWM error. Possible hw-management is not running", 1)
                return

            if pwm_real != self.pwm:
                self.log.warn("Unexpected pwm1 value {}. Force set to {}".format(pwm_real, self.pwm))
                self._update_chassis_fan_speed(self.pwm, True)
            self.pwm_worker_timer.stop()
            return

        self.log.debug("PWM target: {} curr: {}".format(self.pwm_target, self.pwm))
        if self.pwm_target < self.pwm:
            diff = abs(self.pwm_target - self.pwm)
            step = int(round((float(diff) / 2 + 0.5)))
            if step > self.pwm_max_reduction:
                step = self.pwm_max_reduction
            self.pwm -= step
        else:
            self.pwm = self.pwm_target
        self._update_chassis_fan_speed(self.pwm)

    # ----------------------------------------------------------------------
    def _update_system_flow_dir(self, flow_dir):
        """
        @summary:
            Update all nested subsystems with the expected flow fir
        @return: None
        """
        self.log.info("Update chassis FAN dir {}".format(flow_dir))
        self.system_flow_dir = flow_dir
        for dev_obj in self.dev_obj_list:
            dev_obj.set_system_flow_dir(flow_dir)

    # ----------------------------------------------------------------------
    def _is_suspend(self):
        """
        @summary: return suspend state from suspend file configuration
        """
        if self.check_file(CONST.SUSPEND_FILE):
            try:
                val_str = self.read_file(CONST.SUSPEND_FILE)
                val = str2bool(val_str)
            except ValueError:
                return False
        else:
            return False
        return val

    # ----------------------------------------------------------------------
    def _sensor_add_config(self, sensor_type, sensor_name, extra_config=None):
        """
        @summary: Create sensor config and add it to main config dict
        @param sensor_type: sensor/device sensor_type
        @param sensor_name: sensor/device sensor_name
        @param extr_config: additional configuration which can override default values from SENSOR_DEF_CONFIG
        """
        sensors_config = self.sys_config[CONST.SYS_CONF_SENSORS_CONF]
        if sensor_name not in sensors_config.keys():
            sensors_config[sensor_name] = {"type": sensor_type}
        sensors_config[sensor_name]["name"] = sensor_name

        if extra_config:
            add_missing_to_dict(sensors_config[sensor_name], extra_config)

        # 1. Add missing keys from system_conf->sensors_config to sensor_conf
        dev_param = self.sys_config[CONST.SYS_CONF_DEV_PARAM]
        for name_mask, val in dev_param.items():
            if re.match(name_mask, sensor_name):
                add_missing_to_dict(sensors_config[sensor_name], val)
                break

        # 2. Add missing keys from def config to sensor_conf
        dev_param = SENSOR_DEF_CONFIG
        for name_mask, val in dev_param.items():
            if re.match(name_mask, sensor_name):
                add_missing_to_dict(sensors_config[sensor_name], val)
                break

    # ----------------------------------------------------------------------
    def _pwm_get_max(self, pwm_list):
        """
        @summary: calculating PWM. returning maximum PWM value in the passed list
        @param pwm_lis: list with pwm values.
        @return:Max PWM value (int)
        """
        pwm_max = 0
        name = ""
        for key, val in pwm_list.items():
            if val > pwm_max:
                pwm_max = val
                name = key
        return pwm_max, name

    # ----------------------------------------------------------------------
    def get_total_fault_cnt(self):
        """
        @summary: get error count (total error kinds) for sensor
        @return: total raised error flags count
        """

        fault_cnt = 0
        for dev_obj in self.dev_obj_list:
            if dev_obj.state == CONST.RUNNING:
                fault_cnt += dev_obj.get_fault_cnt()
        return fault_cnt

    # ----------------------------------------------------------------------
    def is_pwm_exists(self):
        """
        @summary: checking if PWM link exists.
        Applicable only for systems with PWM control through ASIC
        """
        ret = True
        if self.sys_config[CONST.SYS_CONF_ASIC_PARAM]["1"]["pwm_control"] is True:
            if not self.read_pwm():
                ret = False
        return ret

    # ----------------------------------------------------------------------
    def is_fan_tacho_init(self):
        """
        @summary: checking if fan tacho readlink exists.
        Applicable only for systems with fan_tach reading through ASIC
        """
        ret = True
        tacho_cnt = 0
        if self.sys_config[CONST.SYS_CONF_ASIC_PARAM]["1"]["fan_control"] is True:
            if self.check_file("config/max_tachos"):
                tacho_cnt = self.read_file("config/max_tachos")
            ret = True if tacho_cnt else False
        return ret

    # ----------------------------------------------------------------------
    def _pwm_strategy_avg(self, pwm_list):
        return float(sum(pwm_list)) / len(pwm_list)

    # ----------------------------------------------------------------------
    def module_scan(self):
        """
        @summary: scanning available SFP module/gearboxes
        and dynamically adding/removing module sensors
        """
        module_count = int(self.get_file_val("config/module_counter", 0))
        if module_count != self.module_counter:
            self.log.info("Module counter changed {} -> {}".format(self.module_counter, module_count))
            module_counter = 0
            for idx in range(1, CONST.MODULE_COUNT_MAX):
                module_name = "module{}".format(idx)
                if self.check_file("thermal/{}_temp_input".format(module_name)):
                    self._sensor_add_config("thermal_module_sensor", module_name, {"base_file_name": module_name})
                    self._add_dev_obj(module_name)
                    module_counter += 1
                else:
                    self._rm_dev_obj(module_name)

            self.log.info("Modules added {} of {}".format(module_counter, module_count))
            self.module_counter = module_counter

        gearbox_count = int(self.get_file_val("config/gearbox_counter", 0))
        if gearbox_count != self.gearbox_counter:
            self.log.info("Gearbox counter changed {} -> {}".format(self.gearbox_counter, gearbox_count))
            gearbox_counter = 0
            for idx in range(1, CONST.MODULE_COUNT_MAX):
                gearbox_name = "gearbox{}".format(idx)
                if self.check_file("thermal/{}_temp_input".format(gearbox_name)):
                    self._sensor_add_config("thermal_module_sensor", gearbox_name, {"base_file_name": gearbox_name})
                    self._add_dev_obj(gearbox_name)
                    gearbox_counter += 1
                else:
                    self._rm_dev_obj(gearbox_name)

            self.log.info("Gearboxes added {} of {}".format(gearbox_counter, gearbox_count))
            self.gearbox_counter = gearbox_counter

    # ----------------------------------------------------------------------
    def sig_handler(self, sig, *_):
        """
        @summary:
            Signal handler for termination signals
        """
        if sig in [signal.SIGTERM, signal.SIGINT, signal.SIGHUP]:
            self.exit_flag = True
            if self.sys_config.get("platform_support", 1):
                self.stop(reason="SIG {}".format(sig))

            self.log.notice("Thermal control stopped", 1)
            self.log.stop()
            time.sleep(200 / 1000)
            os._exit(0)

    # ----------------------------------------------------------------------
    def load_configuration(self):
        """
        @summary: Init sonfiguration table.
        """
        board_type_file = "/sys/devices/virtual/dmi/id/board_name"
        sku_file = "/sys/devices/virtual/dmi/id/product_sku"
        system_ver_file = "/sys/devices/virtual/dmi/id/product_version"
        self.board_type = "Unknown"
        self.sku = "Unknown"

        if os.path.isfile(board_type_file):
            with open(board_type_file, "r") as content_file:
                self.board_type = content_file.read().rstrip("\n")

        if os.path.isfile(sku_file):
            with open(sku_file, "r") as content_file:
                self.sku = content_file.read().rstrip("\n")

        if os.path.isfile(system_ver_file):
            with open(system_ver_file, "r") as content_file:
                self.system_ver = content_file.read().rstrip("\n")

        sys_config = {}
        if self.cmd_arg[CONST.SYSTEM_CONFIG]:
            config_file_name = self.cmd_arg[CONST.SYSTEM_CONFIG]
        else:
            config_file_name = CONST.SYSTEM_CONFIG_FILE

        if os.path.exists(config_file_name):
            with open(config_file_name) as f:
                self.log.info("Loading system config from {}".format(config_file_name))
                try:
                    sys_config = json.load(f)
                    if "name" in sys_config.keys():
                        self.log.info("System data: {}".format(sys_config["name"]))
                except Exception:
                    self.log.error("System config file {} broken. Applying default config.".format(config_file_name), 1)
        else:
            self.log.warn("System config file {} missing. Applying default config.".format(config_file_name), 1)

        # 1. Init dmin table
        if CONST.SYS_CONF_DMIN not in sys_config:
            self.log.info("Dmin table missing in system_config. Using default dmin table")
            thermal_table = DMIN_TABLE_DEFAULT
            sys_config[CONST.SYS_CONF_DMIN] = thermal_table

        # 2. Init PSU fan speed vs system fan speed table
        if CONST.SYS_CONF_FAN_PWM not in sys_config:
            self.log.info("PSU fan speed vs system fan speed table missing in system_config. Set to default.")
            sys_config[CONST.SYS_CONF_FAN_PWM] = PSU_PWM_DECODE_DEF

        # 3. Init Fan Parameters table
        if CONST.SYS_CONF_FAN_PARAM not in sys_config:
            self.log.info("Fan Parameters table missing in system_config. Init it from local")
            sys_config[CONST.SYS_CONF_FAN_PARAM] = SYS_FAN_PARAM_DEF

        # 4. Init device parameters table
        if CONST.SYS_CONF_DEV_PARAM not in sys_config:
            self.log.info("Sensors param config table missing in system_config. Init it from local")
            sys_config[CONST.SYS_CONF_DEV_PARAM] = {}

        # 5. Init sensors config table
        if CONST.SYS_CONF_SENSORS_CONF not in sys_config:
            sys_config[CONST.SYS_CONF_SENSORS_CONF] = {}

        # 6. Init ASIC config
        if CONST.SYS_CONF_ASIC_PARAM not in sys_config:
            self.log.info("ASIC specific parameters table missing in system_config. Init it from local")
            sys_config[CONST.SYS_CONF_ASIC_PARAM] = ASIC_CONF_DEFAULT

        if CONST.SYS_CONF_SENSOR_LIST_PARAM not in sys_config:
            self.log.info("Static sensor list missing in system_config. Init it from local")
            sys_config[CONST.SYS_CONF_SENSOR_LIST_PARAM] = []

        self.sys_config = sys_config

    # ----------------------------------------------------------------------
    def add_psu_sensor(self, name):
        fan_name = "{}_fan".format(name)
        in_file = name
        self._sensor_add_config("psu_fan_sensor", fan_name, {"base_file_name": in_file})

        temp_name = "{}_temp".format(name)
        in_file = "thermal/{}_temp".format(name)
        self._sensor_add_config("thermal_sensor", temp_name, {"base_file_name": in_file})

    # ----------------------------------------------------------------------
    def add_fan_drwr_sensor(self, name):
        res = re.match(r'drwr([0-9]+)', name)
        if res:
            drwr_idx = (res.group(1))

        self._sensor_add_config("fan_sensor", name, {"base_file_name": name, "drwr_id": drwr_idx, "tacho_cnt": self.fan_drwr_capacity})

    # ----------------------------------------------------------------------
    def add_cpu_sensor(self, *_):
        if self.check_file("thermal/cpu_pack"):
            self._sensor_add_config("thermal_sensor", "cpu_pack", {"base_file_name": "thermal/cpu_pack"})
        elif self.check_file("thermal/cpu_core1"):
            self._sensor_add_config("thermal_sensor", "cpu_core1", {"base_file_name": "thermal/cpu_core1"})
        elif self.check_file("thermal/core_temp"):
            self._sensor_add_config("thermal_sensor", "cpu_pack", {"base_file_name": "thermal/core_temp"})
        else:
            self._sensor_add_config("thermal_sensor", "cpu_pack", {"base_file_name": "thermal/cpu_core_sensor"})

    # ----------------------------------------------------------------------
    def add_voltmon_sensor(self, name):
        in_file = "thermal/{}_temp1".format(name)
        sensor_name = "{}_temp".format(name)
        self._sensor_add_config("thermal_sensor", sensor_name, {"base_file_name": in_file})

    # ----------------------------------------------------------------------
    def add_asic_sensor(self, name):
        asic_basename = "asic" if  name == "asic1" else name
        self._sensor_add_config("thermal_module_sensor", name, {"base_file_name": asic_basename})

    # ----------------------------------------------------------------------
    def add_sodimm_sensor(self, name):
        temp_name = "{}_temp".format(name)
        self._sensor_add_config("thermal_sensor", temp_name, {"base_file_name": "thermal/{}".format(temp_name)})

    # ----------------------------------------------------------------------
    def add_module_sensor(self, name):
        self._sensor_add_config("thermal_module_sensor", name, {"base_file_name": name})

    # ----------------------------------------------------------------------
    def add_amb_sensor(self, name):
        self._sensor_add_config("ambiant_thermal_sensor", name)

    # ----------------------------------------------------------------------
    def add_drivetemp_sensor(self, name):
        in_file = "thermal/{}".format(name)
        self._sensor_add_config("thermal_sensor", name, {"base_file_name": in_file})

    # ----------------------------------------------------------------------
    def add_ibc_sensor(self, name):
        idx = name[3:]
        in_file = "thermal/pwr_conv{}_temp1".format(idx)
        sensor_name = "{}".format(name)
        self._sensor_add_config("thermal_sensor", sensor_name, {"base_file_name": in_file})

    # ----------------------------------------------------------------------
<<<<<<< HEAD
=======
    def add_connectx_sensor(self, name):
        self._sensor_add_config("thermal_sensor", name, {"base_file_name": "thermal/{}".format(name)})

    # ----------------------------------------------------------------------
>>>>>>> f6e9adcd
    def add_sensors(self):
        """
        @summary: Add sensor configuration based on sensor list
        """
        for sensor_name in self.sys_config[CONST.SYS_CONF_SENSOR_LIST_PARAM]:
            for config_handler_mask in self.ADD_SENSOR_HANDLER:
                if re.match(config_handler_mask, sensor_name):
                    fn_name = self.ADD_SENSOR_HANDLER[config_handler_mask]
                    init_fn = getattr(self, fn_name)
                    init_fn(sensor_name)

    # ----------------------------------------------------------------------
    def init(self):
        """
        @summary: Init thermal-control main
        """
        self.log.notice("********************************", 1)
        self.log.notice("Init thermal control ver: v.{}".format(VERSION), 1)
        self.log.notice("********************************", 1)

        self.add_sensors()

        # Set initial PWM to maximum
        self._set_pwm(CONST.PWM_MAX, reason="Set initial PWM")

        self.log.debug("System config dump\n{}".format(json.dumps(self.sys_config, sort_keys=True, indent=4)))

        for key, _ in self.sys_config[CONST.SYS_CONF_SENSORS_CONF].items():
            dev_obj = self._add_dev_obj(key)
            if not dev_obj:
                self.log.error("{} create failed".format(key))
                sys.exit(1)
        self.module_scan()

        self.dev_obj_list.sort(key=lambda x: x.name)
        self.write_file(CONST.PERIODIC_REPORT_FILE, self.periodic_report_time)

    # ----------------------------------------------------------------------
    def start(self, reason=""):
        """
        @summary: Start sensor service.
        Used when suspend mode was de-asserted
        """

        if self.state != CONST.RUNNING:
            self.log.notice("Thermal control state changed {} -> {} reason:{}".format(self.state, CONST.RUNNING, reason), 1)
            self.state = CONST.RUNNING

            for dev_obj in self.dev_obj_list:
                if dev_obj.enable:
                    dev_obj.start()

            # get FAN max reduction from any of FAN
            fan_obj = self._get_dev_obj(r'drwr\d+')
            if fan_obj:
                self.pwm_max_reduction = fan_obj.get_max_reduction()

            if not self.periodic_report_worker_timer:
                self.periodic_report_worker_timer = RepeatedTimer(self.periodic_report_time, self.print_periodic_info)
            self.periodic_report_worker_timer.start()

            if not self.pwm_worker_timer:
                self.pwm_worker_timer = RepeatedTimer(self.pwm_worker_poll_time, self._pwm_worker)
            self.pwm_worker_timer.stop()

            fan_dir = self._get_chassis_fan_dir()
            self._update_system_flow_dir(fan_dir)

            ambient_sensor = self._get_dev_obj("sensor_amb")
            if ambient_sensor:
                ambient_sensor.set_flow_dir(fan_dir)
                ambient_sensor.process(self.sys_config[CONST.SYS_CONF_DMIN], fan_dir, CONST.TEMP_INIT_VAL_DEF)
                ambient_sensor = self._get_dev_obj("sensor_amb")
                self.amb_tmp = ambient_sensor.get_value()

    # ----------x------------------------------------------------------------
    def stop(self, reason=""):
        """
        @summary: Stop sensor service and set PWM to PWM-MAX.
        Used when suspend mode was de-asserted or when kill signal was revived
        """
        if self.state != CONST.STOPPED:
            if self.pwm_worker_timer:
                self.pwm_worker_timer.stop()
                self.pwm_worker_timer = None

            if self.periodic_report_worker_timer:
                self.periodic_report_worker_timer.stop()
                self.periodic_report_worker_timer = None

            for dev_obj in self.dev_obj_list:
                if dev_obj.enable:
                    dev_obj.stop()

            self.log.notice("Thermal control state changed {} -> {} reason:{}".format(self.state, CONST.STOPPED, reason), 1)
            self.state = CONST.STOPPED
            self._set_pwm(CONST.PWM_MAX, reason="TC stop")

    # ----------------------------------------------------------------------
    def run(self):
        """
        @summary:  main thermal control loop
        """
        fault_cnt_old = 0
        fault_cnt = 0
        self.log.notice("********************************", 1)
        self.log.notice("Thermal control is running", 1)
        self.log.notice("********************************", 1)
        module_scan_timeout = 0
        # main loop
        while not self.exit.is_set() or not self.exit_flag:
            try:
                log_level = int(self.read_file(CONST.LOG_LEVEL_FILENAME))
                if log_level != self.cmd_arg["verbosity"]:
                    self.cmd_arg["verbosity"] = log_level
                    self.log.set_loglevel(self.cmd_arg["verbosity"])
            except BaseException:
                pass

            if not self.is_fan_tacho_init():
                self.stop(reason="Missing FANs")
                self.exit.wait(5)
                continue

            if not self.is_pwm_exists():
                self.stop(reason="Missing PWM")
                self.exit.wait(5)
                continue

            if self._is_suspend():
                self.stop(reason="suspend")
                self.exit.wait(5)
                continue
            else:
                self.start(reason="resume")

            if current_milli_time() >= module_scan_timeout:
                self.module_scan()
                module_scan_timeout = current_milli_time() + 30 * 1000

            pwm_list = {}
            # set maximum next poll timestump = 60 seec
            timestump_next = current_milli_time() + 60 * 1000
            for dev_obj in self.dev_obj_list:
                if dev_obj.enable:
                    if current_milli_time() >= dev_obj.get_timestump():
                        # process sensors
                        dev_obj.process(self.sys_config[CONST.SYS_CONF_DMIN], self.system_flow_dir, self.amb_tmp)
                        if dev_obj.name == "sensor_amb":
                            self.amb_tmp = dev_obj.get_value()
                        dev_obj.update_timestump()

                    pwm = dev_obj.get_pwm()
                    self.log.debug("{0:25}: PWM {1}".format(dev_obj.name, pwm))
                    pwm_list[dev_obj.name] = pwm

                    obj_timestump = dev_obj.get_timestump()
                    timestump_next = min(obj_timestump, timestump_next)
            fault_cnt = self.get_total_fault_cnt()
            if fault_cnt > CONST.TOTAL_MAX_ERR_COUNT:
                pwm_list["total_err_cnt({})>{}".format(fault_cnt, CONST.TOTAL_MAX_ERR_COUNT)] = CONST.PWM_MAX
            elif fault_cnt_old > CONST.TOTAL_MAX_ERR_COUNT:
                self.log.info("'total_err_cnt>2' error flag clear")
            fault_cnt_old = fault_cnt

            pwm, name = self._pwm_get_max(pwm_list)
            self.log.debug("Result PWM {}".format(pwm))
            self._set_pwm(pwm, reason=name)
            sleep_ms = int(timestump_next - current_milli_time())

            # Poll time should not be smaller than 1 sec to reduce system load
            # and mot more 20 sec to have a good respreaction for suspend mode change polling
            if sleep_ms < 1 * 1000:
                sleep_ms = 1 * 1000
            elif sleep_ms > 20 * 1000:
                sleep_ms = 20 * 1000
            self.exit.wait(sleep_ms / 1000)

    # ----------------------------------------------------------------------
    def print_periodic_info(self):
        """
        @summary:  Print current TC state and info reported by the sensor objects
        """
        ambient_sensor = self._get_dev_obj("sensor_amb")
        if ambient_sensor:
            amb_tmp = ambient_sensor.get_value()
            if amb_tmp == CONST.AMB_TEMP_ERR_VAL:
                amb_tmp = "err"
            flow_dir = self.system_flow_dir
        else:
            amb_tmp = "-"
            flow_dir = "-"

        asic_info = ""
        for asic_idx in range(1, self.asic_counter + 1):
            asic_name = "asic{}".format(asic_idx)
            asic_obj = self._get_dev_obj(asic_name)
            if asic_obj:
                asic_tmp = asic_obj.get_value()
            else:
                asic_tmp = "N/A"
            asic_info += " {} {},".format(asic_name, asic_tmp)

        self.log.info("Thermal periodic report")
        self.log.info("================================")
        self.log.info("Temperature(C):{} amb {}".format(asic_info, amb_tmp))
        self.log.info("Cooling(%) {} (max pwm source:{})".format(self.pwm_target, self.pwm_change_reason))
        self.log.info("dir:{}".format(flow_dir))
        self.log.info("================================")
        for dev_obj in self.dev_obj_list:
            if dev_obj.enable:
                obj_info_str = dev_obj.info()
                if obj_info_str:
                    self.log.info(obj_info_str)
        self.log.info("================================")


def str2bool_argparse(val):
    """
    @summary:
        Convert input val value to bool
    """
    res = str2bool(val)
    if res is None:
        raise argparse.ArgumentTypeError("Boolean value expected.")
    return res


class RawTextArgumentDefaultsHelpFormatter(
        argparse.ArgumentDefaultsHelpFormatter,
        argparse.RawTextHelpFormatter
    ):
    """
        @summary:
            Formatter class for pretty print ArgumentParser help
    """
    pass


if __name__ == '__main__':
    CMD_PARSER = argparse.ArgumentParser(formatter_class=RawTextArgumentDefaultsHelpFormatter, description="hw-management thermal control")
    CMD_PARSER.add_argument("--version", action="version", version="%(prog)s ver:{}".format(VERSION))
    CMD_PARSER.add_argument("--system_config",
                            dest=CONST.SYSTEM_CONFIG,
                            help="System configuration file",
                            default=CONST.SYSTEM_CONFIG_FILE)
    CMD_PARSER.add_argument("-l", "--log_file",
                            dest=CONST.LOG_FILE,
                            help="Add output also to log file. Pass file name here",
                            default="/var/log/tc_log")
    CMD_PARSER.add_argument("-s", "--syslog",
                            dest=CONST.LOG_USE_SYSLOG,
                            help="enable/disable output to syslog",
                            type=str2bool_argparse, default=True)
    # Note: set logging to 50 on release
    CMD_PARSER.add_argument("-v", "--verbosity",
                            dest="verbosity",
                            help="""Set log verbosity level.
                        CRITICAL = 50
                        ERROR = 40
                        WARNING = 30
                        INFO = 20
                        DEBUG = 10
                        NOTSET = 0
                        """,
                            type=int, default=20)
    CMD_PARSER.add_argument("-r", "--root_folder",
                            dest=CONST.HW_MGMT_ROOT,
                            help="Define custom hw-management root folder",
                            default=CONST.HW_MGMT_FOLDER_DEF)
    args = vars(CMD_PARSER.parse_args())
    logger = Logger(args[CONST.LOG_USE_SYSLOG], args[CONST.LOG_FILE], args["verbosity"])

    try:
        thermal_management = ThermalManagement(args, logger)
        thermal_management.init()
        thermal_management.start(reason="init")
        thermal_management.run()
    except BaseException as e:
        logger.info(traceback.format_exc())
        if thermal_management:
            thermal_management.stop(reason="crash ({})".format(str(e)))
            sys.exit(1)

    sys.exit(0)<|MERGE_RESOLUTION|>--- conflicted
+++ resolved
@@ -264,13 +264,10 @@
                          "pwm_min": 30, "pwm_max": 100, "val_min": "!80000", "val_max": "!110000", "poll_time": 60,
                          "input_suffix": "_input"
                         },
-<<<<<<< HEAD
-=======
     r'ctx_amb\d*':       {"type": "thermal_sensor",
                          "pwm_min": 30, "pwm_max": 100, "val_min": "!70000", "val_max": "!105000", "poll_time": 3,
                          "input_suffix": "_input"
                         }
->>>>>>> f6e9adcd
 }
 
 
@@ -2082,12 +2079,8 @@
                           r'sodimm\d+':"add_sodimm_sensor",
                           r'sensor_amb':"add_amb_sensor",
                           r'drivetemp':"add_drivetemp_sensor",
-<<<<<<< HEAD
-                          r'ibc\d*':"add_ibc_sensor"
-=======
                           r'ibc\d*':"add_ibc_sensor",
                           r'ctx_amb\d*':"add_connectx_sensor"
->>>>>>> f6e9adcd
                          }
 
     def __init__(self, cmd_arg, tc_logger):
@@ -2260,11 +2253,6 @@
 
         sensor_list.append("sensor_amb")
 
-<<<<<<< HEAD
-        if self.check_file("thermal/drivetemp"):
-            sensor_list.append("drivetemp")
-=======
->>>>>>> f6e9adcd
         # remove duplications & soort
         sensor_list = list(set(sensor_list))
         sensor_list.sort()
@@ -2752,13 +2740,10 @@
         self._sensor_add_config("thermal_sensor", sensor_name, {"base_file_name": in_file})
 
     # ----------------------------------------------------------------------
-<<<<<<< HEAD
-=======
     def add_connectx_sensor(self, name):
         self._sensor_add_config("thermal_sensor", name, {"base_file_name": "thermal/{}".format(name)})
 
     # ----------------------------------------------------------------------
->>>>>>> f6e9adcd
     def add_sensors(self):
         """
         @summary: Add sensor configuration based on sensor list
