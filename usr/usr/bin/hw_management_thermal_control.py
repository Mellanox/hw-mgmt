--- conflicted
+++ resolved
@@ -513,8 +513,6 @@
                 self.logger.addHandler(syslog_handler)
             except IOError as err:
                 print("Can't init syslog {} address {}".format(str(err), address))
-<<<<<<< HEAD
-=======
 
     def stop(self):
         """
@@ -526,7 +524,6 @@
         for handler in handler_list:
             handler.close()
             self.logger.removeHandler(handler)
->>>>>>> 641a36a3
 
     def set_loglevel(self, verbosity):
         """
@@ -954,11 +951,7 @@
         @param  reset: 1- increment errors counter for file, 0 - reset error counter for the file
         """
         err_cnt = self.err_fread_err_counter_dict.get(filename, None)
-<<<<<<< HEAD
-        err_level= self.err_fread_max
-=======
         err_level = self.err_fread_max
->>>>>>> 641a36a3
         if not reset:
             if err_cnt:
                 err_cnt += 1
@@ -969,11 +962,7 @@
                 self.log.warn("{}: file:{} read error {} times".format(self.name, filename, err_cnt))
         else:
             if err_cnt and err_cnt != 0 and print_log:
-<<<<<<< HEAD
-                 self.log.notice("{}: file:{} read OK".format(self.name, filename))
-=======
                 self.log.notice("{}: file:{} read OK".format(self.name, filename))
->>>>>>> 641a36a3
             err_cnt = 0
         self.err_fread_err_counter_dict[filename] = err_cnt
 
@@ -986,11 +975,7 @@
         err_keys = []
         for key, val in self.err_fread_err_counter_dict.items():
             if val >= self.err_fread_max:
-<<<<<<< HEAD
-                # to reduse log: print err message first 5 times and then only each 10's message 
-=======
                 # to reduse log: print err message first 5 times and then only each 10's message
->>>>>>> 641a36a3
                 if val <= (self.err_fread_max + 5) or divmod(val, 100)[1] == 0:
                     self.log.error("{}: read file {} errors count {}".format(self.name, key, val))
                 err_keys.append(key)
@@ -1499,11 +1484,7 @@
                 addr = self.read_file("config/{0}_i2c_addr".format(self.base_file_name))
                 command = self.read_file("config/fan_command")
                 fan_config_command = self.read_file("config/fan_config_command")
-<<<<<<< HEAD
-                fan_speed_units= self.read_file("config/fan_speed_units")
-=======
                 fan_speed_units = self.read_file("config/fan_speed_units")
->>>>>>> 641a36a3
 
                 # Set fan speed units (percentage or RPM)
                 i2c_cmd = "i2cset -f -y {0} {1} {2} {3} wp".format(bus, addr, fan_config_command, fan_speed_units)
@@ -1513,11 +1494,7 @@
                 self.log.debug("{} set pwm {} cmd:{}".format(self.name, psu_pwm, i2c_cmd))
                 subprocess.call(i2c_cmd, shell=True)
         except BaseException:
-<<<<<<< HEAD
-            self.log.error("{} set PWM error".format(self.name),1)
-=======
             self.log.error("{} set PWM error".format(self.name), 1)
->>>>>>> 641a36a3
 
     # ----------------------------------------------------------------------
     def handle_input(self, thermal_table, flow_dir, amb_tmp):
@@ -1620,11 +1597,7 @@
         self.rpm_relax_timeout = CONST.FAN_RELAX_TIME * 1000
         self.rpm_relax_timestump = current_milli_time() + self.rpm_relax_timeout * 2
         self.name = "{}:{}".format(self.name, list(range(self.tacho_idx, self.tacho_idx + self.tacho_cnt)))
-<<<<<<< HEAD
-        self.pwm_set = self.read_pwm()
-=======
         self.pwm_set = self.read_pwm(CONST.PWM_MIN)
->>>>>>> 641a36a3
 
         self.rpm_valid_state = True
 
@@ -1647,11 +1620,7 @@
         self.fan_dir = self._read_dir()
         self.drwr_param = self._get_fan_drwr_param()
         self.fan_shutdown(False)
-<<<<<<< HEAD
-        self.pwm_set = self.read_pwm()
-=======
         self.pwm_set = self.read_pwm(CONST.PWM_MIN)
->>>>>>> 641a36a3
 
     # ----------------------------------------------------------------------
     def refresh_attr(self):
@@ -1808,11 +1777,7 @@
         if pwm_val < CONST.PWM_MIN:
             pwm_val = CONST.PWM_MIN
 
-<<<<<<< HEAD
-        if pwm_val == self.pwm_set:
-=======
         if pwm_val == self.pwm_set and not force:
->>>>>>> 641a36a3
             return
 
         pwm_jump = abs(pwm_val - self.pwm_set)
@@ -1823,17 +1788,6 @@
             relax_time = self.rpm_relax_timeout * 2
         elif relax_time < self.rpm_relax_timeout / 2:
             relax_time = self.rpm_relax_timeout / 2
-<<<<<<< HEAD
-        self.log.debug("{} pwm_change:{} relax_time:{}".format(self.name, pwm_jump, relax_time))
-        self.rpm_relax_timestump = current_milli_time() + relax_time
-
-        self.pwm_set = pwm_val
-        try:
-            self.write_pwm(pwm_val)
-        except BaseException:
-            self.log.error("Write PWM error")
-
-=======
         self.rpm_relax_timestump = current_milli_time() + relax_time
         self.log.debug("{} pwm jump by:{} relax_time:{} timestump {}".format(self.name, pwm_jump, relax_time, self.rpm_relax_timestump))
 
@@ -1842,7 +1796,6 @@
         if not self.write_pwm(pwm_val, validate=True):
             self.log.warn("PWM write validation mismatch set:{} get:{}".format(pwm_val, self.read_pwm()))
 
->>>>>>> 641a36a3
     # ----------------------------------------------------------------------
     def get_dir(self):
         """
@@ -2114,11 +2067,7 @@
         """
         hw_managemet_file_op.__init__(self, cmd_arg)
         self.log = Logger(cmd_arg[CONST.LOG_USE_SYSLOG], cmd_arg[CONST.LOG_FILE], cmd_arg["verbosity"])
-<<<<<<< HEAD
-        self.log.notice("Preinit thermal control",1)
-=======
         self.log.notice("Preinit thermal control ver {}".format(VERSION), 1)
->>>>>>> 641a36a3
         try:
             self.write_file(CONST.LOG_LEVEL_FILENAME, cmd_arg["verbosity"])
         except BaseException:
@@ -2166,21 +2115,6 @@
                 
 
         # Set PWM to the default state while we are waiting for system configuration
-<<<<<<< HEAD
-        self.log.notice("Set FAN PWM {}".format(self.pwm_target),1)
-        try:
-            self.write_pwm(self.pwm_target)
-        except BaseException:
-            self.log.error("Missing PWM link. Possible hw-management is not running",1)
-            sys.exit(1)
-
-        if self.check_file("config/thermal_delay"):
-            thermal_delay = int(self.read_file("config/thermal_delay"))
-            self.exit.wait(thermal_delay)
-
-        self.log.notice("Mellanox thermal control is waiting for configuration ({} sec).".format(CONST.THERMAL_WAIT_FOR_CONFIG),1)
-        self.exit.wait(CONST.THERMAL_WAIT_FOR_CONFIG)
-=======
         self.log.notice("Set FAN PWM {}".format(self.pwm_target), 1)
         if not self.write_pwm(self.pwm_target, validate=True):
             self.log.warn("PWM write validation mismatch set:{} get:{}".format(self.pwm_target, self.read_pwm()))
@@ -2206,7 +2140,6 @@
                 self.log.info("Set PWM failed. Possible SDK is not started")
             self.exit.wait(2)
 
->>>>>>> 641a36a3
         self._collect_hw_info()
         self.amb_tmp = CONST.TEMP_INIT_VAL_DEF
         self.module_counter = 0
@@ -2241,43 +2174,27 @@
             self.max_tachos = int(self.read_file("config/max_tachos"))
             self.log.info("Fan tacho:{}".format(self.max_tachos))
         except BaseException:
-<<<<<<< HEAD
-            self.log.error("Missing max tachos config.",1)
-=======
             self.log.error("Missing max tachos config.", 1)
->>>>>>> 641a36a3
             sys.exit(1)
 
         try:
             self.fan_drwr_num = int(self.read_file("config/fan_drwr_num"))
             self.log.info("Fan drwr:{}".format(self.fan_drwr_num))
         except BaseException:
-<<<<<<< HEAD
-            self.log.error("Missing fan_drwr_num config.",1)
-=======
             self.log.error("Missing fan_drwr_num config.", 1)
->>>>>>> 641a36a3
             sys.exit(1)
 
         try:
             self.psu_count = int(self.read_file("config/hotplug_psus"))
             self.log.info("PSU count:{}".format(self.psu_count))
         except BaseException:
-<<<<<<< HEAD
-            self.log.error("Missing hotplug_psus config.",1)
-=======
             self.log.error("Missing hotplug_psus config.", 1)
->>>>>>> 641a36a3
             sys.exit(1)
 
         try:
             self.psu_pwr_count = int(self.read_file("config/hotplug_pwrs"))
         except BaseException:
-<<<<<<< HEAD
-            self.log.error("Missing hotplug_pwrs config.",1)
-=======
             self.log.error("Missing hotplug_pwrs config.", 1)
->>>>>>> 641a36a3
             sys.exit(1)
 
         # Find voltmon temp sensors
@@ -2401,19 +2318,10 @@
         @param pwm: target PWM value
         """
         if self.state == CONST.UNCONFIGURED:
-<<<<<<< HEAD
-            self.log.info("TC is not configureed. Try to set PWM1 to {}".format(pwm))
-            try:
-                self.write_pwm(pwm)
-            except BaseException:
-                self.log.error("Missing PWM link. Possible hw-management is not running",1)
-                sys.exit(1)
-=======
             self.log.info("TC is not configureed. Try to force set PWM1 {}%".format(pwm))
             if not self.write_pwm(pwm, validate=True):
                 self.log.warn("PWM write validation mismatch set:{} get:{}".format(pwm, self.read_pwm()))
 
->>>>>>> 641a36a3
             return
 
         pwm = int(pwm)
@@ -2434,18 +2342,6 @@
             else:
                 self.pwm = pwm
                 self._update_chassis_fan_speed(self.pwm)
-<<<<<<< HEAD
-        else:
-            try:
-                pwm_real = self.read_pwm()
-            except BaseException:
-                self.log.error("Read PWM error. Possible hw-management is not running",1)
-                return
-
-            if pwm_real != self.pwm:
-                self.log.warn("Unexpected pwm1 value {}. Force set to {}".format(pwm_real, self.pwm_target),1)
-                self._update_chassis_fan_speed(self.pwm)
-=======
         elif current_milli_time() > self.pwm_validate_timeout:
             self.pwm_validate_timeout = current_milli_time() + CONST.PWM_VALIDATE_TIME * 1000
             pwm_real = self.read_pwm()
@@ -2456,23 +2352,11 @@
             if pwm_real != self.pwm:
                 self.log.warn("Unexpected pwm1 value {}. Force set to {}".format(pwm_real, self.pwm))
                 self._update_chassis_fan_speed(self.pwm, True)
->>>>>>> 641a36a3
 
     # ----------------------------------------------------------------------
     def _pwm_worker(self):
         ''
         if self.pwm_target == self.pwm:
-<<<<<<< HEAD
-            try:
-                pwm_real = self.read_pwm()
-            except BaseException:
-                self.log.error("Read PWM error. Possible hw-management is not running",1)
-                return
-
-            if pwm_real != self.pwm:
-                self.log.warn("Unexpected pwm1 value {}. Force set to {}".format(pwm_real, self.pwm),1)
-                self._update_chassis_fan_speed(self.pwm)
-=======
             pwm_real = self.read_pwm()
             if not pwm_real:
                 self.log.error("Read PWM error. Possible hw-management is not running", 1)
@@ -2481,7 +2365,6 @@
             if pwm_real != self.pwm:
                 self.log.warn("Unexpected pwm1 value {}. Force set to {}".format(pwm_real, self.pwm))
                 self._update_chassis_fan_speed(self.pwm, True)
->>>>>>> 641a36a3
             self.pwm_worker_timer.stop()
             return
 
@@ -2578,12 +2461,7 @@
         fault_cnt = 0
         for dev_obj in self.dev_obj_list:
             if dev_obj.state == CONST.RUNNING:
-<<<<<<< HEAD
-                if dev_obj.get_fault_list():
-                    fault_cnt += 1
-=======
                 fault_cnt += dev_obj.get_fault_cnt()
->>>>>>> 641a36a3
         return fault_cnt
 
     # ----------------------------------------------------------------------
@@ -2639,15 +2517,10 @@
             self.exit_flag = True
             self.stop(reason="SIG {}".format(sig))
 
-<<<<<<< HEAD
-            self.log.notice("Thermal control stopped",1)
-            sys.exit(1)
-=======
             self.log.notice("Thermal control stopped", 1)
             self.log.stop()
             time.sleep( 200 / 1000)
             os._exit(0)
->>>>>>> 641a36a3
 
     # ----------------------------------------------------------------------
     def load_configuration(self):
@@ -2686,15 +2559,9 @@
                     if "name" in sys_config.keys():
                         self.log.info("System data: {}".format(sys_config["name"]))
                 except Exception:
-<<<<<<< HEAD
-                    self.log.error("System config file {} broken. Applying default config.".format(config_file_name),1)
-        else:
-            self.log.warn("System config file {} missing. Applying default config.".format(config_file_name),1)
-=======
                     self.log.error("System config file {} broken. Applying default config.".format(config_file_name), 1)
         else:
             self.log.warn("System config file {} missing. Applying default config.".format(config_file_name), 1)
->>>>>>> 641a36a3
 
         # 1. Init dmin table
         if CONST.SYS_CONF_DMIN not in sys_config:
@@ -2789,15 +2656,9 @@
         """
         @summary: Init thermal-control main
         """
-<<<<<<< HEAD
-        self.log.notice("********************************",1)
-        self.log.notice("Init thermal control ver: v.{}".format(VERSION),1)
-        self.log.notice("********************************",1)
-=======
         self.log.notice("********************************", 1)
         self.log.notice("Init thermal control ver: v.{}".format(VERSION), 1)
         self.log.notice("********************************", 1)
->>>>>>> 641a36a3
 
         self.init_sensor_configuration()
 
@@ -2823,11 +2684,7 @@
         """
 
         if self.state != CONST.RUNNING:
-<<<<<<< HEAD
-            self.log.notice("Thermal control state changed {} -> {} reason:{})".format(self.state, CONST.RUNNING, reason),1)
-=======
             self.log.notice("Thermal control state changed {} -> {} reason:{}".format(self.state, CONST.RUNNING, reason), 1)
->>>>>>> 641a36a3
             self.state = CONST.RUNNING
 
             for dev_obj in self.dev_obj_list:
@@ -2876,14 +2733,9 @@
                 if dev_obj.enable:
                     dev_obj.stop()
 
-<<<<<<< HEAD
-            self.log.notice("Thermal control state changed {} -> {} reason:{}".format(self.state, CONST.STOPPED, reason),1)
-            self.state = CONST.STOPPED
-=======
             self.log.notice("Thermal control state changed {} -> {} reason:{}".format(self.state, CONST.STOPPED, reason), 1)
             self.state = CONST.STOPPED
             self._set_pwm(CONST.PWM_MAX, reason="TC stop")
->>>>>>> 641a36a3
 
     # ----------------------------------------------------------------------
     def run(self):
@@ -2892,17 +2744,10 @@
         """
         fault_cnt_old = 0
         fault_cnt = 0
-<<<<<<< HEAD
-        self.log.notice("********************************",1)
-        self.log.notice("Thermal control is running",1)
-        self.log.notice("********************************",1)
-
-=======
         self.log.notice("********************************", 1)
         self.log.notice("Thermal control is running", 1)
         self.log.notice("********************************", 1)
         module_scan_timeout = 0
->>>>>>> 641a36a3
         # main loop
         while not self.exit.is_set() or not self.exit_flag:
             try:
@@ -2955,11 +2800,7 @@
             fault_cnt = self.get_total_fault_cnt()
             if fault_cnt > CONST.TOTAL_MAX_ERR_COUNT:
                 pwm_list["total_err_cnt({})>{}".format(fault_cnt, CONST.TOTAL_MAX_ERR_COUNT)] = CONST.PWM_MAX
-<<<<<<< HEAD
-            elif fault_cnt_old  > CONST.TOTAL_MAX_ERR_COUNT:
-=======
             elif fault_cnt_old > CONST.TOTAL_MAX_ERR_COUNT:
->>>>>>> 641a36a3
                 self.log.info("'total_err_cnt>2' error flag clear")
             fault_cnt_old = fault_cnt
 
@@ -2991,18 +2832,6 @@
             amb_tmp = "-"
             flow_dir = "-"
 
-<<<<<<< HEAD
-        mlxsw_sensor = self._get_dev_obj("asic")
-        if mlxsw_sensor:
-            mlxsw_tmp = mlxsw_sensor.get_value()
-        else:
-            mlxsw_tmp = "N/A"
-
-        self.log.info("Thermal periodic report")
-        self.log.info("================================")
-        self.log.info("Temperature(C): asic {}, amb {}".format(mlxsw_tmp, amb_tmp))
-        self.log.info("Cooling(%) {} ({})".format(self.pwm_target, self.pwm_change_reason))
-=======
         asic_info=""
         for asic_idx in range(1, self.asic_counter + 1):
             asic_name = "asic{}".format(asic_idx)
@@ -3017,7 +2846,6 @@
         self.log.info("================================")
         self.log.info("Temperature(C):{} amb {}".format(asic_info, amb_tmp))
         self.log.info("Cooling(%) {} (max pwm source:{})".format(self.pwm_target, self.pwm_change_reason))
->>>>>>> 641a36a3
         self.log.info("dir:{}".format(flow_dir))
         self.log.info("================================")
         for dev_obj in self.dev_obj_list:
