--- conflicted
+++ resolved
@@ -844,29 +844,6 @@
 	add_i2c_dynamic_bus_dev_connection_table "${voltmon_connection_table[@]}"
 }
 
-<<<<<<< HEAD
-connect_mqm8700()
-{
-	regio_path=$(find_regio_sysfs_path)
-	res=$?
-	if [ $res -eq 0 ]; then
-		sys_ver=$(cut "$regio_path"/config1 -d' ' -f 1)
-		case $sys_ver in
-			2)
-				# mqm8700 rev1
-				connect_table+=(${mqm8700_rev1_base_connect_table[@]})
-			;;
-			*)
-				connect_table+=(${mqm8700_base_connect_table[@]})
-			;;
-		esac
-	else
-		connect_table+=(${mqm8700_base_connect_table[@]})
-	fi
-}
-
-=======
->>>>>>> 0ec289e0
 mqmxxx_msn37x_msn34x_specific()
 {
 	add_cpu_board_to_connection_table
@@ -881,13 +858,10 @@
 		HI112|HI116)
 			# msn3700/msn3700C
 			connect_msn3700
-<<<<<<< HEAD
 		;;
 		HI100)
 			# mqm8700/mqm8700_rev1
 			connect_mqm8700
-=======
->>>>>>> 0ec289e0
 		;;
 		*)
 			connect_table+=(${mqm8700_base_connect_table[@]})
@@ -1178,25 +1152,6 @@
 	echo 4 > $config_path/cpld_num
 }
 
-<<<<<<< HEAD
-=======
-mqm87xx_rev1_specific()
-{
-	connect_table+=(${mqm8700_rev1_base_connect_table[@]})
-	add_cpu_board_to_connection_table
-
-	thermal_type=$thermal_type_t5
-	max_tachos=12
-	echo 25000 > $config_path/fan_max_speed
-	echo 4500 > $config_path/fan_min_speed
-	echo 23000 > $config_path/psu_fan_max
-	echo 4600 > $config_path/psu_fan_min
-	echo 3 > $config_path/cpld_num
-	lm_sensors_config="$lm_sensors_configs_path/msn3700_sensors.conf"
-	get_i2c_bus_frequency_default
-}
-
->>>>>>> 0ec289e0
 e3597_specific()
 {
 	connect_table+=(${e3597_base_connect_table[@]})
