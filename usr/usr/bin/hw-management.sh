#!/bin/bash
################################################################################
# Copyright (c) 2018-2022, NVIDIA CORPORATION & AFFILIATES. All rights reserved.
#
# Redistribution and use in source and binary forms, with or without
# modification, are permitted provided that the following conditions are met:
#
# 1. Redistributions of source code must retain the above copyright
#    notice, this list of conditions and the following disclaimer.
# 2. Redistributions in binary form must reproduce the above copyright
#    notice, this list of conditions and the following disclaimer in the
#    documentation and/or other materials provided with the distribution.
# 3. Neither the names of the copyright holders nor the names of its
#    contributors may be used to endorse or promote products derived from
#    this software without specific prior written permission.
#
# Alternatively, this software may be distributed under the terms of the
# GNU General Public License ("GPL") version 2 as published by the Free
# Software Foundation.
#
# THIS SOFTWARE IS PROVIDED BY THE COPYRIGHT HOLDERS AND CONTRIBUTORS "AS IS"
# AND ANY EXPRESS OR IMPLIED WARRANTIES, INCLUDING, BUT NOT LIMITED TO, THE
# IMPLIED WARRANTIES OF MERCHANTABILITY AND FITNESS FOR A PARTICULAR PURPOSE
# ARE DISCLAIMED. IN NO EVENT SHALL THE COPYRIGHT OWNER OR CONTRIBUTORS BE
# LIABLE FOR ANY DIRECT, INDIRECT, INCIDENTAL, SPECIAL, EXEMPLARY, OR
# CONSEQUENTIAL DAMAGES (INCLUDING, BUT NOT LIMITED TO, PROCUREMENT OF
# SUBSTITUTE GOODS OR SERVICES; LOSS OF USE, DATA, OR PROFITS; OR BUSINESS
# INTERRUPTION) HOWEVER CAUSED AND ON ANY THEORY OF LIABILITY, WHETHER IN
# CONTRACT, STRICT LIABILITY, OR TORT (INCLUDING NEGLIGENCE OR OTHERWISE)
# ARISING IN ANY WAY OUT OF THE USE OF THIS SOFTWARE, EVEN IF ADVISED OF THE
# POSSIBILITY OF SUCH DAMAGE.
#

### BEGIN INIT INFO
# Provides: hw-management
# Required-Start: $local_fs $network $remote_fs $syslog
# Required-Stop: $local_fs $network $remote_fs $syslog
# Default-Start: 2 3 4 5
# Default-Stop:  0 1 6
# Short-Description: <Chassis Hardware management of Mellanox systems>
# Description: <Chassis Hardware management of Mellanox systems>
### END INIT INFO
# Supported systems:
#  SN274*
#  SN21*
#  SN24*
#  SN27*|SB*|SX*
#  SN201*
#  QMB7*|SN37*|SN34*
#  SN38*|SN37*|SN34*|SN35*
#  SN47*
#  QM97*
# Available options:
# start	- load the kernel drivers required for chassis hardware management,
#	  connect drivers to devices.
# stop	- disconnect drivers from devices, unload kernel drivers, which has
#	  been loaded.
#

source hw-management-helpers.sh
board_type=$(< $board_type_file)
sku=$(< $sku_file)
source hw-management-devtree.sh
# Local constants and variables

thermal_type=$thermal_type_def
asic_control=1
i2c_asic_addr=0x48
i2c_asic_addr_name=0048
psu1_i2c_addr=0x59
psu2_i2c_addr=0x58
psu3_i2c_addr=0x5b
psu4_i2c_addr=0x5a
psu_count=2
fan_psu_default=0x3c
fan_command=0x3b
fan_config_command=0x3a
fan_speed_units=0x90
chipup_delay_default=0
hotplug_psus=2
hotplug_fans=6
hotplug_pwrs=2
hotplug_linecards=0
erot_count=0
health_events_count=0
pwr_events_count=0
i2c_bus_def_off_eeprom_cpu=16
i2c_comex_mon_bus_default=15
lm_sensors_configs_path="/etc/hw-management-sensors"
thermal_control_configs_path="/etc/hw-management-thermal"
tune_thermal_type=0
i2c_freq_400=0xf
i2c_freq_reg=0x2004
# ASIC PCIe Ids.
spc3_pci_id=cf70
spc4_pci_id=cf80
quantum2_pci_id=d2f2
nv3_pci_id=1af1
nv4_pci_id=22a3
nv4_rev_a1_pci_id=22a4
leakage_count=0
asic_chipup_retry=2
chipup_log_size=4096

# Topology description and driver specification for ambient sensors and for
# ASIC I2C driver per system class. Specific system class is obtained from DMI
# tables.
# ASIC I2C driver is supposed to be activated only in case PCI ASIC driver is
# not loaded. Both perform the same thermal algorithm and exposes the same
# sensors to sysfs. In case PCI path is available, access will be performed
# through PCI.
# Hardware monitoring related drivers for ambient temperature sensing will be
# loaded in case they were not loaded before or in case these drivers are not
# configured as modules.

ndr_cpu_bus_offset=18
ng800_cpu_bus_offset=34

connect_table=()
named_busses=()

#
# Ivybridge and Rangeley CPU mostly used on SPC1 systems.
#
cpu_type0_A2D_connection_table=( max11603 0x6d 15 \
			24c32 0x51 16)

cpu_type0_connection_table=(24c32 0x51 16)

#
# Broadwell CPU, mostly used on SPC2/SPC3 systems.
#
cpu_type1_A2D_connection_table=( max11603 0x6d 15 \
			tmp102 0x49 15 \
			24c32 0x50 16)

cpu_type1_connection_table=( max11603 0x6d 15 \
			tmp102 0x49 15 \
			24c32 0x50 16)

cpu_type1_a1_connection_table=(	tmp102 0x49 15 \
			24c32 0x50 16)

cpu_type1_tps_voltmon_connection_table=( tps53679 0x58 15 comex_voltmon1 \
			tps53679 0x61 15 comex_voltmon2)

cpu_type1_mps_voltmon_connection_table=(	mp2975 0x6a 15 comex_voltmon1 \
			mp2975 0x61 15 comex_voltmon2)

cpu_type1_xpde_voltmon_connection_table=(	xdpe12284 0x62 15 comex_voltmon1 \
			xdpe12284 0x64 15 comex_voltmon2)
#
# CoffeeLake CPU.
#
cpu_type2_A2D_connection_table=(    max11603 0x6d 15 \
            24c32 0x50 16)

cpu_type2_connection_table=(24c32 0x50 16)

cpu_type2_mps_voltmon_connection_table=(mp2975 0x6b 15 comex_voltmon1)

cpu_type3_mps_voltmon_connection_table=(	mp2975 0x6a 15 comex_voltmon1 \
						mp2975 0x6b 15 comex_voltmon2)

bf3_come_connection_table=(	tmp421 0x1f 15 \
				mp2975 0x69 15 \
				mp2975 0x6a 15 \
				24c32 0x50 16)

msn2700_base_connect_table=(	pmbus 0x27 5 \
			pmbus 0x41 5 \
			lm75 0x4a 7 \
			24c32 0x51 8 \
			lm75 0x49 17)

msn2700_A2D_base_connect_table=(	pmbus 0x27 5 \
			pmbus 0x41 5 \
			max11603 0x6d 5 \
			lm75 0x4a 7 \
			24c32 0x51 8 \
			lm75 0x49 17)

msn2100_base_connect_table=(	pmbus 0x27 5 \
			pmbus 0x41 5 \
			max11603 0x6d 5 \
			lm75 0x4a 7 \
			lm75 0x4b 7 \
			24c32 0x51 8)

msn2740_base_connect_table=(	pmbus 0x27 5 \
			pmbus 0x41 5 \
			max11603 0x64 5 \
			tmp102 0x49 6 \
			tmp102 0x48 7 \
			24c32 0x51 8)

msn2010_base_connect_table=(	max11603 0x6d 5 \
			tps53679 0x70 5 \
			tps53679 0x71 5 \
			lm75 0x4a 7 \
			lm75 0x4b 7 \
			24c32 0x51 8)

mqm8700_connect_table=( tmp102 0x49 7 \
			tmp102 0x4a 7 \
			24c32 0x51 8)

mqm8700_A2D_connect_table=( 	max11603 0x64 5 \
			tmp102 0x49 7 \
			tmp102 0x4a 7 \
			24c32 0x51 8)

mqm8700_voltmon_connect_table=( tps53679 0x70 5 voltmon1 \
			tps53679 0x71 5 voltmon2)

mqm8700_rev1_voltmon_connect_table=( mp2975 0x62 5 voltmon1 \
			mp2975 0x66 5 voltmon2)

msn37xx_secured_connect_table=(  max11603 0x64 5 \
			tmp102 0x49 7 \
			tmp102 0x4a 7 \
			24c512 0x51 8)

msn37xx_A1_connect_table=(	tmp102 0x49 7 \
			adt75 0x4a 7 \
			24c512 0x51 8)

msn37xx_A1_voltmon_connect_table=( mp2975 0x62 5 voltmon1 \
			mp2975 0x66 5 voltmon2)

sn3750sx_secured_connect_table=(	mp2975 0x62 5 \
			mp2975 0x66 5 \
			tmp102 0x49 7 \
			tmp102 0x4a 7 \
			24c512 0x51 8 \
			24c128 0x54 9)

msn3420_base_connect_table=(	max11603 0x6d 5 \
			xdpe12284 0x62 5 \
			xdpe12284 0x64 5 \
			tmp102 0x49 7 \
			tmp102 0x4a 7 \
			24c32 0x51 8)

msn3800_base_connect_table=( max11603 0x6d 5 \
			tps53679 0x70 5 \
			tps53679 0x71 5 \
			tps53679 0x72 5 \
			tps53679 0x73 5 \
			tmp102 0x49 7 \
			tmp102 0x4a 7 \
			24c32 0x51 8)

msn27002_msn24102_msb78002_base_connect_table=( pmbus 0x27 5 \
			pmbus 0x41 5 \
			max11603 0x6d 5 \
			lm75 0x4a 7 \
			24c32 0x51 8 \
			max11603 0x6d 15 \
			lm75 0x49 17)

msn4700_msn4600_base_connect_table=( xdpe12284 0x62 5 \
			xdpe12284 0x64 5 \
			xdpe12284 0x66 5 \
			xdpe12284 0x68 5 \
			xdpe12284 0x6a 5 \
			xdpe12284 0x6c 5 \
			xdpe12284 0x6e 5 \
			tmp102 0x49 7 \
			tmp102 0x4a 7 \
			24c32 0x51 8)

msn4600C_base_connect_table=( xdpe12284 0x62 5 \
			xdpe12284 0x64 5 \
			xdpe12284 0x66 5 \
			xdpe12284 0x68 5 \
			xdpe12284 0x6a 5 \
			xdpe12284 0x6c 5 \
			xdpe12284 0x6e 5 \
			tmp102 0x49 7 \
			tmp102 0x4a 7 \
			24c32 0x51 8)

msn4700_msn4600_A1_base_connect_table=( mp2975 0x62 5 \
			mp2975 0x64 5 \
			mp2975 0x66 5 \
			mp2975 0x6a 5 \
			mp2975 0x6e 5 \
			tmp102 0x49 7 \
			tmp102 0x4a 7 \
			24c32 0x51 8)

msn4600C_A1_base_connect_table=( mp2975 0x62 5 \
			mp2975 0x64 5 \
			mp2975 0x66 5 \
			mp2975 0x6a 5 \
			mp2975 0x6e 5 \
			tmp102 0x49 7 \
			tmp102 0x4a 7 \
			24c32 0x51 8)

msn3510_base_connect_table=(	max11603 0x6d 5 \
			tps53679 0x70 5 \
			tps53679 0x71 5 \
			tmp102 0x49 7 \
			tmp102 0x4a 7 \
			24c32 0x51 8)

# MQM9700 (deprecated)
mqm97xx_base_connect_table=(	max11603 0x6d 5 \
			tmp102 0x49 7 \
			tmp102 0x4a 7 \
			24c512 0x51 8)

# MQM9700 adt75 temp sensors
mqm97xx_rev0_base_connect_table=(    max11603 0x6d 5 \
			adt75 0x49 7 \
			adt75 0x4a 7 \
			24c512 0x51 8)

# MQM9700 tmp102 temp sensors
mqm97xx_rev1_base_connect_table=(    max11603 0x6d 5 \
			tmp102 0x49 7 \
			tmp102 0x4a 7 \
			24c512 0x51 8)

# MQM9700 STTS751 temp sensors
mqm97xx_rev2_base_connect_table=(    max11603 0x6d 5 \
			stts751 0x49 7 \
			stts751 0x4a 7 \
			24c512 0x51 8)

# MQM9700 power test
mqm97xx_power_base_connect_table=(    max11603 0x6d 5 \
			adt75 0x49 7 \
			adt75 0x4a 7 \
			24c512 0x51 8)

mqm97xx_mps_def_voltmon_connect_table=( mp2975 0x62 5 voltmon1 \
			mp2975 0x64 5 voltmon2 \
			mp2888 0x66 5 voltmon3 \
			mp2975 0x68 5 voltmon4 \
			mp2975 0x6C 5 voltmon5 )

mqm97xx_mps_voltmon_connect_table=( mp2975 0x62 5 voltmon1 \
			mp2888 0x66 5 voltmon3 \
			mp2975 0x68 5 voltmon4 \
			mp2975 0x6a 5 voltmon5 \
			mp2975 0x6c 5 voltmon6 )

mqm97xx_xpde_voltmon_connect_table=( xdpe15284 0x62 5 voltmon1 \
			mp2888 0x66 5 voltmon3 \
			xdpe15284 0x68 5 voltmon4 \
			xdpe15284 0x6a 5 voltmon5 \
			xdpe15284 0x6c 5 voltmon6 )

mqm97xx_power_voltmon_connect_table=( mp2975 0x62 5 voltmon1 \
			mp2888 0x66 5 voltmon2 \
			mp2975 0x68 5 voltmon3 \
			mp2975 0x6a 5 voltmon4 \
			mp2975 0x6b 5 voltmon5 \
			mp2975 0x6c 5 voltmon6 \
			mp2975 0x6e 5 voltmon7 )

e3597_base_connect_table=(    max11603 0x6d 5 \
			tmp102 0x49 7 \
			tmp102 0x4a 7 \
			24c512 0x51 8)

e3597_dynamic_i2c_bus_connect_table=(  mp2975 0x22 5 voltmon1 \
			mp2975 0x23 5  voltmon2 \
			mp2975 0x24 5  voltmon3 \
			mp2975 0x25 5  voltmon4 \
			mp2975 0x26 5  voltmon5 \
			mp2975 0x27 5  voltmon6)

p4697_base_connect_table=(	adt75 0x49 7 \
			adt75 0x4a 7 \
			24c512 0x51 8)

p4697_rev1_base_connect_table=(	tmp102 0x49 7 \
			tmp102 0x4a 7 \
			24c512 0x51 8)

p4697_dynamic_i2c_bus_connect_table=(  mp2975 0x62 26 voltmon1 \
			mp2975 0x65 26 voltmon2 \
			mp2975 0x67 26 voltmon3 \
			mp2975 0x62 29 voltmon4 \
			mp2975 0x65 29 voltmon5 \
			mp2975 0x67 29 voltmon6)

msn4800_base_connect_table=( mp2975 0x62 5 \
	mp2975 0x64 5 \
	mp2975 0x66 5 \
	mp2975 0x68 5 \
	mp2975 0x6a 5 \
	max11603 0x6d 7 \
	max11603 0x64 7 \
	24c32 0x51 8 \
	tmp102 0x49 12 \
	tmp421 0x1f 14 \
	max11603 0x6d 43 \
	tmp102 0x4a 44 \
	24c32 0x51 45)

mqm9510_base_connect_table=( \
	adt75  0x4a 7 \
	24c512 0x51 8)

mqm9510_dynamic_i2c_bus_connect_table=( \
	mp2975 0x62 5 voltmon1 \
	mp2888 0x66 5 voltmon2 \
	mp2975 0x68 5 voltmon3 \
	mp2975 0x6c 5 voltmon4 \
	mp2975 0x62 6 voltmon5 \
	mp2888 0x66 6 voltmon6 \
	mp2975 0x68 6 voltmon7 \
	mp2975 0x6c 6 voltmon8 )

mqm9520_base_connect_table=( \
	24c512 0x51 8 )

mqm9520_dynamic_i2c_bus_connect_table=( \
	adt75  0x4a 7  port_amb1 \
	adt75  0x4a 15 port_amb2 \
	mp2888 0x66 5  voltmon1 \
	mp2975 0x68 5  voltmon2 \
	mp2975 0x6c 5  voltmon3 \
	mp2888 0x66 13 voltmon4 \
	mp2975 0x68 13 voltmon5 \
	mp2975 0x6c 13 voltmon6 )

# Just for possible initial step without SMBios alternative BOM string
sn5600_base_connect_table=( \
	pmbus  0x10 4 \
	pmbus  0x11 4 \
	pmbus  0x13 4 \
	pmbus  0x15 4 \
	mp2975 0x62 5 \
	mp2975 0x63 5 \
	mp2975 0x64 5 \
	mp2975 0x65 5 \
	mp2975 0x66 5 \
	mp2975 0x67 5 \
	mp2975 0x68 5 \
	mp2975 0x69 5 \
	mp2975 0x6a 5 \
	mp2975 0x6c 5 \
	mp2975 0x6e 5 \
	tmp102 0x49 6 \
	tmp102 0x4a 7 \
	24c512 0x51 8 )

p2317_connect_table=(	24c512 0x51 8)

# 6 TS are temporary for BU and will be removed later.
# EEPROM 0x52 and A2D are unused
p4262_base_connect_table=( \
	pmbus 0x10 4 \
	lm5066 0x11 4 \
	pmbus 0x12 4 \
	pmbus 0x13 4 \
	pmbus 0x16 4 \
	pmbus 0x17 4 \
	pmbus 0x1b 4 \
	tmp75 0x4d 4 \
	tmp75 0x4e 4 \
	24c502 0x50 4 \
	adt75 0x48 7 \
	adt75 0x49 7 \
	adt75 0x4a 7 \
	adt75 0x4b 7 \
	adt75 0x4c 7 \
	adt75 0x4d 7 \
	adt75 0x4e 7 \
	adt75 0x4f 7 \
	24c502 0x50 7 \
	24c512 0x51 8 \
	24c512 0x52 8 )

# TBD MS. Check exact components
p4262_dynamic_i2c_bus_connect_table=( \
	mp2975 0x21 26 voltmon1 \
	mp2975 0x23 26 voltmon2 \
	mp2975 0x2a 26 voltmon3 \
	mp2975 0x21 29 voltmon4 \
	mp2975 0x23 29 voltmon5 )

# I2C busses naming.
cfl_come_named_busses=( come-vr 15 come-amb 15 come-fru 16 )
msn47xx_mqm97xx_named_busses=( asic1 2 pwr 4 vr1 5 amb1 7 vpd 8 )
mqm9510_named_busses=( asic1 2 asic2 3 pwr 4 vr1 5 vr2 6 amb1 7 vpd 8 )
mqm9520_named_busses=( asic1 2 pwr 4 vr1 5 amb1 7 vpd 8 asic2 10 vr2 13 )
sn5600_named_busses=( asic1 2 pwr 4 vr1 5 fan-amb 6 port-amb 7 vpd 8 )
p4262_named_busses=( pdb 4 ts 7 vpd 8 erot1 15 erot2 16 vr1 26 vr2 29 )

ACTION=$1

if [ "$board_type" == "VMOD0014" ]; then
	i2c_bus_max=14
	psu1_i2c_addr=0x58
	psu2_i2c_addr=0x58
fi

is_module()
{
    /sbin/lsmod | grep -w "$1" > /dev/null
    RC=$?
    return $RC
}

function get_i2c_bus_frequency_default()
{
	# Get I2C base frequency default value.
	# Relevant only to particular system types.
	i2c_freq=$(/usr/bin/iorw -b "$i2c_freq_reg" -r -l1 | awk '{print $5}')
	echo "$i2c_freq" > $config_path/default_i2c_freq
}

function set_i2c_bus_frequency_400KHz()
{
	# Speed-up ASIC I2C driver probing by setting I2C frequency to 400KHz.
	# Relevant only to particular system types.

	case $board_type in
	VMOD0001|VMOD0002|VMOD003|VMOD0004|VMOD0005|VMOD0009)
		if [ -f $config_path/default_i2c_freq ]; then
			/usr/bin/iorw -b "$i2c_freq_reg" -w -l1 -v"$i2c_freq_400"
		fi
		;;
	*)
		;;
	esac
}

function restore_i2c_bus_frequency_default()
{
	# Restore I2C base frequency to the default value.
	# Relevant only to particular system types.

	case $board_type in
	VMOD0001|VMOD0002|VMOD003|VMOD0004|VMOD0005|VMOD0009)
		if [ -f $config_path/default_i2c_freq ]; then
			i2c_freq=$(< $config_path/default_i2c_freq)
			/usr/bin/iorw -b "$i2c_freq_reg" -w -l1 -v"$i2c_freq"
		fi
		;;
	*)
		;;
	esac
}

function find_regio_sysfs_path_helper()
{
	# Find hwmon{n} sysfs path for regio device
	case $board_type in 
	VMOD0014)
		for path in /sys/devices/pci0000:00/*/NVSN2201:*/mlxreg-io/hwmon/hwmon*; do
			if [ -d "$path" ]; then
				name=$(cut "$path"/name -d' ' -f 1)
				if [ "$name" == "mlxreg_io" ]; then
					echo "$path"
					return 0
				fi
			fi
		done
		;;
	*)
		arch=$(uname -m)
		if [ "$arch" = "aarch64" ]; then
			plat_path=/sys/devices/platform/MLNXBF49:00
		else
			plat_path=/sys/devices/platform/mlxplat
		fi
		for path in ${plat_path}/mlxreg-io/hwmon/hwmon*; do
			if [ -d "$path" ]; then
				name=$(cut "$path"/name -d' ' -f 1)
				if [ "$name" == "mlxreg_io" ]; then
					echo "$path"
					return 0
				fi
			fi
		done
		;;
	esac

	return 1
}

function find_regio_sysfs_path()
{

	retry_helper find_regio_sysfs_path_helper 0.5 10 "mlxreg_io is not loaded"
	if [ $? -eq 0 ]; then
		return 0
	fi
	return 1
}

# SODIMM temperatures (C) for setting in scale 1000
SODIMM_TEMP_CRIT=95000
SODIMM_TEMP_MAX=85000
SODIMM_TEMP_MIN=0
SODIMM_TEMP_HYST=6000

set_sodimm_temp_limits()
{
	# SODIMM temp reading is not supported on Broadwell-DE Comex
	# and on BF# Comex.
	# Broadwell-DE Comex can be installed interchangeably with new
	# Coffee Lake Comex on part of systems e.g. on Anaconda.
	# Thus check by CPU type and not by system type.
	case $cpu_type in
		$BDW_CPU|$BF3_CPU)
			return 0
			;;
		*)
			;;
	esac

	if [ ! -d /sys/bus/i2c/drivers/jc42 ]; then
		modprobe jc42 > /dev/null 2>&1
		rc=$?
		if [ $rc -eq 0 ]; then
			while : ; do
				sleep 1
				[[ -d /sys/bus/i2c/drivers/jc42 ]] && break
			done
		else
			return 1
		fi
	fi

	if find /sys/bus/i2c/drivers/jc42/[0-9]*/ | grep -q hwmon ; then
		for temp_sens in /sys/bus/i2c/drivers/jc42/[0-9]*; do
			echo $SODIMM_TEMP_CRIT > "$temp_sens"/hwmon/hwmon*/temp1_crit
			echo $SODIMM_TEMP_MAX > "$temp_sens"/hwmon/hwmon*/temp1_max
			echo $SODIMM_TEMP_MIN > "$temp_sens"/hwmon/hwmon*/temp1_min
			echo $SODIMM_TEMP_HYST > "$temp_sens"/hwmon/hwmon*/temp1_crit_hyst
		done
	else
		return 1
	fi

	return 0
}

set_jtag_gpio()
{
	local export_unexport=$1
	local cpu_type=$(cat $config_path/cpu_type)
	# Check where supported and assign appropriate GPIO pin numbers
	# for JTAG bit-banging operations.
	# GPIO pin numbers are offset from gpiobase.
	case $cpu_type in
		$BDW_CPU)
			jtag_tck=15
			jtag_tms=24
			jtag_tdo=27
			jtag_tdi=28
			echo 0x2094 > $config_path/jtag_rw_reg
			echo 0x2095 > $config_path/jtag_ro_reg
			;;
		$CFL_CPU)
			jtag_tdi=128
			jtag_tdo=129
			jtag_tms=130
			jtag_tck=131
			echo 0x2094 > $config_path/jtag_rw_reg
			echo 0x2095 > $config_path/jtag_ro_reg
			;;
		$DNV_CPU)
			jtag_tdi=86
			jtag_tck=87
			jtag_tms=88
			jtag_tdo=89
			;;
		*)
			return 0
			;;
	esac

	find /sys/class/gpio/gpiochip*/ 2>&1 | grep -q base
	if [ $? -ne 0 ]; then
		echo "gpio controller driver is not loaded"
		return 1
	fi

	if [ "$export_unexport" == "export" ]; then
		if [ ! -d $jtag_path ]; then
			mkdir $jtag_path
		fi

		if [ "$board_type" != "VMOD0014" ]; then
			arch=$(uname -m)
			if [ "$arch" = "aarch64" ]; then
				plat_path=/sys/devices/platform/MLNXBF49:00
			else
				plat_path=/sys/devices/platform/mlxplat
			fi
			if find ${plat_path}/mlxreg-io/hwmon/hwmon*/ | grep -q jtag_enable ; then
				ln -sf ${plat_path}/mlxreg-io/hwmon/hwmon*/jtag_enable $jtag_path/jtag_enable
			fi
		fi
	fi

	# SN2201 has 2 gpiochips: CPU/PCH GPIO and PCA9555 Extender.
	# CPU GPIOs are used for JTAG bit-banging.
	if [ "$board_type" == "VMOD0014" ]; then
		for gpiochip in /sys/class/gpio/*; do
			if [ -d "$gpiochip" ] && [ -e "$gpiochip"/label ]; then
				gpiolabel=$(<"$gpiochip"/label)
				if [ "$gpiolabel" == "INTC3000:00" ]; then
					gpiobase=$(<"$gpiochip"/base)
					break
				fi
			fi
		done
		if [ -z "$gpiobase" ]; then
			log_err "CPU GPIO chip was not found"
		fi
	else
		gpiobase=$(</sys/class/gpio/gpiochip*/base)
	fi

	gpio_tck=$((gpiobase+jtag_tck))
	echo $gpio_tck > /sys/class/gpio/"$export_unexport"
	gpio_tms=$((gpiobase+jtag_tms))
	echo $gpio_tms > /sys/class/gpio/"$export_unexport"
	gpio_tdo=$((gpiobase+jtag_tdo))
	echo $gpio_tdo > /sys/class/gpio/"$export_unexport"
	gpio_tdi=$((gpiobase+jtag_tdi))
	echo $gpio_tdi > /sys/class/gpio/"$export_unexport"

	# In SN2201 system. 
	# GPIO0 for CPU request to reset the Main Board I2C Mux.
	# GPIO1 for CPU control the CPU Board MUX when doing the ISP programming. 
	# GPIO13 for CPU request Main Board JTAG control signal. 
	if [ "$board_type" == "VMOD0014" ]; then
		mux_reset=27
		jtag_mux_en=33
		jtag_ena=60
		gpio_mux_rst=$((gpiobase+mux_reset))
		gpio_jtag_mux_en=$((gpiobase+jtag_mux_en))
		gpio_jtag_enable=$((gpiobase+jtag_ena))
		echo $gpio_mux_rst > /sys/class/gpio/"$export_unexport"
		echo $gpio_jtag_mux_en > /sys/class/gpio/"$export_unexport"
		echo $gpio_jtag_enable > /sys/class/gpio/"$export_unexport"
	fi

	if [ "$export_unexport" == "export" ]; then
		ln -sf /sys/class/gpio/gpio$gpio_tck/value $jtag_path/jtag_tck
		ln -sf /sys/class/gpio/gpio$gpio_tms/value $jtag_path/jtag_tms
		ln -sf /sys/class/gpio/gpio$gpio_tdo/value $jtag_path/jtag_tdo
		ln -sf /sys/class/gpio/gpio$gpio_tdi/value $jtag_path/jtag_tdi
		if [ "$board_type" == "VMOD0014" ]; then
			check_n_link /sys/class/gpio/gpio$gpio_mux_rst/value $system_path/mux_reset
			check_n_link /sys/class/gpio/gpio$gpio_jtag_mux_en/value $jtag_path/jtag_mux_en
			check_n_link /sys/class/gpio/gpio$gpio_jtag_enable/value $jtag_path/jtag_enable
		fi
	fi
}


# $1 - cpu bus offset.
add_cpu_board_to_connection_table()
{
	local cpu_connection_table=()
	local cpu_voltmon_connection_table=()
	local HW_REV=255
	local cpu_type=$(cat $config_path/cpu_type)

	regio_path=$(find_regio_sysfs_path)
	if [ $? -eq 0 ]; then
		if [ -f "$regio_path"/config3 ]; then
			HW_REV=$(cut "$regio_path"/config3 -d' ' -f 1)
		fi
	fi

	case $cpu_type in
		$RNG_CPU|$IVB_CPU)
			board=$(< /sys/devices/virtual/dmi/id/product_name)
			case $board in
				MSN241*|MSN27*)
					# Spider Panther removed A2D from SFF
					cpu_connection_table=( ${cpu_type0_connection_table[@]} )
					;;
				*)
					cpu_connection_table=( ${cpu_type0_A2D_connection_table[@]} )
					;;
			esac
		;;
		$BDW_CPU)
			# None respin BWD version not support to read HW_REV (255).
			case $HW_REV in
				0|3)
					cpu_connection_table=( ${cpu_type1_a1_connection_table[@]} )
					cpu_voltmon_connection_table=( ${cpu_type1_tps_voltmon_connection_table[@]} )
				;;
				1|5)
					cpu_connection_table=( ${cpu_type1_a1_connection_table[@]} )
					cpu_voltmon_connection_table=( ${cpu_type1_mps_voltmon_connection_table[@]} )
				;;
				2|4)
					cpu_connection_table=( ${cpu_type1_a1_connection_table[@]} )
					cpu_voltmon_connection_table=( ${cpu_type1_xpds_voltmon_connection_table[@]} )
				;;
				*)
					# COMEX BWD regular version not support HW_REV register
					case $sku in
						HI116|HI112|HI124|HI100|HI122|HI123)
							# An MSN3700/MSN3700C,MQM7800, MSN4600/MSN4600C MSN4700
							cpu_connection_table=( ${cpu_type1_connection_table[@]} )
							;;
						*)
							cpu_connection_table=( ${cpu_type1_A2D_connection_table[@]} )
							;;
					esac
					cpu_voltmon_connection_table=( ${cpu_type1_tps_voltmon_connection_table[@]} )
				;;
			esac
			;;
		$CFL_CPU)
			case $sku in
				# MQM9700, P4697 removed A2D from CFL
				HI130|HI142|HI152)  # TBD MS. Which other systems have CFL comex with A2D
					cpu_connection_table=( ${cpu_type2_connection_table[@]} )
					;;
				*)
					cpu_connection_table=( ${cpu_type2_A2D_connection_table[@]} )
					;;
			esac
			cpu_voltmon_connection_table=( ${cpu_type2_mps_voltmon_connection_table[@]} )
			;;
		$BF3_CPU)
			case $sku in
				# MQM9700+BF3
				HI151)
<<<<<<< HEAD
					cpu_connection_table=( ${cpu_type2_connection_table[@]} )
=======
					cpu_connection_table=( ${bf3_come_connection_table[@]} )
>>>>>>> 6102e0af
					cpu_voltmon_connection_table=( ${cpu_type2_mps_voltmon_connection_table[@]} )
					;;
				# MSN4700+BF3
				HI156)
<<<<<<< HEAD
					cpu_connection_table=( ${cpu_type1_connection_table[@]} )
					cpu_voltmon_connection_table=( ${cpu_type1_tps_voltmon_connection_table[@]} )
=======
					cpu_connection_table=( ${bf3_come_connection_table[@]} )
					cpu_voltmon_connection_table=( ${cpu_type3_mps_voltmon_connection_table[@]} )
>>>>>>> 6102e0af
					;;
			esac
			;;
		*)
			log_err "$product is not supported"
			exit 0
			;;
	esac

	# $1 - cpu bus offset.
	if [ ! -z "$1" ]; then
		local cpu_bus_offset=$1
		for ((i=0; i<${#cpu_connection_table[@]}; i+=3)); do
			cpu_connection_table[$i+2]=$(( cpu_connection_table[i+2]-base_cpu_bus_offset+cpu_bus_offset ))
		done
		for ((i=0; i<${#cpu_voltmon_connection_table[@]}; i+=4)); do
			cpu_voltmon_connection_table[$i+2]=$(( cpu_voltmon_connection_table[i+2]-base_cpu_bus_offset+cpu_bus_offset ))
		done
	fi

	connect_table+=(${cpu_connection_table[@]})
	add_i2c_dynamic_bus_dev_connection_table "${cpu_voltmon_connection_table[@]}"
}

add_i2c_dynamic_bus_dev_connection_table()
{
	connection_table=("$@")
	dynamic_i2cbus_connection_table=()

	echo -n "${connection_table[@]} " >> $config_path/i2c_bus_connect_devices
	for ((i=0; i<${#connection_table[@]}; i+=4)); do
		dynamic_i2cbus_connection_table[$i]="${connection_table[i]}"
		dynamic_i2cbus_connection_table[$i+1]="${connection_table[i+1]}"
		dynamic_i2cbus_connection_table[$i+2]="${connection_table[i+2]}"
	done

	connect_table+=(${dynamic_i2cbus_connection_table[@]})
}

add_come_named_busses()
{
	local come_named_busses=()

	case $cpu_type in
	$CFL_CPU|$BF3_CPU)
		come_named_busses+=( ${cfl_come_named_busses[@]} )
		;;
	*)
		return
		;;
	esac

	# $1 may contain come board bus offset.
	if [ ! -z "$1" ]; then
		local come_board_bus_offset=$1
		for ((i=0; i<${#come_named_busses[@]}; i+=2)); do
			come_named_busses[$i+1]=$(( come_named_busses[i+1]-base_cpu_bus_offset+come_board_bus_offset ))
		done
	fi

	named_busses+=(${come_named_busses[@]})
}

start_mst_for_spc1_port_cpld()
{
	if [ ! -d /dev/mst ]; then
		lsmod | grep mst_pci >/dev/null 2>&1
		if [  $? -ne 0 ]; then
			mst start  >/dev/null 2>&1
		fi
	fi
}

set_spc1_port_cpld()
{
	cpld=$(< $config_path/cpld_port)
	if [ $cpld == "cpld3" ] && [ ! -f $system_path/cpld3_version ]; then
		ver_dec=$CPLD3_VER_DEF
		# check if mlxreg exists
		if [ -x "$(command -v mlxreg)" ]; then
			if [ ! -d /dev/mst ]; then
				lsmod | grep mst_pci >/dev/null 2>&1
				if [  $? -ne 0 ]; then
					mst start  >/dev/null 2>&1
					sleep 2
				fi
			fi
			mt_dev=$(find /dev/mst -name *00_pciconf0)
			cmd='mlxreg --reg_name MSCI  -d $mt_dev -g -i "index=2" | grep version | cut -d "|" -f2'
			ver_hex=$(eval $cmd 2>/dev/null)
			if [ ! -z "$ver_hex" ]; then
				ver_dec=$(printf "%d" $ver_hex)
			fi
		fi
		echo "$ver_dec" > $system_path/cpld3_version
	fi
}

msn274x_specific()
{
	connect_table+=(${msn2740_base_connect_table[@]})
	add_cpu_board_to_connection_table

	thermal_type=$thermal_type_t3
	max_tachos=4
	hotplug_fans=4
	echo 25000 > $config_path/fan_max_speed
	echo 1500 > $config_path/fan_min_speed
	echo 18000 > $config_path/psu_fan_max
	echo 2000 > $config_path/psu_fan_min
	echo "4 3 2 1" > $config_path/fan_inversed
	echo 2 > $config_path/cpld_num
	echo 24c02 > $config_path/psu_eeprom_type
	lm_sensors_config="$lm_sensors_configs_path/msn2740_sensors.conf"
}

msn21xx_specific()
{
	connect_table+=(${msn2100_base_connect_table[@]})
	add_cpu_board_to_connection_table

	thermal_type=$thermal_type_t2
	max_tachos=4
	hotplug_psus=0
	hotplug_fans=0
	echo 25000 > $config_path/fan_max_speed
	echo 1500 > $config_path/fan_min_speed
	echo 13000 > $config_path/psu_fan_max
	echo 1040 > $config_path/psu_fan_min
	echo "4 3 2 1" > $config_path/fan_inversed
	echo 2 > $config_path/cpld_num
	lm_sensors_config="$lm_sensors_configs_path/msn2100_sensors.conf"
	thermal_control_config="$thermal_control_configs_path/tc_config_msn2100.json"
	echo 4 > $config_path/fan_drwr_num
	echo 1 > $config_path/fixed_fans_system
}

msn24xx_specific()
{
	start_mst_for_spc1_port_cpld
	case $sku in
		HI138)
			# SGN2410_A1
			connect_table+=(${msn2700_A2D_base_connect_table[@]})
			hotplug_fans=0
			max_tachos=0
		;;
		*)
			connect_table+=(${msn2700_base_connect_table[@]})
			thermal_type=$thermal_type_t1
			max_tachos=8
			hotplug_fans=4
			echo 21000 > $config_path/fan_max_speed
			echo 5400 > $config_path/fan_min_speed
			echo 18000 > $config_path/psu_fan_max
			echo 2000 > $config_path/psu_fan_min
			echo "7 8 5 6 3 4 1 2" > $config_path/fan_inversed
			echo 24c02 > $config_path/psu_eeprom_type
			;;
	esac
	add_cpu_board_to_connection_table

	echo 3 > $config_path/cpld_num
	echo cpld3 > $config_path/cpld_port

	lm_sensors_config="$lm_sensors_configs_path/msn2700_sensors.conf"
	set_spc1_port_cpld
	cpld=$(< $config_path/cpld_port)
}

msn27xx_msb_msx_specific()
{
	start_mst_for_spc1_port_cpld
	product=$(< /sys/devices/virtual/dmi/id/product_name)
	case $product in
		MSN27*|MSN241*)
			# Panther Spider
			connect_table+=(${msn2700_base_connect_table[@]})
			;;
		*)
			connect_table+=(${msn2700_A2D_base_connect_table[@]})
			;;
	esac
	add_cpu_board_to_connection_table

	case $sku in
		HI138)
			hotplug_fans=0
			max_tachos=0
		;;
		*)
			thermal_type=$thermal_type_t1
			max_tachos=8
			hotplug_fans=4
			echo 25000 > $config_path/fan_max_speed
			echo 1500 > $config_path/fan_min_speed
			echo 18000 > $config_path/psu_fan_max
			echo 2000 > $config_path/psu_fan_min
			echo "7 8 5 6 3 4 1 2" > $config_path/fan_inversed
			echo 24c02 > $config_path/psu_eeprom_type
			;;
	esac

	product=$(< /sys/devices/virtual/dmi/id/product_name)
	case $product in
		MSB78*)
			echo 2 > $config_path/cpld_num
		;;
		*)
			echo 3 > $config_path/cpld_num
			echo cpld3 > $config_path/cpld_port
		;;
	esac

	set_spc1_port_cpld

	thermal_control_config="$thermal_control_configs_path/tc_config_msn2700_msb7x00.json"
	lm_sensors_config="$lm_sensors_configs_path/msn2700_sensors.conf"
	get_i2c_bus_frequency_default
}

msn201x_specific()
{
	connect_table+=(${msn2010_base_connect_table[@]})
	add_cpu_board_to_connection_table

	thermal_type=$thermal_type_t4
	max_tachos=4
	hotplug_psus=0
	hotplug_fans=0
	echo 25000 > $config_path/fan_max_speed
	echo 4500 > $config_path/fan_min_speed
	echo 13000 > $config_path/psu_fan_max
	echo 1040 > $config_path/psu_fan_min
	echo "4 3 2 1" > $config_path/fan_inversed
	echo 2 > $config_path/cpld_num
	lm_sensors_config="$lm_sensors_configs_path/msn2010_sensors.conf"
	thermal_control_config="$thermal_control_configs_path/tc_config_msn2010.json"
	echo 4 > $config_path/fan_drwr_num
	echo 1 > $config_path/fixed_fans_system
}

connect_msn3700()
{
	local voltmon_connection_table=()
	regio_path=$(find_regio_sysfs_path)
	res=$?
	if [ $res -eq 0 ]; then
		sys_ver=$(cut "$regio_path"/config1 -d' ' -f 1)
		case $sys_ver in
			6|2)
					# msn3700/msn3700C respin A1
					connect_table+=(${msn37xx_A1_connect_table[@]})
					voltmon_connection_table=(${msn37xx_A1_voltmon_connect_table[@]})
					lm_sensors_config="$lm_sensors_configs_path/msn3700_A1_sensors.conf"
			;;
			*)
					connect_table+=(${mqm8700_connect_table[@]})
					voltmon_connection_table=(${mqm8700_voltmon_connect_table[@]})
			;;
		esac
	else
		connect_table+=(${mqm8700_connect_table[@]})
		voltmon_connection_table=(${mqm8700_voltmon_connect_table[@]})
	fi
	add_i2c_dynamic_bus_dev_connection_table "${voltmon_connection_table[@]}"
}

mqmxxx_msn37x_msn34x_specific()
{
	lm_sensors_config="$lm_sensors_configs_path/msn3700_sensors.conf"
	local voltmon_connection_table=()

	case $sku in
		HI136)
			# msn3700C-S
			connect_table+=(${msn37xx_secured_connect_table[@]})
			voltmon_connection_table=(${mqm8700_voltmon_connect_table[@]})
			thermal_control_config="$thermal_control_configs_path/tc_config_msn3700C.json"
		;;
		HI112)
			# msn3700
			connect_msn3700
			thermal_control_config="$thermal_control_configs_path/tc_config_msn3700.json"
		;;
		HI116)
			# mmsn3700C
			connect_msn3700
			thermal_control_config="$thermal_control_configs_path/tc_config_msn3700C.json"
		;;
		HI110)
			# Jaguar
			connect_table+=(${mqm8700_connect_table[@]})
			voltmon_connection_table=(${mqm8700_voltmon_connect_table[@]})
			thermal_control_config="$thermal_control_configs_path/tc_config_mqm8700.json"
		;;
		*)
			connect_table+=(${mqm8700_A2D_connect_table[@]})
			voltmon_connection_table=(${mqm8700_voltmon_connect_table[@]})
			thermal_control_config="$thermal_control_configs_path/tc_config_mqm8700.json"
		;;
	esac
	add_i2c_dynamic_bus_dev_connection_table "${voltmon_connection_table[@]}"
	add_cpu_board_to_connection_table

	tune_thermal_type=1
	thermal_type=$thermal_type_t5
	max_tachos=12
	echo 25000 > $config_path/fan_max_speed
	echo 4500 > $config_path/fan_min_speed
	echo 25000 > $config_path/psu_fan_max
	echo 4600 > $config_path/psu_fan_min
	echo 3 > $config_path/cpld_num
	get_i2c_bus_frequency_default
}

sn3750sx_specific()
{
	connect_table+=(${sn3750sx_secured_connect_table[@]})

	add_cpu_board_to_connection_table

	tune_thermal_type=1
	thermal_type=$thermal_type_t5
	max_tachos=12
	echo 25000 > $config_path/fan_max_speed
	echo 4500 > $config_path/fan_min_speed
	echo 25000 > $config_path/psu_fan_max
	echo 4600 > $config_path/psu_fan_min
	echo 3 > $config_path/cpld_num
	lm_sensors_config="$lm_sensors_configs_path/sn3750sx_sensors.conf"
	get_i2c_bus_frequency_default
}

msn3420_specific()
{
	connect_table+=(${msn3420_base_connect_table[@]})
	add_cpu_board_to_connection_table

	thermal_type=$thermal_type_t9
	max_tachos=10
	hotplug_fans=5
	echo 25000 > $config_path/fan_max_speed
	echo 4500 > $config_path/fan_min_speed
	echo 23000 > $config_path/psu_fan_max
	echo 4600 > $config_path/psu_fan_min
	echo 3 > $config_path/cpld_num
	echo 24c02 > $config_path/psu_eeprom_type
	lm_sensors_config="$lm_sensors_configs_path/msn3700_sensors.conf"
	thermal_control_config="$thermal_control_configs_path/tc_config_msn3420.json"
}

msn_xh3000_specific()
{
	connect_table+=(${mqm8700_A2D_connect_table[@]})
	add_i2c_dynamic_bus_dev_connection_table "${mqm8700_voltmon_connect_table[@]}"

	add_cpu_board_to_connection_table
	hotplug_fans=0
	hotplug_psus=0
	hotplug_pwrs=0
	max_tachos=0
	tune_thermal_type=1
	thermal_type=$thermal_type_t5
	echo 3 > $config_path/cpld_num
	thermal_control_config="$thermal_control_configs_path/tc_config_not_supported.json"
	lm_sensors_config="$lm_sensors_configs_path/msn3700_sensors.conf"
	get_i2c_bus_frequency_default
}

msn38xx_specific()
{
	connect_table+=(${msn3800_base_connect_table[@]})
	add_cpu_board_to_connection_table

	thermal_type=$thermal_type_t7
	max_tachos=3
	hotplug_fans=3
	echo 11000 > $config_path/fan_max_speed
	echo 2235 > $config_path/fan_min_speed
	echo 23000 > $config_path/psu_fan_max
	echo 4600 > $config_path/psu_fan_min
	echo 4 > $config_path/cpld_num
	thermal_control_config="$thermal_control_configs_path/tc_config_msn3800.json"
	lm_sensors_config="$lm_sensors_configs_path/msn3800_sensors.conf"
}

msn24102_specific()
{
	local cpu_bus_offset=18
	# This system do not use auto detected cpu conection table.
	connect_table+=(${msn27002_msn24102_msb78002_base_connect_table[@]})
	add_cpu_board_to_connection_table $cpu_bus_offset

	thermal_type=$thermal_type_t1
	max_tachos=8
	hotplug_fans=4
	echo 21000 > $config_path/fan_max_speed
	echo 5400 > $config_path/fan_min_speed
	echo 18000 > $config_path/psu_fan_max
	echo 2000 > $config_path/psu_fan_min
	echo "7 8 5 6 3 4 1 2" > $config_path/fan_inversed
	echo 4 > $config_path/cpld_num
	i2c_comex_mon_bus_default=23
	i2c_bus_def_off_eeprom_cpu=24
	echo 24c02 > $config_path/psu_eeprom_type
	get_i2c_bus_frequency_default
}

msn27002_msb78002_specific()
{
	local cpu_bus_offset=18
	if [ ! -e "$devtree_file" ]; then
		connect_table+=(${msn27002_msn24102_msb78002_base_connect_table[@]})
		add_cpu_board_to_connection_table $cpu_bus_offset
	fi

	thermal_type=$thermal_type_t1
	max_tachos=8
	hotplug_fans=4
	echo 25000 > $config_path/fan_max_speed
	echo 1500 > $config_path/fan_min_speed
	echo 18000 > $config_path/psu_fan_max
	echo 2000 > $config_path/psu_fan_min
	echo 4 > $config_path/cpld_num
	i2c_comex_mon_bus_default=23
	i2c_bus_def_off_eeprom_cpu=24
	echo 24c02 > $config_path/psu_eeprom_type
	lm_sensors_config="$lm_sensors_configs_path/msn27002_sensors.conf"
	thermal_control_config="$thermal_control_configs_path/tc_config_msn2700_msb7x00.json"
	get_i2c_bus_frequency_default
}

connect_msn4700_msn4600()
{
	if [ "$sku" == "HI124" ]; then
		# msn4600C with removed A2D
		connect_table+=(${msn4600C_base_connect_table[@]})
	else
        # msn4700/msn4600
		connect_table+=(${msn4700_msn4600_base_connect_table[@]})
	fi
	add_cpu_board_to_connection_table
	lm_sensors_config="$lm_sensors_configs_path/msn4700_sensors.conf"
}

connect_msn4700_msn4600_A1()
{
	if [ "$sku" == "HI124" ]; then
		#  msn4600C with removed A2D
		connect_table+=(${msn4600C_A1_base_connect_table[@]})
	else
		# msn4700/msn4600 respin 
		connect_table+=(${msn4700_msn4600_A1_base_connect_table[@]})
	fi
	add_cpu_board_to_connection_table
	lm_sensors_config="$lm_sensors_configs_path/msn4700_respin_sensors.conf"
	named_busses+=(${msn47xx_mqm97xx_named_busses[@]})
	add_come_named_busses
	echo -n "${named_busses[@]}" > $config_path/named_busses
}

msn47xx_specific()
{
	if [ -e "$devtree_file" ]; then
		lm_sensors_config="$lm_sensors_configs_path/msn4700_respin_sensors.conf"
	else
		regio_path=$(find_regio_sysfs_path)
		res=$?
		if [ $res -eq 0 ]; then
			sys_ver=$(cut "$regio_path"/config1 -d' ' -f 1)
			case $sys_ver in
				1)
					connect_msn4700_msn4600_A1
				;;
				*)
					connect_msn4700_msn4600
				;;
			esac
		else
			connect_msn4700_msn4600
		fi
	fi

	thermal_control_config="$thermal_control_configs_path/tc_config_msn4700.json"
	thermal_type=$thermal_type_t10
	max_tachos=12
	echo 25000 > $config_path/fan_max_speed
	echo 4500 > $config_path/fan_min_speed
	echo 23000 > $config_path/psu_fan_max
	echo 4600 > $config_path/psu_fan_min
	echo 3 > $config_path/cpld_num
}

msn46xx_specific()
{
	if [ -e "$devtree_file" ]; then
		lm_sensors_config="$lm_sensors_configs_path/msn4700_respin_sensors.conf"
	else
		regio_path=$(find_regio_sysfs_path)
		res=$?
		if [ $res -eq 0 ]; then
			sys_ver=$(cut "$regio_path"/config1 -d' ' -f 1)
			case $sys_ver in
				1|3)
					connect_msn4700_msn4600_A1
				;;
				*)
					connect_msn4700_msn4600
				;;
			esac
		else
			connect_msn4700_msn4600
		fi
	fi

	# this is MSN4600C
	if [ "$sku" == "HI124" ]; then
		thermal_type=$thermal_type_t8
		thermal_control_config="$thermal_control_configs_path/tc_config_msn4600C.json"
		echo 11000 > $config_path/fan_max_speed
		echo 2235 > $config_path/fan_min_speed
	# this is MSN4600
	else
		thermal_type=$thermal_type_t12
		thermal_control_config="$thermal_control_configs_path/tc_config_msn4600.json"
		echo 19500 > $config_path/fan_max_speed
		echo 2800 > $config_path/fan_min_speed
	fi

	max_tachos=3
	hotplug_fans=3
	echo 23000 > $config_path/psu_fan_max
	echo 4600 > $config_path/psu_fan_min
	echo 3 > $config_path/cpld_num
}

msn3510_specific()
{
	connect_table+=(${msn3510_base_connect_table[@]})
	add_cpu_board_to_connection_table

	thermal_type=$thermal_type_def
	max_tachos=12
	echo 25000 > $config_path/fan_max_speed
	echo 4500 > $config_path/fan_min_speed
	echo 23000 > $config_path/psu_fan_max
	echo 4600 > $config_path/psu_fan_min
	echo 3 > $config_path/cpld_num
	lm_sensors_config="$lm_sensors_configs_path/msn3700_sensors.conf"
}

mqm97xx_specific()
{
	local voltmon_connection_table=()
	lm_sensors_config="$lm_sensors_configs_path/mqm9700_sensors.conf"
	lm_sensors_labels="$lm_sensors_configs_path/mqm9700_sensors_labels.json"
	if [ -e "$devtree_file" ]; then
		lm_sensors_config="$lm_sensors_configs_path/mqm9700_rev1_sensors.conf"
	else
		regio_path=$(find_regio_sysfs_path)
		res=$?
		if [ $res -eq 0 ]; then
			sys_ver=$(cut "$regio_path"/config1 -d' ' -f 1)
			case $sys_ver in
				0|8)
					connect_table+=(${mqm97xx_rev0_base_connect_table[@]})
					voltmon_connection_table=(${mqm97xx_mps_voltmon_connect_table[@]})
					lm_sensors_config="$lm_sensors_configs_path/mqm9700_rev1_sensors.conf"
					;;
				1|9)
					connect_table+=(${mqm97xx_rev1_base_connect_table[@]})
					voltmon_connection_table=(${mqm97xx_mps_voltmon_connect_table[@]})
					lm_sensors_config="$lm_sensors_configs_path/mqm9700_rev1_sensors.conf"
					;;
				7)
					connect_table+=(${mqm97xx_power_base_connect_table[@]})
					voltmon_connection_table=(${mqm97xx_power_voltmon_connect_table[@]})
					lm_sensors_config="$lm_sensors_configs_path/mqm9700_rev1_sensors.conf"
					;;
				10)
					connect_table+=(${mqm97xx_rev2_base_connect_table[@]})
					voltmon_connection_table=(${mqm97xx_mps_voltmon_connect_table[@]})
					lm_sensors_config="$lm_sensors_configs_path/mqm9700_rev1_sensors.conf"
					;;
				11)
					connect_table+=(${mqm97xx_rev0_base_connect_table[@]})
					voltmon_connection_table=(${mqm97xx_xpde_voltmon_connect_table[@]})
					lm_sensors_config="$lm_sensors_configs_path/mqm9700_rev1_sensors.conf"
					;;
				12)
					connect_table+=(${mqm97xx_rev1_base_connect_table[@]})
					voltmon_connection_table=(${mqm97xx_xpde_voltmon_connect_table[@]})
					lm_sensors_config="$lm_sensors_configs_path/mqm9700_rev1_sensors.conf"
					;;
				5|13)
					connect_table+=(${mqm97xx_rev2_base_connect_table[@]})
					voltmon_connection_table=(${mqm97xx_xpde_voltmon_connect_table[@]})
					lm_sensors_config="$lm_sensors_configs_path/mqm9700_rev1_sensors.conf"
					;;
				*)
					connect_table+=(${mqm97xx_base_connect_table[@]})
					voltmon_connection_table=(${mqm97xx_mps_def_voltmon_connect_table[@]})
					named_busses+=(${msn47xx_mqm97xx_named_busses[@]})
					add_come_named_busses
					echo -n "${named_busses[@]}" > $config_path/named_busses
					;;
			esac
		else
			connect_table+=(${mqm97xx_base_connect_table[@]})
			voltmon_connection_table=(${mqm97xx_mps_def_voltmon_connect_table[@]})
		fi

		add_i2c_dynamic_bus_dev_connection_table "${voltmon_connection_table[@]}"
		add_cpu_board_to_connection_table
	fi

	thermal_control_config="$thermal_control_configs_path/tc_config_mqm9700.json"
	echo 0 > "$config_path"/labels_ready
	thermal_type=$thermal_type_def
	max_tachos=14
	hotplug_fans=7
	echo 29500 > $config_path/fan_max_speed
	echo 5000 > $config_path/fan_min_speed
	echo 23000 > $config_path/psu_fan_max
	echo 4600 > $config_path/psu_fan_min
	echo 3 > $config_path/cpld_num
}

mqm9510_specific()
{
	local cpu_bus_offset=18
	if [ ! -e "$devtree_file" ]; then
		connect_table+=(${mqm9510_base_connect_table[@]})
		add_i2c_dynamic_bus_dev_connection_table "${mqm9510_dynamic_i2c_bus_connect_table[@]}"
		add_cpu_board_to_connection_table $cpu_bus_offset
	fi
	thermal_type=$thermal_type_def
	i2c_bus_def_off_eeprom_cpu=24
	i2c_comex_mon_bus_default=23
	echo 11000 > $config_path/fan_max_speed
	echo 2235 > $config_path/fan_min_speed
	echo 32000 > $config_path/psu_fan_max
	echo 9000 > $config_path/psu_fan_min
	max_tachos=2
	hotplug_fans=2
	leakage_count=3
	echo 4 > $config_path/cpld_num
	lm_sensors_config="$lm_sensors_configs_path/mqm9510_sensors.conf"
	named_busses+=(${mqm9510_named_busses[@]})
	add_come_named_busses $ndr_cpu_bus_offset
	echo -n "${named_busses[@]}" > $config_path/named_busses
}

mqm9520_specific()
{
	local cpu_bus_offset=18
	if [ ! -e "$devtree_file" ]; then
		connect_table+=(${mqm9520_base_connect_table[@]})
		add_i2c_dynamic_bus_dev_connection_table "${mqm9520_dynamic_i2c_bus_connect_table[@]}"
		add_cpu_board_to_connection_table $cpu_bus_offset
	fi
	i2c_asic2_bus_default=10
	i2c_bus_def_off_eeprom_cpu=24
	i2c_comex_mon_bus_default=23
	thermal_type=$thermal_type_def
	echo 11000 > $config_path/fan_max_speed
	echo 2235 > $config_path/fan_min_speed
	echo 32000 > $config_path/psu_fan_max
	echo 9000 > $config_path/psu_fan_min
	max_tachos=2
	hotplug_fans=2
	leakage_count=8
	echo 5 > $config_path/cpld_num
	lm_sensors_config="$lm_sensors_configs_path/mqm9520_sensors.conf"
	named_busses+=(${mqm9520_named_busses[@]})
	add_come_named_busses $ndr_cpu_bus_offset
	echo -n "${named_busses[@]}" > $config_path/named_busses
}

mqm87xx_rev1_specific()
{
	if [ ! -e "$devtree_file" ]; then
		connect_table+=(${mqm8700_connect_table[@]})
		add_i2c_dynamic_bus_dev_connection_table "${mqm8700_rev1_voltmon_connect_table[@]}"
		add_cpu_board_to_connection_table
	fi

	thermal_type=$thermal_type_t5
	max_tachos=12
	echo 25000 > $config_path/fan_max_speed
	echo 4500 > $config_path/fan_min_speed
	echo 23000 > $config_path/psu_fan_max
	echo 4600 > $config_path/psu_fan_min
	echo 3 > $config_path/cpld_num
	lm_sensors_config="$lm_sensors_configs_path/msn3700_sensors.conf"
	thermal_control_config="$thermal_control_configs_path/tc_config_mqm8700.json"
	get_i2c_bus_frequency_default
}

e3597_specific()
{
	connect_table+=(${e3597_base_connect_table[@]})
	add_i2c_dynamic_bus_dev_connection_table "${e3597_dynamic_i2c_bus_connect_table[@]}"
	add_cpu_board_to_connection_table

	thermal_type=$thermal_type_def
	max_tachos=14
	hotplug_fans=7
	asic_control=0
	# TODO set correct PSU/case FAN speed
	echo 25000 > $config_path/fan_max_speed
	echo 4500 > $config_path/fan_min_speed
	echo 23000 > $config_path/psu_fan_max
	echo 4600 > $config_path/psu_fan_min
	echo 4 > $config_path/cpld_num
	thermal_control_config="$thermal_control_configs_path/tc_config_not_supported.json"
	lm_sensors_config="$lm_sensors_configs_path/e3597_sensors.conf"
}

p4697_specific()
{
	local cpu_bus_offset=18
	regio_path=$(find_regio_sysfs_path)
	res=$?
	if [ $res -eq 0 ]; then
		sys_ver=$(cut "$regio_path"/config1 -d' ' -f 1)
		case $sys_ver in
			0)
				connect_table+=(${p4697_base_connect_table[@]})
				;;
			1)
				connect_table+=(${p4697_rev1_base_connect_table[@]})
				;;
			*)
				connect_table+=(${p4697_base_connect_table[@]})
				;;
		esac
	else
		connect_table+=(${p4697_base_connect_table[@]})
	fi

	add_cpu_board_to_connection_table $cpu_bus_offset
	add_i2c_dynamic_bus_dev_connection_table "${p4697_dynamic_i2c_bus_connect_table[@]}"

	thermal_type=$thermal_type_def
	max_tachos=14
	hotplug_fans=7
	erot_count=2
	asic_control=0
	i2c_comex_mon_bus_default=23
	i2c_bus_def_off_eeprom_cpu=24
	echo 25000 > $config_path/fan_max_speed
	echo 4500 > $config_path/fan_min_speed
	echo 23000 > $config_path/psu_fan_max
	echo 4600 > $config_path/psu_fan_min
	echo 4 > $config_path/cpld_num
	thermal_control_config="$thermal_control_configs_path/tc_config_not_supported.json"
	lm_sensors_config="$lm_sensors_configs_path/p4697_sensors.conf"
}

msn_spc2_common()
{
	regio_path=$(find_regio_sysfs_path)
	res=$?
	if [ $res -eq 0 ]; then
		sys_ver=$(cut "$regio_path"/config1 -d' ' -f 1)
	else
		sys_ver=0
	fi

	case $sku in
		HI120)
			msn3420_specific
			;;
		HI121)
			msn3510_specific
			;;
		HI100)
			case $sys_ver in
				2)
					mqm87xx_rev1_specific
					;;
				*)
					mqmxxx_msn37x_msn34x_specific
					;;
			esac
			;;
		HI139)
			msn_xh3000_specific
			;;
		HI146)
			sn3750sx_specific
			;;
		*)
			mqmxxx_msn37x_msn34x_specific
			;;
	esac
}

msn_spc3_common()
{
	case $sku in
		HI123|HI124)
			msn46xx_specific
		;;
		HI122)
			msn47xx_specific
		;;
		HI130)
			mqm97xx_specific
		;;
		HI132)
			e3597_specific
		;;
		HI140)
			mqm9520_specific
		;;
		HI141)
			mqm9510_specific
		;;
		HI142)
			p4697_specific
		;;
		*)
			msn47xx_specific
		;;
	esac
}

bf3_common()
{
	case $sku in
		HI151)
			mqm97xx_specific
<<<<<<< HEAD
			;;
		HI156)
			msn47xx_specific
=======
			i2c_asic_bus_default=0
			;;
		HI156)
			msn47xx_specific
			i2c_asic_bus_default=0
>>>>>>> 6102e0af
			;;
		*)
			echo "Unsupported BF3 platform"
			exit 0
			;;
	esac
<<<<<<< HEAD
=======

	jtag_bridge_offset=`cat /proc/iomem | grep mlxplat_jtag_bridge | awk -F '-' '{print $1}'`
	echo $jtag_bridge_offset > $config_path/jtag_bridge_offset
	jtag_pci=`lspci | grep Lattice | grep 9c30 | awk '{print $1}'`
	check_n_link /sys/bus/pci/devices/0000:"$jtag_pci"/resource0 $config_path/jtag_bridge

	if find /sys/devices/platform/MLNXBF49:00/mlxreg-io/hwmon/hwmon*/ | grep -q jtag_enable ; then
		if [ ! -d $jtag_path ]; then
			mkdir $jtag_path
		fi
		check_n_link /sys/devices/platform/MLNXBF49:00/mlxreg-io/hwmon/hwmon*/jtag_enable $jtag_path/jtag_enable
	fi
>>>>>>> 6102e0af
}

msn48xx_specific()
{
	local cpu_bus_offset=51
	connect_table+=(${msn4800_base_connect_table[@]})
	add_cpu_board_to_connection_table $cpu_bus_offset
	thermal_type=$thermal_type_t13
	hotplug_linecards=8
	i2c_comex_mon_bus_default=$((cpu_bus_offset+5))
	i2c_bus_def_off_eeprom_cpu=$((cpu_bus_offset+6))
	echo 4 > $config_path/cpld_num
	hotplug_pwrs=4
	hotplug_psus=4
	psu_count=4
	i2c_asic_bus_default=3
	echo 18000 > $config_path/fan_max_speed
	echo 3000 > $config_path/fan_min_speed
	echo 27500 > $config_path/psu_fan_max
	echo 4600 > $config_path/psu_fan_min
	echo 14 > $config_path/pcie_default_i2c_bus
	lm_sensors_config="$lm_sensors_configs_path/msn4800_sensors.conf"
	lm_sensors_config_lc="$lm_sensors_configs_path/msn4800_sensors_lc.conf"
}

sn2201_specific()
{
	local cpu_bus_offset=51
	echo 2 > $config_path/cpld_num
	thermal_type=$thermal_type_t11
	i2c_asic_bus_default=6
	hotplug_fans=4
	hotplug_pwrs=2
	hotplug_psus=2
	echo 1 > $config_path/fan_dir_eeprom
	echo 22000 > $config_path/fan_max_speed
	echo 2200 > $config_path/fan_min_speed
	echo 16000 > $config_path/psu_fan_max
	echo 2500 > $config_path/psu_fan_min
	cpld2_ver=$(i2cget -f -y 1 0x3d 0x01)
	cpld2_ver=${cpld2_ver:2}
	echo $(( 16#$cpld2_ver )) > $system_path/cpld2_version
	cpld2_mver=$(i2cget -f -y 1 0x3d 0x02)
	cpld2_mver=${cpld2_mver:2}
	echo $(( 16#$cpld2_mver )) > $system_path/cpld2_version_min
	cpld2_pn=$(i2cget -f -y 1 0x3d 0x21 w)
	cpld2_pn=${cpld2_pn:3}
	cpld2_pn=$(( 16#$cpld2_pn ))
	echo $cpld2_pn > $system_path/cpld2_pn
	id0=$(cat /proc/cpuinfo | grep -m1 "core id" | awk '{print $4}')
	id0=$(($id0+2))
	echo $id0> $config_path/core0_temp_id
	id1=$(cat /proc/cpuinfo | grep -m2 "core id" | tail -n1 | awk '{print $4}')
	id1=$(($id1+2))
	echo $id1 > $config_path/core1_temp_id
	sed -i "s/label temp8/label temp$id0/g" $lm_sensors_configs_path/sn2201_sensors.conf
	sed -i "s/label temp14/label temp$id1/g" $lm_sensors_configs_path/sn2201_sensors.conf
	lm_sensors_config="$lm_sensors_configs_path/sn2201_sensors.conf"
	thermal_control_config="$thermal_control_configs_path/tc_config_msn2201.json"
}

p2317_specific()
{
	connect_table+=(${p2317_connect_table[@]})
	add_cpu_board_to_connection_table
	echo 1 > $config_path/cpld_num
	hotplug_fans=0
	hotplug_pwrs=0
	hotplug_psus=0
	echo 1 > $config_path/global_wp_wait_step
	echo 20 > $config_path/global_wp_timeout
	lm_sensors_config="$lm_sensors_configs_path/p2317_sensors.conf"
}

sn56xx_specific()
{
	if [ ! -e "$devtree_file" ]; then
		connect_table+=(${sn5600_base_connect_table[@]})
		add_cpu_board_to_connection_table $ng800_cpu_bus_offset
	fi
	# ToDo Uncomment when will be defined	thermal_type=$thermal_type_t14
	thermal_type=$thermal_type_def	# ToDo Temporary default 60%
	# Set according to front fan max. Rear fan max is 13200
	echo 13800 > $config_path/fan_max_speed
	echo 2800 > $config_path/fan_min_speed
	echo 32500 > $config_path/psu_fan_max
	echo 9500 > $config_path/psu_fan_min
	i2c_comex_mon_bus_default=$((ng800_cpu_bus_offset+5))
	i2c_bus_def_off_eeprom_cpu=$((ng800_cpu_bus_offset+6))
	max_tachos=8
	hotplug_fans=4
	hotplug_pwrs=2
	hotplug_psus=2
	psu2_i2c_addr=0x5a
	if [ "$sku" == "HI147" ]; then
		echo 5 > $config_path/cpld_num
	else
		echo 4 > $config_path/cpld_num
	fi
	lm_sensors_config="$lm_sensors_configs_path/sn5600_sensors.conf"
	named_busses+=(${sn5600_named_busses[@]})
	add_come_named_busses $ng800_cpu_bus_offset
	echo -n "${named_busses[@]}" > $config_path/named_busses
}

sn_spc4_common()
{
	# ToDo Meantime same for all SPC4 systems.
	case $sku in
		HI144)	# SN5600
			sn56xx_specific
		;;
		HI147)	# SN5400
			sn56xx_specific
		;;
		HI148)	# SN5700
			sn56xx_specific
		;;
		*)
			sn56xx_specific
		;;
	esac
}

p4262_specific()
{
	local cpu_bus_offset=18
	if [ ! -e "$devtree_file" ]; then
		connect_table+=(${p4262_base_connect_table[@]})
		add_cpu_board_to_connection_table $cpu_bus_offset
	fi
	echo 1 > $config_path/global_wp_wait_step
	echo 20 > $config_path/global_wp_timeout
	echo 3 > $config_path/cpld_num
	hotplug_fans=6
	max_tachos=12
	hotplug_pwrs=0
	hotplug_psus=0
	erot_count=2
	asic_control=0
	health_events_count=4
	pwr_events_count=1
	thermal_type=$thermal_type_def
	i2c_comex_mon_bus_default=23
	i2c_bus_def_off_eeprom_cpu=24
	lm_sensors_config="$lm_sensors_configs_path/p4262_sensors.conf"
	add_i2c_dynamic_bus_dev_connection_table "${p4262_dynamic_i2c_bus_connect_table[@]}"
	named_busses+=(${p4262_named_busses[@]})
	add_come_named_busses $ndr_cpu_bus_offset
	echo -n "${named_busses[@]}" > $config_path/named_busses
}

check_system()
{
	# Check ODM
	case $board_type in
		VMOD0001)
			msn27xx_msb_msx_specific
			;;
		VMOD0002)
			msn21xx_specific
			;;
		VMOD0003)
			msn274x_specific
			;;
		VMOD0004)
			msn201x_specific
			;;
		VMOD0005)
			msn_spc2_common
			;;
		VMOD0007)
			msn38xx_specific
			;;
		VMOD0009)
			msn27002_msb78002_specific
			;;
		VMOD0010)
			msn_spc3_common
			;;
		VMOD0011)
			msn48xx_specific
			;;
		VMOD0013)
			sn_spc4_common
			;;
		VMOD0014)
			sn2201_specific
			;;
		VMOD0015)
			p2317_specific
			;;
		VMOD0017)
			p4262_specific
			;;
		VMOD0016)
			bf3_common
			;;
		*)
			product=$(< /sys/devices/virtual/dmi/id/product_name)
			case $product in
				MSN27002|MSB78002)
					msn27002_msb78002_specific
					;;
				MSN24102)
					msn24102_specific
					;;
				MSN274*)
					msn274x_specific
					;;
				MSN21*)
					msn21xx_specific
					;;
				MSN24*)
					msn24xx_specific
					;;
				MSN27*|MSB*|MSX*)
					msn27xx_msb_msx_specific
					;;
				MSN201*)
					msn201x_specific
					;;
				MQM87*|MSN37*)
					mqmxxx_msn37x_msn34x_specific
					;;
				MSN34*)
					msn3420_specific
					;;
				MSN35*)
					msn3510_specific
					;;
				MSN38*)
					msn38xx_specific
					;;
				MSN46*)
					msn46xx_specific
					;;
				MQM97*)
					mqm97xx_specific
					;;
				MQM87*)
					mqm87xx_specific
					;;
				SN2201*)
					sn2201_specific
					;;
				P4697)
					p4697_specific
					;;
				*)
					# Check marginal system, system without SMBIOS customization,
					# only on old types of Mellanox switches.
					cpu_type=$(cat $config_path/cpu_type)
					if grep -q "Mellanox Technologies" /sys/devices/virtual/dmi/id/chassis_vendor ; then
						case $cpu_type in
							$RNG_CPU)
								msn21xx_specific
								;;
							$IVB_CPU)
								msn27xx_msb_msx_specific
								;;
							$BDW_CPU)
								mqmxxx_msn37x_msn34x_specific
								;;
							$BF3_CPU)
								bf3_common
								;;
							*)
								log_err "$product is not supported"
								exit 0
								;;
						esac
					else
						case $cpu_type in
							# First BF3 BU systems will have only SKU configured in SMBIOS
							$BF3_CPU)
								bf3_common
								;;
							*)
								log_err "$product is not supported"
								exit 0
								;;
						esac
					fi
					;;
			esac
			;;
	esac
	echo ${i2c_comex_mon_bus_default} > $config_path/i2c_comex_mon_bus_default
	echo ${i2c_bus_def_off_eeprom_cpu} > $config_path/i2c_bus_def_off_eeprom_cpu
}

create_event_files()
{
	if [ $hotplug_psus -ne 0 ]; then
		for ((i=1; i<=hotplug_psus; i+=1)); do
			check_n_init $events_path/psu$i 0
		done
	fi
	if [ $hotplug_pwrs -ne 0 ]; then
		for ((i=1; i<=hotplug_pwrs; i+=1)); do
			check_n_init $events_path/pwr$i 0
		done
	fi
	if [ $hotplug_fans -ne 0 ]; then
		for ((i=1; i<=hotplug_fans; i+=1)); do
			check_n_init $events_path/fan$i 0
		done
	fi
	if [ $hotplug_linecards -ne 0 ]; then
		for ((i=1; i<=hotplug_linecards; i+=1)); do
			check_n_init $events_path/lc"$i"_present 0
			check_n_init $events_path/lc"$i"_verified 0
			check_n_init $events_path/lc"$i"_powered 0
			check_n_init $events_path/lc"$i"_ready 0
			check_n_init $events_path/lc"$i"_synced 0
			check_n_init $events_path/lc"$i"_active 0
			check_n_init $events_path/lc"$i"_shutdown 0
		done
	fi
	if [ $erot_count -ne 0 ]; then
		for ((i=1; i<=erot_count; i+=1)); do
			check_n_init  $events_path/erot"$i"_error 0
			check_n_init $events_path/erot"$i"_ap 0
		done
	fi
	if [ $leakage_count -ne 0 ]; then
		for ((i=1; i<=leakage_count; i+=1)); do
			check_n_init $events_path/leakage$i 0
		done
		check_n_init $events_path/leakage_rope 0
	fi
	for ((i=0; i<health_events_count; i+=1)); do
		check_n_init  $events_path/${l1_switch_health_events[$i]} 0
	done
	if [ $pwr_events_count -ne 0 ]; then
		check_n_init $events_path/power_button 0
	fi
}

enable_vpd_wp()
{
	if [ -e "$system_path"/vpd_wp ]; then
		echo 1 > $system_path/vpd_wp
		log_info "Enabled VPD WP"
	fi
}

get_asic_bus()
{
	if [ ! -f $config_path/asic_bus ]; then
		find_i2c_bus
		asic_bus=$((i2c_asic_bus_default+i2c_bus_offset))
		echo $asic_bus > $config_path/asic_bus
		echo $asic_bus > $config_path/asic1_i2c_bus_id
	else
		asic_bus=$(cat $config_path/asic_bus)
	fi
	return $((asic_bus))
}

get_asic2_bus()
{
	if [ ! -f "$config_path/asic_num" ]; then
		return 0
	fi
	asic_num=$(< $config_path/asic_num)
	if [ "$asic_num" -eq 1 ]; then
		return 0
	fi
	i2c_asic_bus=$i2c_asic2_bus_default
	if [ ! -f $config_path/asic2_i2c_bus_id ]; then
		find_i2c_bus
		asic_bus=$((i2c_asic_bus+i2c_bus_offset))
		echo $asic_bus > $config_path/asic2_i2c_bus_id
	else
		asic_bus=$(cat $config_path/asic2_i2c_bus_id)
	fi
	return $((asic_bus))
}

load_modules()
{
	# Some modules are not present in all the kernel
	# versions. Use this function to load those modules
	# which need to be loaded based on their availability
	if ! lsmod | grep -q "drivetemp"; then
		if [ -f /lib/modules/`uname -r`/kernel/drivers/hwmon/drivetemp.ko ]; then
			modprobe drivetemp
		fi
	fi
}

set_config_data()
{
	for ((idx=1; idx<=psu_count; idx+=1)); do
		psu_i2c_addr=psu"$idx"_i2c_addr
		echo ${!psu_i2c_addr} > $config_path/psu"$idx"_i2c_addr
	done
	echo $fan_psu_default > $config_path/fan_psu_default
	echo $fan_command > $config_path/fan_command
	echo $fan_config_command > $config_path/fan_config_command
	echo $fan_speed_units > $config_path/fan_speed_units
	echo 35 > $config_path/thermal_delay
	echo $chipup_delay_default > $config_path/chipup_delay
	echo 0 > $config_path/chipdown_delay
	echo $hotplug_psus > $config_path/hotplug_psus
	echo $hotplug_pwrs > $config_path/hotplug_pwrs
	echo $hotplug_fans > $config_path/hotplug_fans
	echo $hotplug_linecards > $config_path/hotplug_linecards
}

connect_platform()
{
	find_i2c_bus
	# Check if it's new or old format of connect table
	if [ -e "$devtree_file" ]; then
		unset connect_table
		declare -a connect_table=($(<"$devtree_file"))
		# New connect table contains also device link name, e.g., fan_amb
		dev_step=4
	else
		dev_step=3
	fi

	for ((i=0; i<${#connect_table[@]}; i+=$dev_step)); do
		connect_device "${connect_table[i]}" "${connect_table[i+1]}" \
				"${connect_table[i+2]}"
	done
}

disconnect_platform()
{
	if [ -f $config_path/i2c_bus_offset ]; then
		i2c_bus_offset=$(<$config_path/i2c_bus_offset)
	fi
	# Check if it's new or old format of connect table
	if [ -e "$devtree_file" ]; then
		dev_step=4
	else
		dev_step=3
	fi
	for ((i=0; i<${#connect_table[@]}; i+=$dev_step)); do
		disconnect_device "${connect_table[i+1]}" "${connect_table[i+2]}"
	done
}

create_symbolic_links()
{
	if [ ! -d $hw_management_path ]; then
		mkdir $hw_management_path
	fi
	if [ ! -d $thermal_path ]; then
		mkdir $thermal_path
	fi	
	if [ ! -d $config_path ]; then
		mkdir $config_path
	fi
	if [ ! -d $environment_path ]; then
		mkdir $environment_path
	fi
	if [ ! -d $power_path ]; then
		mkdir $power_path
	fi
	if [ ! -d $alarm_path ]; then
		mkdir $alarm_path
	fi
	if [ ! -d $eeprom_path ]; then
		mkdir $eeprom_path
	fi
	if [ ! -d $led_path ]; then
		mkdir $led_path
	fi
	if [ ! -d $system_path ]; then
		mkdir $system_path
	fi
	if [ ! -d $sfp_path ]; then
		mkdir $sfp_path
	fi
	if [ ! -d $watchdog_path ]; then
		mkdir $watchdog_path
	fi
	if [ ! -d $events_path ]; then
		mkdir $events_path
	fi
	if [ ! -d $fw_path ]; then
		mkdir $fw_path
	fi
	if [ ! -h $power_path/pwr_consum ]; then
		ln -sf /usr/bin/hw-management-power-helper.sh $power_path/pwr_consum
	fi
	if [ ! -h $power_path/pwr_sys ]; then
		ln -sf /usr/bin/hw-management-power-helper.sh $power_path/pwr_sys
	fi

	if [ ! -f "$config_path/gearbox_counter" ]; then
		echo 0 > "$config_path"/gearbox_counter
	fi
	if [ ! -f "$config_path/module_counter" ]; then
		echo 0 > "$config_path"/module_counter
	fi
	if [ ! -f "$config_path/sfp_counter" ]; then
		echo 0 > "$config_path"/sfp_counter
	fi
}

remove_symbolic_links()
{
	# Clean hw-management directory - remove folder if it's empty
	if [ -d $hw_management_path ]; then
		find $hw_management_path -type l -exec unlink {} \;
		rm -rf $hw_management_path
	fi
}

set_asic_pci_id()
{
	if [ ! -f "$config_path"/asic_control ]; then
		echo $asic_control > "$config_path"/asic_control
	fi

	# Get ASIC PCI Ids.
	case $sku in
	HI122|HI123|HI124|HI126|HI156)
		asic_pci_id=$spc3_pci_id
		;;
	HI130|HI140|HI141|HI151)
		asic_pci_id=$quantum2_pci_id
		;;
	HI144|HI147|HI148)
		asic_pci_id=$spc4_pci_id
		;;
	HI131)
		asic_pci_id=$nv3_pci_id
		;;
	HI142|HI143|HI152)
		asic_pci_id=$nv4_pci_id
		check_asics=`lspci -nn | grep $asic_pci_id | awk '{print $1}'`
		if [ -z "$check_asics" ]; then
			asic_pci_id=$nv4_rev_a1_pci_id
		fi
		;;
	*)
		echo 1 > "$config_path"/asic_num
		return
		;;
	esac

	asics=`lspci -nn | grep $asic_pci_id | awk '{print $1}'`
	case $sku in
	HI140)
		asic1_pci_bus_id=`echo $asics | awk '{print $2}'`   # 2-nd for ASIC1 because it appears first
		asic2_pci_bus_id=`echo $asics | awk '{print $1}'`
		echo "$asic1_pci_bus_id" > "$config_path"/asic1_pci_bus_id
		echo "$asic2_pci_bus_id" > "$config_path"/asic2_pci_bus_id
		echo 2 > "$config_path"/asic_num
		;;
	HI131|HI141|HI142|HI152)
		asic1_pci_bus_id=`echo $asics | awk '{print $1}'`
		asic2_pci_bus_id=`echo $asics | awk '{print $2}'`
		echo "$asic1_pci_bus_id" > "$config_path"/asic1_pci_bus_id
		echo "$asic2_pci_bus_id" > "$config_path"/asic2_pci_bus_id
		echo 2 > "$config_path"/asic_num
		;;
	HI143)
		asic1_pci_bus_id=`echo $asics | awk '{print $1}'`
		asic2_pci_bus_id=`echo $asics | awk '{print $2}'`
		asic3_pci_bus_id=`echo $asics | awk '{print $3}'`
		asic4_pci_bus_id=`echo $asics | awk '{print $4}'`
		echo "$asic1_pci_bus_id" > "$config_path"/asic1_pci_bus_id
		echo "$asic2_pci_bus_id" > "$config_path"/asic2_pci_bus_id
		echo "$asic3_pci_bus_id" > "$config_path"/asic3_pci_bus_id
		echo "$asic4_pci_bus_id" > "$config_path"/asic4_pci_bus_id
		echo 4 > "$config_path"/asic_num
		;;
	HI144|HI147|HI148)
		asic1_pci_bus_id=`echo $asics | awk '{print $1}'`
		echo "$asic1_pci_bus_id" > "$config_path"/asic1_pci_bus_id
		echo 1 > "$config_path"/asic_num
		;;
	*)
		asic1_pci_bus_id=`echo $asics | awk '{print $1}'`
		echo "$asic1_pci_bus_id" > "$config_path"/asic1_pci_bus_id
		echo 1 > "$config_path"/asic_num
		;;
	esac

	return
}

pre_devtr_init()
{
	case $board_type in
	VMOD0009)
		case $sku in
		HI117)
			echo $ndr_cpu_bus_offset > $config_path/cpu_brd_bus_offset
			;;
		*)
			;;
		esac
		;;
	VMOD0013)
		case $sku in
		HI144|HI147|HI148)	# ToDo Possible change for Ibex
			echo $ng800_cpu_bus_offset > $config_path/cpu_brd_bus_offset
			echo 2 > "$config_path"/clk_brd_num
			echo 3 > "$config_path"/clk_brd_addr_offset
			;;
		*)
			;;
		esac
		;;
	VMOD0017)
		echo $ndr_cpu_bus_offset > $config_path/cpu_brd_bus_offset
		;;
	*)
		;;
	esac
}

map_asic_pci_to_i2c_bus()
{
	if [ -z "$1" ]; then
		return 0
	fi
	[ -f "$config_path/asic_num" ] && asic_num=$(< $config_path/asic_num)
	if [ "$asic_num" ] && [ "$asic_num" -gt 1 ]; then
		pci_bus=`basename $1`
		pci_bus="${pci_bus:5}"
		for ((i=1; i<=asic_num; i+=1)); do
			bus=$(< $config_path/asic"$i"_pci_bus_id)
			if [ "$bus" == "$pci_bus" ]; then
				i2c_bus=$(< $config_path/asic"$i"_i2c_bus_id)
				return "$i2c_bus"
			fi
		done
	fi
	return 0
}

do_start()
{
	create_symbolic_links
	check_cpu_type
	pre_devtr_init
	load_modules
	devtr_check_smbios_device_description
	check_system
	set_asic_pci_id

	asic_control=$(< $config_path/asic_control) 
	if [[ $asic_control -ne 0 ]]; then
		get_asic_bus
		get_asic2_bus
	fi
	touch $udev_ready
	depmod -a 2>/dev/null
	set_config_data
	udevadm trigger --action=add
	set_sodimm_temp_limits
	set_jtag_gpio "export"
	create_event_files
	hw-management-i2c-gpio-expander.sh
	connect_platform
	sleep 1
	enable_vpd_wp
	echo 0 > $config_path/events_ready
	/usr/bin/hw-management-start-post.sh

	if [ -f $config_path/max_tachos ]; then
		max_tachos=$(<$config_path/max_tachos)
	fi

	# check for MSN3700C exeption
	if [ "$max_tachos" == 8 ] && [ "$tune_thermal_type" == 1 ]; then
		thermal_type=$thermal_type_t6
	fi
	# Information for thermal control service
	echo $thermal_type > $config_path/thermal_type

	if [ -v "lm_sensors_config_lc" ] && [ -f $lm_sensors_config_lc ]; then
		ln -sf $lm_sensors_config_lc $config_path/lm_sensors_config_lc
	fi
	if [ -v "lm_sensors_config" ] && [ -f $lm_sensors_config ]; then
		ln -sf $lm_sensors_config $config_path/lm_sensors_config
	else
		ln -sf /etc/sensors3.conf $config_path/lm_sensors_config
	fi
	if [ -v "lm_sensors_labels" ] && [ -f $lm_sensors_labels ]; then 
		ln -sf $lm_sensors_labels $config_path/lm_sensors_labels
	fi 
	if [ -v "thermal_control_config" ] && [ -f $thermal_control_config ]; then
		ln -sf $thermal_control_config $config_path/tc_config.json
	else
		ln -sf $thermal_control_configs_path/tc_config_default.json $config_path/tc_config.json
	fi
	log_info "Init completed."
}

do_stop()
{
	check_cpu_type
	# There is no need to perform extra work of check_system during
	# hw-management stop in case of devtree exist. Directly init connect_table.
	if [ -e "$devtree_file" ]; then
		unset connect_table
		declare -a connect_table=($(<"$devtree_file"))
	else
		check_system
	fi
	disconnect_platform
	set_jtag_gpio "unexport"
	rm -fR /var/run/hw-management
	# Re-try removing after 1 second in case of failure.
	# It can happens if some app locked file for reading/writing
	if [ "$?" -ne 0 ]; then
		sleep 1
		rm -fR /var/run/hw-management
	fi
}

do_chip_up_down()
{
	action=$1
	asic_index=$2
	pci_bus=$3

	if [ -f "$config_path"/asic_control ]; then
		asic_control=$(< $config_path/asic_control)
	fi
	# Add ASIC device.
	if [[ $asic_control -eq 0 ]]; then
		log_info "Current ASIC type does not support this operation type"
		return 0
	fi
	board=$(cat /sys/devices/virtual/dmi/id/board_name)
	case $board in
		VMOD0005)
			case $sku in
				HI146)
					# Chip up / down operations are to be performed for ASIC virtual address 0x37.
					# Disabling it for the timebeing. Will have to enable once h/w resolves the issue
					# i2c_asic_addr_name=0037
					# i2c_asic_addr=0x37
					;;
				*)
					;;
			esac
			;;
		VMOD0010)
			case $sku in
				HI140|HI141)
					# Chip up / down operations are to be performed for ASIC virtual address 0x37.
					i2c_asic_addr_name=0037
					i2c_asic_addr=0x37
					;;
				*)
					;;
			esac
			;;
		VMOD0011)
			# Chip up / down operations are to be performed for ASIC virtual address 0x37.
			i2c_asic_addr_name=0037
			i2c_asic_addr=0x37
			i2c_asic_bus_default=3
			;;
		*)
			;;
	esac

	map_asic_pci_to_i2c_bus $pci_bus
	bus=$?
	if [ $bus -eq 0 ]; then
		get_asic_bus
		bus=$?
	fi

	case $action in
	0)
		lock_service_state_change
		chipup_delay=$(< $config_path/chipup_delay)
		if [ -d /sys/bus/i2c/devices/"$bus"-"$i2c_asic_addr_name" ]; then
			chipdown_delay=$(< $config_path/chipdown_delay)
			sleep "$chipdown_delay"
			set_i2c_bus_frequency_400KHz
			echo $i2c_asic_addr > /sys/bus/i2c/devices/i2c-"$bus"/delete_device
			restore_i2c_bus_frequency_default
		fi
		echo 0 > $config_path/sfp_counter
		unlock_service_state_change
		;;
	1)
		lock_service_state_change
		[ -f "$config_path/chipup_dis" ] && disable=$(< $config_path/chipup_dis)
		if [ "$disable" ] && [ "$disable" -gt 0 ]; then
			disable=$((disable-1))
			echo $disable > $config_path/chipup_dis
			unlock_service_state_change
			exit 0
		fi
		chipup_delay=$(< $config_path/chipup_delay)
		if [ ! -d /sys/bus/i2c/devices/"$bus"-"$i2c_asic_addr_name" ]; then
			sleep "$chipup_delay"
			echo 0 > $config_path/sfp_counter
			set_i2c_bus_frequency_400KHz
			echo mlxsw_minimal $i2c_asic_addr > /sys/bus/i2c/devices/i2c-"$bus"/new_device
			restore_i2c_bus_frequency_default

			if [ ! -d /sys/bus/i2c/devices/"$bus"-"$i2c_asic_addr_name"/hwmon ]; then
				# chipup command failed.
				unlock_service_state_change
				return 1
			fi

			if [ -f "$config_path/cpld_port" ] && [ -f $system_path/cpld3_version ]; then
				# Append port CPLD version.
				str=$(< $system_path/cpld_base)
				cpld_port=$(< $system_path/cpld3_version)
				str=$str$(printf "_CPLD000000_REV%02d00" "$cpld_port")
				echo "$str" > $system_path/cpld
			fi
		else
			unlock_service_state_change
			return 0
		fi
		unlock_service_state_change
		return 0
		;;
	*)
		exit 1
		;;
	esac
}

check_simx()
{
	case $sku in
		HI130|HI122)
			# Let the initialization go through
			;;
		*)
			if [ -n "$(lspci -vvv | grep SimX)" ]; then
				exit 0
			fi
			;;
	esac
}

do_chip_down()
{
	# Delete ASIC device
	/usr/bin/hw-management-thermal-events.sh change hotplug_asic down %S %p
}

__usage="
Usage: $(basename "$0") [Options]

Options:
	start		Start hw-management service, supposed to be
			activated at initialization by system service
			control.
	stop		Stop hw-management service, supposed to be
			activated at system shutdown by system service
			control.
	chipup		Manual activation of ASIC I2C driver.
	chipdown	Manual de-activation of ASIC I2C driver.
	chipupen	Set 'chipup_dis' attribute to zero.
	chipupdis <n>	Set 'chipup_dis' attribute to <n>, when <n>
	thermsuspend	Suspend thermal control (if thermal control is
			activated by hw-management package.
			Not relevant for users who disable hw-management
			thermal control.
	thermresume	Resume thermal control.
			Not relevant for users who disable hw-management
			thermal control.
	restart
	force-reload	Performs hw-management 'stop' and the 'start.
	reset-cause	Output system reset cause.
"

check_simx

case $ACTION in
	start)
		if [ -d /var/run/hw-management ]; then
			log_err "hw-management is already started"
			exit 1
		fi
		do_start
	;;
	stop)
		if [ -d /var/run/hw-management ]; then
			echo 1 > $config_path/stopping
			if [ ! -f "$config_path/asic_num" ]; then
				asic_num=1
			else
				asic_num=$(< $config_path/asic_num)
			fi
			for ((i=1; i<=asic_num; i+=1)); do
				do_chip_up_down 0 "$i"
			done
			do_stop
		fi
	;;
	chipup)
		if [ -d /var/run/hw-management ]; then
			asic_retry="$asic_chipup_retry"
			asic_chipup_rc=1

			while [ "$asic_chipup_rc" -ne 0 ] && [ "$asic_retry" -gt 0 ]; do
				do_chip_up_down 1 "$2" "$3"
				asic_chipup_rc=$?
				asic_index="$2"
				if [ "$asic_chipup_rc" -ne 0 ];then
					do_chip_up_down 0 "$2" "$3"
				else
					exit 0
				fi

				if [ "$asic_retry" -eq "$asic_chipup_retry" ]; then
					# Start I2C tracer.
					echo 1 >/sys/kernel/debug/tracing/events/i2c/enable
					echo adapter_nr=="$2" >/sys/kernel/debug/tracing/events/i2c/filter
				else
					cat /sys/kernel/debug/tracing/trace >> /var/log/chipup_i2c_trace_log
					echo 0>/sys/kernel/debug/tracing/trace
				fi

				asic_retry=$((asic_retry-1))
			done
			echo 0 >/sys/kernel/debug/tracing/events/i2c/enable
			log_info "chipup failed for ASIC $asic_index"

			# Check log size in (bytes) and rotate if necessary.
			file_size=`du -b /var/log/chipup_i2c_trace_log | tr -s '\t' ' ' | cut -d' ' -f1`
			if [ $file_size -gt $chipup_log_size ]; then
				timestamp=`date +%s`
				mv /var/log/chipup_i2c_trace_log /var/log/chipup_i2c_trace_log.$timestamp
				touch /var/log/chipup_i2c_trace_log
			fi
		fi
	;;
	chipdown)
		if [ -d /var/run/hw-management ]; then
			do_chip_up_down 0 "$2" "$3"
		fi
	;;
	chipupen)
		echo 0 > $config_path/chipup_dis
	;;
	chipupdis)
		if [ -z "$2" ]; then
			echo 1 > $config_path/chipup_dis
		else
			echo "$2" > $config_path/chipup_dis
		fi
	;;
	thermsuspend)
		if [ -d /var/run/hw-management ]; then
			echo 1 > $config_path/suspend
		fi
	;;
	thermresume)
		if [ -d /var/run/hw-management ]; then
			echo 0 > $config_path/suspend
		fi
	;;
	restart|force-reload)
		do_stop
		sleep 3
		do_start
	;;
	reset-cause)
		for f in $system_path/reset_*;
			do v=`cat $f`; attr=$(basename $f); if [ $v -eq 1 ]; then echo $attr; fi;
		done
	;;
	*)
		echo "$__usage"
		exit 1
	;;
esac
exit 0<|MERGE_RESOLUTION|>--- conflicted
+++ resolved
@@ -836,22 +836,13 @@
 			case $sku in
 				# MQM9700+BF3
 				HI151)
-<<<<<<< HEAD
-					cpu_connection_table=( ${cpu_type2_connection_table[@]} )
-=======
 					cpu_connection_table=( ${bf3_come_connection_table[@]} )
->>>>>>> 6102e0af
 					cpu_voltmon_connection_table=( ${cpu_type2_mps_voltmon_connection_table[@]} )
 					;;
 				# MSN4700+BF3
 				HI156)
-<<<<<<< HEAD
-					cpu_connection_table=( ${cpu_type1_connection_table[@]} )
-					cpu_voltmon_connection_table=( ${cpu_type1_tps_voltmon_connection_table[@]} )
-=======
 					cpu_connection_table=( ${bf3_come_connection_table[@]} )
 					cpu_voltmon_connection_table=( ${cpu_type3_mps_voltmon_connection_table[@]} )
->>>>>>> 6102e0af
 					;;
 			esac
 			;;
@@ -1687,38 +1678,17 @@
 	case $sku in
 		HI151)
 			mqm97xx_specific
-<<<<<<< HEAD
-			;;
-		HI156)
-			msn47xx_specific
-=======
 			i2c_asic_bus_default=0
 			;;
 		HI156)
 			msn47xx_specific
 			i2c_asic_bus_default=0
->>>>>>> 6102e0af
 			;;
 		*)
 			echo "Unsupported BF3 platform"
 			exit 0
 			;;
 	esac
-<<<<<<< HEAD
-=======
-
-	jtag_bridge_offset=`cat /proc/iomem | grep mlxplat_jtag_bridge | awk -F '-' '{print $1}'`
-	echo $jtag_bridge_offset > $config_path/jtag_bridge_offset
-	jtag_pci=`lspci | grep Lattice | grep 9c30 | awk '{print $1}'`
-	check_n_link /sys/bus/pci/devices/0000:"$jtag_pci"/resource0 $config_path/jtag_bridge
-
-	if find /sys/devices/platform/MLNXBF49:00/mlxreg-io/hwmon/hwmon*/ | grep -q jtag_enable ; then
-		if [ ! -d $jtag_path ]; then
-			mkdir $jtag_path
-		fi
-		check_n_link /sys/devices/platform/MLNXBF49:00/mlxreg-io/hwmon/hwmon*/jtag_enable $jtag_path/jtag_enable
-	fi
->>>>>>> 6102e0af
 }
 
 msn48xx_specific()
