--- conflicted
+++ resolved
@@ -442,8 +442,6 @@
 	*)
 		;;
 	esac
-<<<<<<< HEAD
-=======
 }
 
 add_cpu_board_to_connection_table()
@@ -463,7 +461,6 @@
 			exit 0
 			;;
 	esac
->>>>>>> ffbc048c
 }
 
 msn274x_specific()
