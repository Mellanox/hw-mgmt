--- conflicted
+++ resolved
@@ -839,11 +839,7 @@
 		fi
 	fi
 
-<<<<<<< HEAD
 	if [ "$cpu_type" == "$AMD_SNW_CPU" ]; then
-=======
-	if [ "$board_type" == "VMOD0021" -o "$board_type" == "VMOD0022" ]; then
->>>>>>> 0deb97d1
 		return 0
 	fi
 
