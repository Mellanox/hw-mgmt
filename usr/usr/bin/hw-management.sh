#!/bin/bash
################################################################################
# Copyright (c) 2018-2021, NVIDIA CORPORATION & AFFILIATES. All rights reserved.
#
# Redistribution and use in source and binary forms, with or without
# modification, are permitted provided that the following conditions are met:
#
# 1. Redistributions of source code must retain the above copyright
#    notice, this list of conditions and the following disclaimer.
# 2. Redistributions in binary form must reproduce the above copyright
#    notice, this list of conditions and the following disclaimer in the
#    documentation and/or other materials provided with the distribution.
# 3. Neither the names of the copyright holders nor the names of its
#    contributors may be used to endorse or promote products derived from
#    this software without specific prior written permission.
#
# Alternatively, this software may be distributed under the terms of the
# GNU General Public License ("GPL") version 2 as published by the Free
# Software Foundation.
#
# THIS SOFTWARE IS PROVIDED BY THE COPYRIGHT HOLDERS AND CONTRIBUTORS "AS IS"
# AND ANY EXPRESS OR IMPLIED WARRANTIES, INCLUDING, BUT NOT LIMITED TO, THE
# IMPLIED WARRANTIES OF MERCHANTABILITY AND FITNESS FOR A PARTICULAR PURPOSE
# ARE DISCLAIMED. IN NO EVENT SHALL THE COPYRIGHT OWNER OR CONTRIBUTORS BE
# LIABLE FOR ANY DIRECT, INDIRECT, INCIDENTAL, SPECIAL, EXEMPLARY, OR
# CONSEQUENTIAL DAMAGES (INCLUDING, BUT NOT LIMITED TO, PROCUREMENT OF
# SUBSTITUTE GOODS OR SERVICES; LOSS OF USE, DATA, OR PROFITS; OR BUSINESS
# INTERRUPTION) HOWEVER CAUSED AND ON ANY THEORY OF LIABILITY, WHETHER IN
# CONTRACT, STRICT LIABILITY, OR TORT (INCLUDING NEGLIGENCE OR OTHERWISE)
# ARISING IN ANY WAY OUT OF THE USE OF THIS SOFTWARE, EVEN IF ADVISED OF THE
# POSSIBILITY OF SUCH DAMAGE.
#

### BEGIN INIT INFO
# Provides: hw-management
# Required-Start: $local_fs $network $remote_fs $syslog
# Required-Stop: $local_fs $network $remote_fs $syslog
# Default-Start: 2 3 4 5
# Default-Stop:  0 1 6
# Short-Description: <Chassis Hardware management of Mellanox systems>
# Description: <Chassis Hardware management of Mellanox systems>
### END INIT INFO
# Supported systems:
#  SN274*
#  SN21*
#  SN24*
#  SN27*|SB*|SX*
#  SN201*
#  QMB7*|SN37*|SN34*
#  SN38*|SN37*|SN34*|SN35*
#  SN47*
#  QM97*
# Available options:
# start	- load the kernel drivers required for chassis hardware management,
#	  connect drivers to devices.
# stop	- disconnect drivers from devices, unload kernel drivers, which has
#	  been loaded.
#

source hw-management-helpers.sh
# Local constants and variables

thermal_type=$thermal_type_def

max_tachos=14

i2c_asic_bus_default=2
i2c_asic_addr=0x48
i2c_asic_addr_name=0048
psu1_i2c_addr=0x59
psu2_i2c_addr=0x58
psu3_i2c_addr=0x5b
psu4_i2c_addr=0x5a
fan_psu_default=0x3c
fan_command=0x3b
chipup_delay_default=0
hotplug_psus=2
hotplug_fans=6
hotplug_pwrs=2
hotplug_linecards=0
i2c_bus_def_off_eeprom_cpu=16
i2c_comex_mon_bus_default=15
lm_sensors_configs_path="/etc/hw-management-sensors"
LOCKFILE="/var/run/hw-management.lock"
udev_ready=$hw_management_path/.udev_ready
tune_thermal_type=0
i2c_freq_400=0xf
i2c_freq_reg=0x2004
pn_sanity_offset=62
fan_dir_pn_offset=11
# 46 - F, 52 - R
fan_direction_exhaust=46
fan_direction_intake=52

# Topology description and driver specification for ambient sensors and for
# ASIC I2C driver per system class. Specific system class is obtained from DMI
# tables.
# ASIC I2C driver is supposed to be activated only in case PCI ASIC driver is
# not loaded. Both perform the same thermal algorithm and exposes the same
# sensors to sysfs. In case PCI path is available, access will be performed
# through PCI.
# Hardware monitoring related drivers for ambient temperature sensing will be
# loaded in case they were not loaded before or in case these drivers are not
# configured as modules.

base_cpu_bus_offset=10

# Ivybridge and Rangeley CPU mostly used on SPC1 systems.
cpu_type0_connection_table=(	max11603 0x6d 15 \
			24c32 0x51 16)

# Broadwell CPU, mostly used on SPC2/SPC3 systems.
cpu_type1_connection_table=(	max11603 0x6d 15 \
			tmp102 0x49 15 \
			tps53679 0x58 15 \
			tps53679 0x61 15 \
			24c32 0x50 16)

# CoffeeLake CPU.
cpu_type2_connection_table=(	max11603 0x6d 15 \
			mp2975 0x6b 15 \
			24c32 0x50 16)

msn2700_base_connect_table=(	pmbus 0x27 5 \
			pmbus 0x41 5 \
			max11603 0x6d 5 \
			lm75 0x4a 7 \
			24c32 0x51 8 \
			lm75 0x49 17)

msn2100_base_connect_table=(	pmbus 0x27 5 \
			pmbus 0x41 5 \
			max11603 0x6d 5 \
			lm75 0x4a 7 \
			lm75 0x4b 7 \
			24c32 0x51 8)

msn2740_base_connect_table=(	pmbus 0x27 5 \
			pmbus 0x41 5 \
			max11603 0x64 5 \
			tmp102 0x49 6 \
			tmp102 0x48 7 \
			24c32 0x51 8)

msn2010_base_connect_table=(	max11603 0x6d 5 \
			tps53679 0x70 5 \
			tps53679 0x71 5 \
			lm75 0x4a 7 \
			lm75 0x4b 7 \
			24c32 0x51 8)

mqm8700_base_connect_table=(	max11603 0x64 5 \
			tps53679 0x70 5 \
			tps53679 0x71 5 \
			tmp102 0x49 7 \
			tmp102 0x4a 7 \
			24c32 0x51 8)

mqm8700_rev1_base_connect_table=(    max11603 0x64 5 \
			mp2975 0x62 5 \
			mp2975 0x66 5 \
			tmp102 0x49 7 \
			tmp102 0x4a 7 \
			24c32 0x51 8)

msn37xx_secured_connect_table=(    max11603 0x64 5 \
			tps53679 0x70 5 \
			tps53679 0x71 5 \
			tmp102 0x49 7 \
			tmp102 0x4a 7 \
			24c512 0x51 8)

msn3420_base_connect_table=(	max11603 0x6d 5 \
			xdpe12284 0x62 5 \
			xdpe12284 0x64 5 \
			tmp102 0x49 7 \
			tmp102 0x4a 7 \
			24c32 0x51 8)

msn3800_base_connect_table=( max11603 0x6d 5 \
			tps53679 0x70 5 \
			tps53679 0x71 5 \
			tps53679 0x72 5 \
			tps53679 0x73 5 \
			tmp102 0x49 7 \
			tmp102 0x4a 7 \
			24c32 0x51 8)

msn27002_msn24102_msb78002_base_connect_table=( pmbus 0x27 5 \
			pmbus 0x41 5 \
			max11603 0x6d 5 \
			lm75 0x4a 7 \
			24c32 0x51 8 \
			max11603 0x6d 15 \
			lm75 0x49 17)

msn4700_msn4600_base_connect_table=(	max11603 0x6d 5 \
			xdpe12284 0x62 5 \
			xdpe12284 0x64 5 \
			xdpe12284 0x66 5 \
			xdpe12284 0x68 5 \
			xdpe12284 0x6a 5 \
			xdpe12284 0x6c 5 \
			xdpe12284 0x6e 5 \
			tmp102 0x49 7 \
			tmp102 0x4a 7 \
			24c32 0x51 8)

msn4700_msn4600_A1_base_connect_table=(	max11603 0x6d 5 \
			mp2975 0x62 5 \
			mp2975 0x64 5 \
			mp2975 0x66 5 \
			mp2975 0x6a 5 \
			mp2975 0x6e 5 \
			tmp102 0x49 7 \
			tmp102 0x4a 7 \
			24c32 0x51 8)

msn3510_base_connect_table=(	max11603 0x6d 5 \
			tps53679 0x70 5 \
			tps53679 0x71 5 \
			tmp102 0x49 7 \
			tmp102 0x4a 7 \
			24c32 0x51 8)

mqm97xx_base_connect_table=(	max11603 0x6d 5 \
			mp2975 0x62 5 \
			mp2975 0x64 5 \
			mp2888 0x66 5 \
			mp2975 0x68 5 \
			mp2975 0x6C 5 \
			tmp102 0x49 7 \
			tmp102 0x4a 7 \
			24c32 0x53 7 \
			24c32 0x51 8)
<<<<<<< HEAD
			
=======

>>>>>>> 6f655793
mqm97xx_rev0_base_connect_table=(    max11603 0x6d 5 \
			mp2975 0x62 5 \
			mp2888 0x66 5 \
			mp2975 0x68 5 \
			mp2975 0x6a 5 \
			mp2975 0x6c 5 \
			adt75 0x49 7 \
			adt75 0x4a 7 \
			24c32 0x53 7 \
			24c512 0x51 8)

mqm97xx_rev1_base_connect_table=(    max11603 0x6d 5 \
			mp2975 0x62 5 \
			mp2888 0x66 5 \
			mp2975 0x68 5 \
			mp2975 0x6a 5 \
			mp2975 0x6c 5 \
			tmp102 0x49 7 \
			tmp102 0x4a 7 \
			24c32 0x53 7 \
			24c512 0x51 8)

mqm97xx_power_base_connect_table=(    max11603 0x6d 5 \
			mp2975 0x62 5 \
			mp2888 0x66 5 \
			mp2975 0x68 5 \
			mp2975 0x6a 5 \
			mp2975 0x6b 5 \
			mp2975 0x6c 5 \
			mp2975 0x6e 5 \
			adt75 0x49 7 \
			adt75 0x4a 7 \
			24c32 0x53 7 \
			24c512 0x51 8)

msn4800_base_connect_table=( mp2975 0x62 5 \
	mp2975 0x64 5 \
	mp2975 0x66 5 \
	mp2975 0x68 5 \
	mp2975 0x6a 5 \
	max11603 0x6d 6 \
	max11603 0x64 6 \
	24c32 0x51 8 \
	tmp102 0x49 12 \
	tmp421 0x1f 14 \
	max11603 0x6d 43 \
	tmp102 0x4a 44 \
	24c32 0x51 45)

ACTION=$1

is_module()
{
        /sbin/lsmod | grep -w "$1" > /dev/null
        RC=$?
        return $RC
}

function get_i2c_bus_frequency_default()
{
	# Get I2C base frequency default value.
	# Relevant only to particular system types.
	i2c_freq=$(/usr/bin/iorw -b "$i2c_freq_reg" -r -l1 | awk '{print $5}')
	echo "$i2c_freq" > $config_path/default_i2c_freq
}

function set_i2c_bus_frequency_400KHz()
{
	# Speed-up ASIC I2C driver probing by setting I2C frequency to 400KHz.
	# Relevant only to particular system types.
	if [ -f $config_path/default_i2c_freq ]; then
		/usr/bin/iorw -b "$i2c_freq_reg" -w -l1 -v"$i2c_freq_400"
	fi
}

function restore_i2c_bus_frequency_default()
{
	# Restore I2C base frequency to the default value.
	# Relevant only to particular system types.
	if [ -f $config_path/default_i2c_freq ]; then
		i2c_freq=$(< $config_path/default_i2c_freq)
		/usr/bin/iorw -b "$i2c_freq_reg" -w -l1 -v"$i2c_freq"
	fi
}

function find_regio_sysfs_path()
{
	# Find hwmon{n} sysfs path for regio device
	for path in /sys/devices/platform/mlxplat/mlxreg-io/hwmon/hwmon*; do
		if [ -d "$path" ]; then
			name=$(cut "$path"/name -d' ' -f 1)
			if [ "$name" == "mlxreg_io" ]; then
				echo "$path"
				return 0
			fi
		fi
	done

	log_err "mlxreg_io is not loaded"
	return 1
}

# SODIMM temperatures (C) for setting in scale 1000
SODIMM_TEMP_CRIT=95000
SODIMM_TEMP_MAX=85000
SODIMM_TEMP_MIN=0
SODIMM_TEMP_HYST=6000

set_sodimm_temp_limits()
{
	# SODIMM temp reading is not supported on Broadwell-DE Comex.
	# Broadwell-DE Comex can be installed interchangeably with new
	# Coffee Lake Comex on part of systems e.g. on Anaconda.
	# Thus check by CPU type and not by system type.
	case $cpu_type in
		$BDW_CPU)
			return 0
			;;
		*)
			;;
	esac

	if [ ! -d /sys/bus/i2c/drivers/jc42 ]; then
		modprobe jc42 > /dev/null 2>&1
		rc=$?
		if [ $rc -eq 0 ]; then
			while : ; do
				sleep 1
				[[ -d /sys/bus/i2c/drivers/jc42 ]] && break
			done
		else
			return 1
		fi
	fi

	if find /sys/bus/i2c/drivers/jc42/[0-9]*/ | grep -q hwmon ; then
		for temp_sens in /sys/bus/i2c/drivers/jc42/[0-9]*; do
			echo $SODIMM_TEMP_CRIT > "$temp_sens"/hwmon/hwmon*/temp1_crit
			echo $SODIMM_TEMP_MAX > "$temp_sens"/hwmon/hwmon*/temp1_max
			echo $SODIMM_TEMP_MIN > "$temp_sens"/hwmon/hwmon*/temp1_min
			echo $SODIMM_TEMP_HYST > "$temp_sens"/hwmon/hwmon*/temp1_crit_hyst
		done
	else
		return 1
	fi

	return 0
}

set_jtag_gpio()
{
	export_unexport=$1
	# Check where supported and assign appropriate GPIO pin numbers
	# for JTAG bit-banging operations.
	# GPIO pin numbers are offset from gpiobase.
	case $cpu_type in
		$BDW_CPU)
			jtag_tck=15
			jtag_tms=24
			jtag_tdo=27
			jtag_tdi=28
			;;
		$CFL_CPU)
			jtag_tdi=128
			jtag_tdo=129
			jtag_tms=130
			jtag_tck=131
			;;
		*)
			return 0
			;;
	esac

	if find /sys/class/gpio/gpiochip* | grep -q base; then
		echo "gpio controller driver is not loaded"
		return 1
	fi

	if [ "$export_unexport" == "export" ]; then
		if [ ! -d $jtag_path ]; then
			mkdir $jtag_path
		fi

		if find /sys/devices/platform/mlxplat/mlxreg-io/hwmon/hwmon*/ | grep -q jtag_enable ; then
			ln -sf /sys/devices/platform/mlxplat/mlxreg-io/hwmon/hwmon*/jtag_enable $jtag_path/jtag_enable
		fi
	fi

	gpiobase=$(</sys/class/gpio/gpiochip*/base)

	gpio_tck=$((gpiobase+jtag_tck))
	echo $gpio_tck > /sys/class/gpio/"$export_unexport"

	gpio_tms=$((gpiobase+jtag_tms))
	echo $gpio_tms > /sys/class/gpio/"$export_unexport"

	gpio_tdo=$((gpiobase+jtag_tdo))
	echo $gpio_tdo > /sys/class/gpio/"$export_unexport"

	gpio_tdi=$((gpiobase+jtag_tdi))
	echo $gpio_tdi > /sys/class/gpio/"$export_unexport"

	if [ "$export_unexport" == "export" ]; then
		ln -sf /sys/class/gpio/gpio$gpio_tck/value $jtag_path/jtag_tck
		ln -sf /sys/class/gpio/gpio$gpio_tms/value $jtag_path/jtag_tms
		ln -sf /sys/class/gpio/gpio$gpio_tdo/value $jtag_path/jtag_tdo
		ln -sf /sys/class/gpio/gpio$gpio_tdi/value $jtag_path/jtag_tdi
	fi
}

get_fixed_fans_direction()
{
	timeout 5 bash -c 'until [ -L /var/run/hw-management/eeprom/vpd_info ]; do sleep 0.2; done'
	sanity_offset=$(grep MLNX $eeprom_path/vpd_info -b -a -o | cut -f1 -d:)
	fan_dir_offset=$((sanity_offset+pn_sanity_offset+fan_dir_pn_offset))
	fan_direction=$(xxd -u -p -l 1 -s $fan_dir_offset $eeprom_path/vpd_info)
	case $fan_direction in
	$fan_direction_exhaust)
		echo 1 > $config_path/fixed_fans_dir
		;;
	$fan_direction_intake)
		echo 0 > $config_path/fixed_fans_dir
		;;
	*)
		;;
	esac
}

add_cpu_board_to_connection_table()
{
	local cpu_connection_table=( )
	case $cpu_type in
		$RNG_CPU|$IVB_CPU)
			cpu_connection_table=( ${cpu_type0_connection_table[@]} )
			;;
		$BDW_CPU)
			cpu_connection_table=( ${cpu_type1_connection_table[@]} )
			;;
		$CFL_CPU)
			cpu_connection_table=( ${cpu_type2_connection_table[@]} )
			;;
		*)
			log_err "$product is not supported"
			exit 0
			;;
	esac

	# $1 - cpu bus offset.
	if [ ! -z "$1" ]; then
		local cpu_bus_offset=$1
		for ((i=0; i<${#cpu_connection_table[@]}; i+=3)); do
			cpu_connection_table[$i+2]=$(( cpu_connection_table[i+2]-base_cpu_bus_offset+cpu_bus_offset ))
		done
	fi

	connect_table+=(${cpu_connection_table[@]})
}

msn274x_specific()
{
	connect_table=(${msn2740_base_connect_table[@]})
	add_cpu_board_to_connection_table

	thermal_type=$thermal_type_t3
	max_tachos=4
	hotplug_fans=4
	echo 25000 > $config_path/fan_max_speed
	echo 1500 > $config_path/fan_min_speed
	echo 18000 > $config_path/psu_fan_max
	echo 2000 > $config_path/psu_fan_min
	echo 5 > $config_path/fan_inversed
	echo 2 > $config_path/cpld_num
	echo 24c02 > $config_path/psu_eeprom_type
	lm_sensors_config="$lm_sensors_configs_path/msn2740_sensors.conf"
}

msn21xx_specific()
{
	connect_table=(${msn2100_base_connect_table[@]})
	add_cpu_board_to_connection_table

	thermal_type=$thermal_type_t2
	max_tachos=4
	hotplug_psus=0
	hotplug_fans=0
	echo 25000 > $config_path/fan_max_speed
	echo 1500 > $config_path/fan_min_speed
	echo 13000 > $config_path/psu_fan_max
	echo 1040 > $config_path/psu_fan_min
	echo 5 > $config_path/fan_inversed
	echo 2 > $config_path/cpld_num
	lm_sensors_config="$lm_sensors_configs_path/msn2100_sensors.conf"
	echo 4 > $config_path/fan_drwr_num
	echo 1 > $config_path/fixed_fans_system
}

msn24xx_specific()
{
	connect_table=(${msn2700_base_connect_table[@]})
	add_cpu_board_to_connection_table

	thermal_type=$thermal_type_t1
	max_tachos=8
	hotplug_fans=4
	echo 21000 > $config_path/fan_max_speed
	echo 5400 > $config_path/fan_min_speed
	echo 18000 > $config_path/psu_fan_max
	echo 2000 > $config_path/psu_fan_min
	echo 9 > $config_path/fan_inversed
	echo 3 > $config_path/cpld_num
	echo cpld3 > $config_path/cpld_port
	echo 24c02 > $config_path/psu_eeprom_type
	lm_sensors_config="$lm_sensors_configs_path/msn2700_sensors.conf"
}

msn27xx_msb_msx_specific()
{
	connect_table=(${msn2700_base_connect_table[@]})
	add_cpu_board_to_connection_table

	thermal_type=$thermal_type_t1
	max_tachos=8
	hotplug_fans=4
	echo 25000 > $config_path/fan_max_speed
	echo 1500 > $config_path/fan_min_speed
	echo 18000 > $config_path/psu_fan_max
	echo 2000 > $config_path/psu_fan_min
	echo 9 > $config_path/fan_inversed

	product=$(< /sys/devices/virtual/dmi/id/product_name)
	case $product in
		MSB78*)
			echo 2 > $config_path/cpld_num
		;;
		*)
			echo 3 > $config_path/cpld_num
		;;
	esac

	echo cpld3 > $config_path/cpld_port
	echo 24c02 > $config_path/psu_eeprom_type
	lm_sensors_config="$lm_sensors_configs_path/msn2700_sensors.conf"
	get_i2c_bus_frequency_default
}

msn201x_specific()
{
	connect_table=(${msn2010_base_connect_table[@]})
	add_cpu_board_to_connection_table

	thermal_type=$thermal_type_t4
	max_tachos=4
	hotplug_psus=0
	hotplug_fans=0
	echo 25000 > $config_path/fan_max_speed
	echo 4500 > $config_path/fan_min_speed
	echo 13000 > $config_path/psu_fan_max
	echo 1040 > $config_path/psu_fan_min
	echo 5 > $config_path/fan_inversed
	echo 2 > $config_path/cpld_num
	lm_sensors_config="$lm_sensors_configs_path/msn2010_sensors.conf"
	echo 4 > $config_path/fan_drwr_num
	echo 1 > $config_path/fixed_fans_system
}

mqmxxx_msn37x_msn34x_specific()
{
	sku=$(< /sys/devices/virtual/dmi/id/product_sku)
	case $sku in
		HI136)
			connect_table=(${msn37xx_secured_connect_table[@]})
		;;
		*)
			connect_table=(${mqm8700_base_connect_table[@]})
		;;
	esac

	add_cpu_board_to_connection_table

	tune_thermal_type=1
	thermal_type=$thermal_type_t5
	max_tachos=12
	echo 25000 > $config_path/fan_max_speed
	echo 4500 > $config_path/fan_min_speed
	echo 25000 > $config_path/psu_fan_max
	echo 4600 > $config_path/psu_fan_min
	echo 3 > $config_path/cpld_num
	lm_sensors_config="$lm_sensors_configs_path/msn3700_sensors.conf"
	get_i2c_bus_frequency_default
}

msn3420_specific()
{
	connect_table=(${msn3420_base_connect_table[@]})
	add_cpu_board_to_connection_table

	thermal_type=$thermal_type_t9
	max_tachos=10
	hotplug_fans=5
	echo 25000 > $config_path/fan_max_speed
	echo 4500 > $config_path/fan_min_speed
	echo 23000 > $config_path/psu_fan_max
	echo 4600 > $config_path/psu_fan_min
	echo 3 > $config_path/cpld_num
	echo 24c02 > $config_path/psu_eeprom_type
	lm_sensors_config="$lm_sensors_configs_path/msn3700_sensors.conf"
}

msn38xx_specific()
{
	connect_table=(${msn3800_base_connect_table[@]})
	add_cpu_board_to_connection_table

	thermal_type=$thermal_type_t7
	max_tachos=3
	hotplug_fans=3
	echo 11000 > $config_path/fan_max_speed
	echo 2235 > $config_path/fan_min_speed
	echo 23000 > $config_path/psu_fan_max
	echo 4600 > $config_path/psu_fan_min
	echo 4 > $config_path/cpld_num
	lm_sensors_config="$lm_sensors_configs_path/msn3800_sensors.conf"
}

msn24102_specific()
{
	local cpu_bus_offset=18
	# This system do not use auto detected cpu conection table.
	connect_table=(${msn27002_msn24102_msb78002_base_connect_table[@]})
	add_cpu_board_to_connection_table $cpu_bus_offset

	thermal_type=$thermal_type_t1
	max_tachos=8
	hotplug_fans=4
	echo 21000 > $config_path/fan_max_speed
	echo 5400 > $config_path/fan_min_speed
	echo 18000 > $config_path/psu_fan_max
	echo 2000 > $config_path/psu_fan_min
	echo 9 > $config_path/fan_inversed
	echo 4 > $config_path/cpld_num
	i2c_comex_mon_bus_default=23
	i2c_bus_def_off_eeprom_cpu=24
	echo 24c02 > $config_path/psu_eeprom_type
	get_i2c_bus_frequency_default
}

msn27002_msb78002_specific()
{
	local cpu_bus_offset=18
	# This system do not use auto detected cpu conection table.
	connect_table=(${msn27002_msn24102_msb78002_base_connect_table[@]})
	add_cpu_board_to_connection_table $cpu_bus_offset

	thermal_type=$thermal_type_t1
	max_tachos=8
	hotplug_fans=4
	echo 25000 > $config_path/fan_max_speed
	echo 1500 > $config_path/fan_min_speed
	echo 18000 > $config_path/psu_fan_max
	echo 2000 > $config_path/psu_fan_min
	echo 9 > $config_path/fan_inversed
	echo 4 > $config_path/cpld_num
	i2c_comex_mon_bus_default=23
	i2c_bus_def_off_eeprom_cpu=24
	echo 24c02 > $config_path/psu_eeprom_type
}

connect_msn4700_msn4600()
{
	connect_table=(${msn4700_msn4600_base_connect_table[@]})
	add_cpu_board_to_connection_table
	lm_sensors_config="$lm_sensors_configs_path/msn4700_sensors.conf"
}

connect_msn4700_msn4600_A1()
{
	connect_table=(${msn4700_msn4600_A1_base_connect_table[@]})
	add_cpu_board_to_connection_table
	lm_sensors_config="$lm_sensors_configs_path/msn4700_respin_sensors.conf"
}

msn47xx_specific()
{
	regio_path=$(find_regio_sysfs_path)
	res=$?
	if [ $res -eq 0 ]; then
		sys_ver=$(cut "$regio_path"/config1 -d' ' -f 1)
		case $sys_ver in
			1)
				connect_msn4700_msn4600_A1
			;;
			*)
				connect_msn4700_msn4600
			;;
		esac
	else
		connect_msn4700_msn4600
	fi

	thermal_type=$thermal_type_t10
	max_tachos=12
	echo 25000 > $config_path/fan_max_speed
	echo 4500 > $config_path/fan_min_speed
	echo 23000 > $config_path/psu_fan_max
	echo 4600 > $config_path/psu_fan_min
	echo 3 > $config_path/cpld_num
}

msn46xx_specific()
{
	regio_path=$(find_regio_sysfs_path)
	res=$?
	if [ $res -eq 0 ]; then
		sys_ver=$(cut "$regio_path"/config1 -d' ' -f 1)
		case $sys_ver in
			1|3)
				connect_msn4700_msn4600_A1
			;;
			*)
				connect_msn4700_msn4600
			;;
		esac
	else
		connect_msn4700_msn4600
	fi

	sku=$(< /sys/devices/virtual/dmi/id/product_sku)
	# this is MSN4600C
	if [ "$sku" == "HI124" ]; then
		thermal_type=$thermal_type_t8
		echo 11000 > $config_path/fan_max_speed
		echo 2235 > $config_path/fan_min_speed
	# this is MSN4600
	else
		thermal_type=$thermal_type_def
		echo 19500 > $config_path/fan_max_speed
		echo 2800 > $config_path/fan_min_speed
	fi

	max_tachos=3
	hotplug_fans=3
	echo 23000 > $config_path/psu_fan_max
	echo 4600 > $config_path/psu_fan_min
	echo 3 > $config_path/cpld_num
}

msn3510_specific()
{
	connect_table=(${msn3510_base_connect_table[@]})
	add_cpu_board_to_connection_table

	thermal_type=$thermal_type_def
	max_tachos=12
	echo 25000 > $config_path/fan_max_speed
	echo 4500 > $config_path/fan_min_speed
	echo 23000 > $config_path/psu_fan_max
	echo 4600 > $config_path/psu_fan_min
	echo 3 > $config_path/cpld_num
	lm_sensors_config="$lm_sensors_configs_path/msn3700_sensors.conf"
}

mqm97xx_specific()
{
	lm_sensors_config="$lm_sensors_configs_path/mqm9700_sensors.conf"

	regio_path=$(find_regio_sysfs_path)
	res=$?
	if [ $res -eq 0 ]; then
		sys_ver=$(cut "$regio_path"/config1 -d' ' -f 1)
		case $sys_ver in
			0)
				connect_table=(${mqm97xx_rev0_base_connect_table[@]})
				lm_sensors_config="$lm_sensors_configs_path/mqm9700_rev1_sensors.conf"
				;;
			1)
				connect_table=(${mqm97xx_rev1_base_connect_table[@]})
				lm_sensors_config="$lm_sensors_configs_path/mqm9700_rev1_sensors.conf"
				;;
			7)
				connect_table=(${mqm97xx_power_base_connect_table[@]})
				lm_sensors_config="$lm_sensors_configs_path/mqm9700_rev1_sensors.conf"
				;;
			*)
				connect_table=(${mqm97xx_base_connect_table[@]})
				;;
		esac
	else
		connect_table=(${mqm97xx_base_connect_table[@]})
	fi

	add_cpu_board_to_connection_table

	thermal_type=$thermal_type_def
	max_tachos=14
	hotplug_fans=7
	echo 29500 > $config_path/fan_max_speed
	echo 5000 > $config_path/fan_min_speed
	echo 23000 > $config_path/psu_fan_max
	echo 4600 > $config_path/psu_fan_min
	echo 3 > $config_path/cpld_num
}

mqm87xx_rev1_specific()
{
	connect_table=(${mqm8700_rev1_base_connect_table[@]})
	add_cpu_board_to_connection_table

	thermal_type=$thermal_type_t5
	max_tachos=12
	echo 25000 > $config_path/fan_max_speed
	echo 4500 > $config_path/fan_min_speed
	echo 23000 > $config_path/psu_fan_max
	echo 4600 > $config_path/psu_fan_min
	echo 3 > $config_path/cpld_num
	lm_sensors_config="$lm_sensors_configs_path/msn3700_sensors.conf"
	get_i2c_bus_frequency_default
}

msn_spc2_common()
{
	regio_path=$(find_regio_sysfs_path)
	res=$?
	if [ $res -eq 0 ]; then
		sys_ver=$(cut "$regio_path"/config1 -d' ' -f 1)
	else
		sys_ver=0
	fi

	sku=$(< /sys/devices/virtual/dmi/id/product_sku)
	case $sku in
		HI120)
			msn3420_specific
			;;
		HI121)
			msn3510_specific
			;;
		HI100)
    		case $sys_ver in
                2)
                    mqm87xx_rev1_specific
                ;;
                *)
                    mqmxxx_msn37x_msn34x_specific
                ;;
            esac
            ;;
		*)
			mqmxxx_msn37x_msn34x_specific
			;;
	esac
}

msn_spc3_common()
{
	sku=$(< /sys/devices/virtual/dmi/id/product_sku)
	case $sku in
		HI123|HI124)
			msn46xx_specific
		;;
		HI122)
			msn47xx_specific
		;;
		HI130)
			mqm97xx_specific
		;;
		*)
			msn47xx_specific
		;;
	esac
}

msn48xx_specific()
{
	local cpu_bus_offset=51
	connect_table=(${msn4800_base_connect_table[@]})
	add_cpu_board_to_connection_table $cpu_bus_offset
	thermal_type=$thermal_type_def
	hotplug_linecards=8
	i2c_comex_mon_bus_default=$((cpu_bus_offset+5))
	i2c_bus_def_off_eeprom_cpu=$((cpu_bus_offset+6))
	echo 4 > $config_path/cpld_num
	hotplug_pwrs=4
	hotplug_psus=4
	i2c_asic_bus_default=3
	echo 22000 > $config_path/fan_max_speed
	echo 3000 > $config_path/fan_min_speed
	echo 27500 > $config_path/psu_fan_max
	echo 4600 > $config_path/psu_fan_min
	echo 14 > $config_path/pcie_default_i2c_bus
	lm_sensors_config="$lm_sensors_configs_path/msn4800_sensors.conf"
	# TMP for Buffalo BU
	iorw -b 0x2004 -w -l1 -v0x3f
}

check_system()
{
	check_cpu_type
	# Check ODM
	board=$(< /sys/devices/virtual/dmi/id/board_name)
	case $board in
		VMOD0001)
			msn27xx_msb_msx_specific
			;;
		VMOD0002)
			msn21xx_specific
			;;
		VMOD0003)
			msn274x_specific
			;;
		VMOD0004)
			msn201x_specific
			;;
		VMOD0005)
			msn_spc2_common
			;;
		VMOD0007)
			msn38xx_specific
			;;
		VMOD0009)
			msn27002_msb78002_specific
			;;
		VMOD0010)
			msn_spc3_common
			;;
		VMOD0011)
			msn48xx_specific
			;;
		*)
			product=$(< /sys/devices/virtual/dmi/id/product_name)
			case $product in
				MSN27002|MSB78002)
					msn27002_msb78002_specific
					;;
				MSN24102)
					msn24102_specific
					;;
				MSN274*)
					msn274x_specific
					;;
				MSN21*)
					msn21xx_specific
					;;
				MSN24*)
					msn24xx_specific
					;;
				MSN27*|MSB*|MSX*)
					msn27xx_msb_msx_specific
					;;
				MSN201*)
					msn201x_specific
					;;
				MQM87*|MSN37*|MSN34*)
					mqmxxx_msn37x_msn34x_specific
					;;
				MSN35*)
					msn3510_specific
					;;
				MSN38*)
					msn38xx_specific
					;;
				MSN46*)
					msn46xx_specific
					;;
				MQM97*)
					mqm97xx_specific
					;;
				MQM87*)
					mqm87xx_specific
					;;
				*)
					# Check marginal system, system without SMBIOS customization,
					# only on old types of Mellanox switches.
					if grep -q "Mellanox Technologies" /sys/devices/virtual/dmi/id/chassis_vendor ; then
						case $cpu_type in
							$RNG_CPU)
								msn21xx_specific
								;;
							$IVB_CPU)
								msn27xx_msb_msx_specific
								;;
							$BDW_CPU)
								mqmxxx_msn37x_msn34x_specific
								;;
							*)
								log_err "$product is not supported"
								exit 0
								;;
						esac
					else
						log_err "$product is not supported"
						exit 0
					fi
					;;
			esac
			;;
	esac
}

connect_device()
{
	if [ -f /sys/bus/i2c/devices/i2c-"$3"/new_device ]; then
		addr=$(echo "$2" | tail -c +3)
		bus=$(($3+i2c_bus_offset))
		if [ ! -d /sys/bus/i2c/devices/$bus-00"$addr" ] &&
		   [ ! -d /sys/bus/i2c/devices/$bus-000"$addr" ]; then
			echo "$1" "$2" > /sys/bus/i2c/devices/i2c-$bus/new_device
		fi
	fi

	return 0
}

disconnect_device()
{
	if [ -f /sys/bus/i2c/devices/i2c-"$2"/delete_device ]; then
		addr=$(echo "$1" | tail -c +3)
		bus=$(($2+i2c_bus_offset))
		if [ -d /sys/bus/i2c/devices/$bus-00"$addr" ] ||
		   [ -d /sys/bus/i2c/devices/$bus-000"$addr" ]; then
			echo "$1" > /sys/bus/i2c/devices/i2c-$bus/delete_device
		fi
	fi

	return 0
}

create_event_files()
{
	if [ $hotplug_psus -ne 0 ]; then
		for ((i=1; i<=hotplug_psus; i+=1)); do
			touch $events_path/psu$i
		done
	fi
	if [ $hotplug_pwrs -ne 0 ]; then
		for ((i=1; i<=hotplug_pwrs; i+=1)); do
			touch $events_path/pwr$i
		done
	fi
	if [ $hotplug_fans -ne 0 ]; then
		for ((i=1; i<=hotplug_fans; i+=1)); do
			touch $events_path/fan$i
		done
	fi
	if [ $hotplug_linecards -ne 0 ]; then
		for ((i=1; i<=hotplug_linecards; i+=1)); do
			touch $events_path/lc"$i"_prsnt
			touch $events_path/lc"$i"_verified
			touch $events_path/lc"$i"_powered
			touch $events_path/lc"$i"_ready
			touch $events_path/lc"$i"_synced
			touch $events_path/lc"$i"_active
			touch $events_path/lc"$i"_shutdown
		done
	fi
}

get_asic_bus()
{
	if [ ! -f $config_path/asic_bus ]; then
		find_i2c_bus
		asic_bus=$((i2c_asic_bus_default+i2c_bus_offset))
		echo $asic_bus > $config_path/asic_bus
	else
		asic_bus=$(cat $config_path/asic_bus)
	fi
	return $((asic_bus))
}

set_config_data()
{
	echo $psu1_i2c_addr > $config_path/psu1_i2c_addr
	echo $psu2_i2c_addr > $config_path/psu2_i2c_addr
	echo $psu3_i2c_addr > $config_path/psu3_i2c_addr
	echo $psu4_i2c_addr > $config_path/psu4_i2c_addr
	# TMP for Buffalo BU
	board_type=$(< /sys/devices/virtual/dmi/id/board_name)
	case $board in
	VMOD0011)
		echo 0x64 > $config_path/fan_psu_default
		;;
	*)
		echo $fan_psu_default > $config_path/fan_psu_default
		;;
	esac
	echo $fan_command > $config_path/fan_command
	echo 35 > $config_path/thermal_delay
	echo $chipup_delay_default > $config_path/chipup_delay
	echo 0 > $config_path/chipdown_delay
	echo $hotplug_psus > $config_path/hotplug_psus
	echo $hotplug_pwrs > $config_path/hotplug_pwrs
	echo $hotplug_fans > $config_path/hotplug_fans
	echo $hotplug_linecards > $config_path/hotplug_linecards
}

connect_platform()
{
	find_i2c_bus
	for ((i=0; i<${#connect_table[@]}; i+=3)); do
		connect_device "${connect_table[i]}" "${connect_table[i+1]}" \
				"${connect_table[i+2]}"
	done
}

disconnect_platform()
{
	if [ -f $config_path/i2c_bus_offset ]; then
		i2c_bus_offset=$(<$config_path/i2c_bus_offset)
	fi
	for ((i=0; i<${#connect_table[@]}; i+=3)); do
		disconnect_device "${connect_table[i+1]}" "${connect_table[i+2]}"
	done
}

create_symbolic_links()
{
	if [ ! -d $hw_management_path ]; then
		mkdir $hw_management_path
	fi
	if [ ! -d $thermal_path ]; then
		mkdir $thermal_path
	fi	
	if [ ! -d $config_path ]; then
		mkdir $config_path
	fi
	if [ ! -d $environment_path ]; then
		mkdir $environment_path
	fi
	if [ ! -d $power_path ]; then
		mkdir $power_path
	fi
	if [ ! -d $alarm_path ]; then
		mkdir $alarm_path
	fi
	if [ ! -d $eeprom_path ]; then
		mkdir $eeprom_path
	fi
	if [ ! -d $led_path ]; then
		mkdir $led_path
	fi
	if [ ! -d $system_path ]; then
		mkdir $system_path
	fi
	if [ ! -d $sfp_path ]; then
		mkdir $sfp_path
	fi
	if [ ! -d $watchdog_path ]; then
		mkdir $watchdog_path
	fi
	if [ ! -d $events_path ]; then
		mkdir $events_path
	fi
	if [ ! -h $power_path/pwr_consum ]; then
		ln -sf /usr/bin/hw-management-power-helper.sh $power_path/pwr_consum
	fi
	if [ ! -h $power_path/pwr_sys ]; then
		ln -sf /usr/bin/hw-management-power-helper.sh $power_path/pwr_sys
	fi
	touch $udev_ready
}

remove_symbolic_links()
{
	# Clean hw-management directory - remove folder if it's empty
	if [ -d $hw_management_path ]; then
		find $hw_management_path -type l -exec unlink {} \;
		rm -rf $hw_management_path
	fi
}

do_start()
{
	create_symbolic_links
	check_system
	echo ${i2c_comex_mon_bus_default} > $config_path/i2c_comex_mon_bus_default
	echo ${i2c_bus_def_off_eeprom_cpu} > $config_path/i2c_bus_def_off_eeprom_cpu
	depmod -a 2>/dev/null
	udevadm trigger --action=add
	set_sodimm_temp_limits
	set_jtag_gpio "export"
	set_config_data
	get_asic_bus
	create_event_files
	connect_platform
	sleep 1
	/usr/bin/hw-management-start-post.sh

	if [ -f $config_path/max_tachos ]; then
		max_tachos=$(<$config_path/max_tachos)
	fi

	# check for MSN3700C exeption
	if [ "$max_tachos" == 8 ] && [ "$tune_thermal_type" == 1 ]; then
		thermal_type=$thermal_type_t6
	fi
	# Information for thermal control service
	echo $thermal_type > $config_path/thermal_type

	if [ -v "lm_sensors_config" ] && [ -f $lm_sensors_config ]; then
		ln -sf $lm_sensors_config $config_path/lm_sensors_config
	else
		ln -sf /etc/sensors3.conf $config_path/lm_sensors_config
	fi
	if [ -f $config_path/fixed_fans_system ] && [ "$(< $config_path/fixed_fans_system)" = 1 ]; then
		get_fixed_fans_direction
		if [ -f $config_path/fixed_fans_dir ]; then
			for i in $(seq 1 "$(< $config_path/fan_drwr_num)"); do
				cat $config_path/fixed_fans_dir > $thermal_path/fan"$i"_dir
			done
		fi
	fi
}

do_stop()
{
	check_system
	disconnect_platform
	set_jtag_gpio "unexport"
	rm -fR /var/run/hw-management
	# Re-try removing after 1 second in case of failure.
	# It can happens if some app locked file for reading/writing
	if [ "$?" -ne 0 ]; then
		sleep 1
		rm -fR /var/run/hw-management
	fi
}

do_chip_up_down()
{
	action=$1

	board=$(cat /sys/devices/virtual/dmi/id/board_name)
	case $board in
	VMOD0011)
		# Chip up / down operations are to be performed for ASIC virtual address 0x37.
		i2c_asic_addr_name=0037
		i2c_asic_addr=0x37
		i2c_asic_bus_default=3
		;;
	*)
		;;
	esac

	# Add ASIC device.
	get_asic_bus
	bus=$?

	case $action in
	0)
		lock_service_state_change
		chipup_delay=$(< $config_path/chipup_delay)
		echo 1 > $config_path/suspend
		if [ -d /sys/bus/i2c/devices/"$bus"-"$i2c_asic_addr_name" ]; then
			chipdown_delay=$(< $config_path/chipdown_delay)
			sleep "$chipdown_delay"
			echo $i2c_asic_addr > /sys/bus/i2c/devices/i2c-"$bus"/delete_device
		fi
		unlock_service_state_change
		;;
	1)
		lock_service_state_change
		[ -f "$config_path/chipup_dis" ] && disable=$(< $config_path/chipup_dis)
		if [ "$disable" ] && [ "$disable" -gt 0 ]; then
			disable=$((disable-1))
			echo $disable > $config_path/chipup_dis
			unlock_service_state_change
			exit 0
		fi
		chipup_delay=$(< $config_path/chipup_delay)
		if [ ! -d /sys/bus/i2c/devices/"$bus"-"$i2c_asic_addr_name" ]; then
			sleep "$chipup_delay"
			echo 0 > $config_path/sfp_counter
			set_i2c_bus_frequency_400KHz
			echo mlxsw_minimal $i2c_asic_addr > /sys/bus/i2c/devices/i2c-"$bus"/new_device
			restore_i2c_bus_frequency_default
			if [ -f "$config_path/cpld_port" ] && [ -f $system_path/cpld3_version ]; then
				# Append port CPLD version.
				str=$(< $system_path/cpld_base)
				cpld_port=$(< $system_path/cpld3_version)
				str=$str$(printf "_CPLD000000_REV%02d00" "$cpld_port")
				echo "$str" > $system_path/cpld
			fi
		else
			unlock_service_state_change
			return
		fi
		echo 0 > $config_path/suspend
		unlock_service_state_change
		;;
	*)
		exit 1
		;;
	esac
}

do_chip_down()
{
	# Delete ASIC device
	/usr/bin/hw-management-thermal-events.sh change hotplug_asic down %S %p
}

__usage="
Usage: $(basename "$0") [Options]

Options:
	start		Start hw-management service, supposed to be
			activated at initialization by system service
			control.
	stop		Stop hw-management service, supposed to be
			activated at system shutdown by system service
			control.
	chipup		Manual activation of ASIC I2C driver.
	chipdown	Manual de-activation of ASIC I2C driver.
	chipupen	Set 'chipup_dis' attribute to zero.
	chipupdis <n>	Set 'chipup_dis' attribute to <n>, when <n>
	thermsuspend	Suspend thermal control (if thermal control is
			activated by hw-management package.
			Not relevant for users who disable hw-management
			thermal control.
	thermresume	Resume thermal control.
			Not relevant for users who disable hw-management
			thermal control.
	restart
	force-reload	Performs hw-management 'stop' and the 'start.
"

case $ACTION in
	start)
		if [ -d /var/run/hw-management ]; then
			log_err "hw-management is already started"
			exit 1
		fi
		do_start
	;;
	stop)
		if [ -d /var/run/hw-management ]; then
			echo 1 > $config_path/stopping
			do_chip_up_down 0
			do_stop
		fi
	;;
	chipup)
		if [ -d /var/run/hw-management ]; then
			do_chip_up_down 1 "$2"
		fi
	;;
	chipdown)
		if [ -d /var/run/hw-management ]; then
			do_chip_up_down 0
		fi
	;;
	chipupen)
		echo 0 > $config_path/chipup_dis
	;;
	chipupdis)
		if [ -z "$2" ]; then
			echo 1 > $config_path/chipup_dis
		else
			echo "$2" > $config_path/chipup_dis
		fi
	;;
	thermsuspend)
		if [ -d /var/run/hw-management ]; then
			echo 1 > $config_path/suspend
		fi
	;;
	thermresume)
		if [ -d /var/run/hw-management ]; then
			echo 0 > $config_path/suspend
		fi
	;;
	restart|force-reload)
		do_stop
		sleep 3
		do_start
	;;
	*)
		echo "$__usage"
		exit 1
	;;
esac
exit 0<|MERGE_RESOLUTION|>--- conflicted
+++ resolved
@@ -233,11 +233,7 @@
 			tmp102 0x4a 7 \
 			24c32 0x53 7 \
 			24c32 0x51 8)
-<<<<<<< HEAD
-			
-=======
-
->>>>>>> 6f655793
+
 mqm97xx_rev0_base_connect_table=(    max11603 0x6d 5 \
 			mp2975 0x62 5 \
 			mp2888 0x66 5 \
