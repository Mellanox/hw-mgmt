#!/bin/bash
########################################################################
# Copyright (c) 2018 Mellanox Technologies. All rights reserved.
#
# Redistribution and use in source and binary forms, with or without
# modification, are permitted provided that the following conditions are met:
#
# 1. Redistributions of source code must retain the above copyright
#    notice, this list of conditions and the following disclaimer.
# 2. Redistributions in binary form must reproduce the above copyright
#    notice, this list of conditions and the following disclaimer in the
#    documentation and/or other materials provided with the distribution.
# 3. Neither the names of the copyright holders nor the names of its
#    contributors may be used to endorse or promote products derived from
#    this software without specific prior written permission.
#
# Alternatively, this software may be distributed under the terms of the
# GNU General Public License ("GPL") version 2 as published by the Free
# Software Foundation.
#
# THIS SOFTWARE IS PROVIDED BY THE COPYRIGHT HOLDERS AND CONTRIBUTORS "AS IS"
# AND ANY EXPRESS OR IMPLIED WARRANTIES, INCLUDING, BUT NOT LIMITED TO, THE
# IMPLIED WARRANTIES OF MERCHANTABILITY AND FITNESS FOR A PARTICULAR PURPOSE
# ARE DISCLAIMED. IN NO EVENT SHALL THE COPYRIGHT OWNER OR CONTRIBUTORS BE
# LIABLE FOR ANY DIRECT, INDIRECT, INCIDENTAL, SPECIAL, EXEMPLARY, OR
# CONSEQUENTIAL DAMAGES (INCLUDING, BUT NOT LIMITED TO, PROCUREMENT OF
# SUBSTITUTE GOODS OR SERVICES; LOSS OF USE, DATA, OR PROFITS; OR BUSINESS
# INTERRUPTION) HOWEVER CAUSED AND ON ANY THEORY OF LIABILITY, WHETHER IN
# CONTRACT, STRICT LIABILITY, OR TORT (INCLUDING NEGLIGENCE OR OTHERWISE)
# ARISING IN ANY WAY OUT OF THE USE OF THIS SOFTWARE, EVEN IF ADVISED OF THE
# POSSIBILITY OF SUCH DAMAGE.
#

### BEGIN INIT INFO
# Provides:		Thermal control for Mellanox systems
# Required-Start: $local_fs $network $remote_fs $syslog
# Required-Stop: $local_fs $network $remote_fs $syslog
# Default-Start: 2 3 4 5
# Default-Stop:  0 1 6
# Short-Description: <Thermal control for Mellanox systems>
# Description: <Thermal control for Mellanox systems>
### END INIT INFO
# Supported systems:
#  MSN274*		Panther SF
#  MSN21*		Bulldog
#  MSN24*		Spider
#  MSN27*|MSB*|MSX*	Neptune, Tarantula, Scorpion, Scorpion2, Spider
#  MSN201*		Boxer
#  MQMB7*|MSN37*|MSN34*	Jupiter, Jaguar, Anaconda
#  MSN38*		Tigris
# Available options:
# start	- load the kernel drivers required for the thermal control support,
#	  connect drivers to devices, activate thermal control.
# stop	- disconnect drivers from devices, unload kernel drivers, which has
#	  been loaded, deactivate thermal control.
#

# Local constants and variables
thermal_type=0
thermal_type_t1=1
thermal_type_t2=2
thermal_type_t3=3
thermal_type_t4=4
thermal_type_t4=4
thermal_type_t5=5
thermal_type_t6=6
max_psus=2
max_tachos=12
i2c_bus_max=10
i2c_bus_offset=0
i2c_asic_bus_default=2
i2c_asic_addr=0x48
i2c_asic_addr_name=0048
psu1_i2c_addr=0x59
psu2_i2c_addr=0x58
fan_psu_default=0x3c
fan_command=0x3b
fan_max_speed=24000
fan_min_speed=5000
chipup_delay_default=0
sxcore_down=0
sxcore_deferred=1
sxcore_withdraw=2
sxcore_up=3
i2c_bus_def_off_eeprom_cpu=16
i2c_comex_mon_bus_default=15
hw_management_path=/var/run/hw-management
thermal_path=$hw_management_path/thermal
config_path=$hw_management_path/config
environment_path=$hw_management_path/environment
power_path=$hw_management_path/power
alarm_path=$hw_management_path/alarm
eeprom_path=$hw_management_path/eeprom
led_path=$hw_management_path/led
system_path=$hw_management_path/system
module_path=$hw_management_path/module
sfp_path=$hw_management_path/sfp
watchdog_path=$hw_management_path/watchdog
THERMAL_CONTROL=/usr/bin/hw-management-thermal-control.sh
PID=/var/run/hw-management.pid
LOCKFILE="/var/run/hw-management.lock"
REGIO=/sys/devices/platform/mlxplat/mlxreg-io

# Topology description and driver specification for ambient sensors and for
# ASIC I2C driver per system class. Specific system class is obtained from DMI
# tables.
# ASIC I2C driver is supposed to be activated only in case PCI ASIC driver is
# not loaded. Both perform the same thermal algorithm and exposes the same
# sensors to sysfs. In case PCI path is available, access will be performed
# through PCI.
# Hardware monitoring related drivers for ambient temperature sensing will be
# loaded in case they were not loaded before or in case these drivers are not
# configured as modules.
msn2700_connect_table=( pmbus 0x27 5 \
			pmbus 0x41 5 \
			max11603 0x6d 5 \
			lm75 0x4a 7 \
			24c32 0x51 8 \
			max11603 0x6d 15 \
			24c32 0x51 16 \
			lm75 0x49 17)

msn2700_dis_table=(	0x27 5 \
			0x41 5 \
			0x6d 5 \
			0x4a 7 \
			0x51 8 \
			0x6d 15 \
			0x51 16 \
			0x49 17)

msn2100_connect_table=( pmbus 0x27 5 \
			pmbus 0x41 5 \
			max11603 0x6d 5 \
			lm75 0x4a 7 \
			lm75 0x4b 7 \
			24c32 0x51 8 \
			max11603 0x6d 15 \
			24c32 0x51 16)

msn2100_dis_table=(	0x27 5 \
			0x41 5 \
			0x6d 5 \
			0x4a 7 \
			0x4b 7 \
			0x51 8 \
			0x6d 15 \
			0x51 16)

msn2740_connect_table=(	pmbus 0x27 5 \
			pmbus 0x41 5 \
			max11603 0x64 5 \
			tmp102 0x49 6 \
			tmp102 0x48 7 \
			24c32 0x51 8 \
			max11603 0x6d 15 \
			24c32 0x51 16)

msn2740_dis_table=(	0x27 5 \
			0x41 5 \
			0x64 5 \
			0x49 6 \
			0x48 7 \
			0x51 8 \
			0x6d 15 \
			0x51 16)

msn2010_connect_table=(	max11603 0x6d 5 \
			tps53679 0x70 5 \
			tps53679 0x71 5 \
			lm75 0x4a 7 \
			lm75 0x4b 7 \
			24c32 0x51 8 \
			max11603 0x6d 15 \
			24c32 0x51 16)

msn2010_dis_table=(	0x71 5 \
			0x70 5 \
			0x6d 5 \
			0x4b 7 \
			0x4a 7 \
			0x51 8 \
			0x6d 15 \
			0x51 16)

mqm8700_connect_table=(	max11603 0x64 5 \
			tps53679 0x70 5 \
			tps53679 0x71 5 \
			tmp102 0x49 7 \
			tmp102 0x4a 7 \
			24c32 0x51 8 \
			max11603 0x6d 15 \
			tmp102 0x49 15 \
			tps53679 0x58 15 \
			tps53679 0x61 15 \
			24c32 0x50 16)

mqm8700_dis_table=(	0x64 5 \
			0x70 5 \
			0x71 5 \
			0x49 7 \
			0x4a 7 \
			0x51 8 \
			0x6d 15 \
			0x49 15 \
			0x58 15 \
			0x61 15 \
			0x50 16)

msn3420_connect_table=(	max11603 0x6d 5 \
			tps53679 0x62 5 \
			tps53679 0x64 5 \
			tmp102 0x49 7 \
			tmp102 0x4a 7 \
			24c32 0x51 8 \
			max11603 0x6d 15 \
			tmp102 0x49 15 \
			tps53679 0x58 15 \
			tps53679 0x61 15 \
			24c32 0x50 16)

msn3420_dis_table=(	0x6d 5 \
			0x62 5 \
			0x64 5 \
			0x49 7 \
			0x4a 7 \
			0x51 8 \
			0x6d 15 \
			0x49 15 \
			0x58 15 \
			0x61 15 \
			0x50 16)

msn3800_connect_table=( max11603 0x6d 5 \
			tps53679 0x70 5 \
			tps53679 0x71 5 \
			tps53679 0x72 5 \
			tps53679 0x73 5 \
			tmp102 0x49 7 \
			tmp102 0x4a 7 \
			24c32 0x51 8 \
			max11603 0x6d 15 \
			tmp102 0x49 15 \
			tps53679 0x58 15 \
			tps53679 0x61 15 \
			24c32 0x50 16)

msn3800_dis_table=(	0x6d 5 \
			0x70 5 \
			0x71 5 \
			0x72 5 \
			0x73 5 \
			0x49 7 \
			0x4a 7 \
			0x51 8 \
			0x6d 15 \
			0x49 15 \
			0x58 15 \
			0x61 15 \
			0x50 16)

msn27002_msn24102_msb78002_connect_table=( pmbus 0x27 5 \
			pmbus 0x41 5 \
			max11603 0x6d 5 \
			lm75 0x4a 7 \
			24c32 0x51 8 \
			max11603 0x6d 23 \
			tmp102 0x49 23 \
			tps53679 0x58 23 \
			tps53679 0x61 23 \
			24c32 0x50 24 \
			lm75 0x49 17)

msn27002_msn24102_msb78002_dis_table=(	0x27 5 \
			0x41 5 \
			0x6d 5 \
			0x4a 7 \
			0x51 8 \
			0x6d 23 \
			0x49 23 \
			0x58 23 \
			0x61 23 \
			0x50 24 \
			0x49 17)

msn4700_connect_table=(	max11603 0x6d 5 \
			tps53679 0x62 5 \
			tps53679 0x64 5 \
			tps53679 0x66 5 \
			tps53679 0x68 5 \
			tps53679 0x6a 5 \
			tps53679 0x6c 5 \
			tps53679 0x6e 5 \
			tmp102 0x49 7 \
			tmp102 0x4a 7 \
			24c32 0x51 8 \
			max11603 0x6d 15 \
			tmp102 0x49 15 \
			tps53679 0x58 15 \
			tps53679 0x61 15 \
			24c32 0x50 16)

msn4700_dis_table=(	0x6d 5 \
			0x62 5 \
			0x64 5 \
			0x66 5 \
			0x68 5 \
			0x6a 5 \
			0x6c 5 \
			0x6e 5 \
			0x49 7 \
			0x4a 7 \
			0x51 8 \
			0x6d 15 \
			0x49 15 \
			0x58 15 \
			0x61 15 \
			0x50 16)

ACTION=$1

log_err()
{
	logger -t hw-management -p daemon.err "$@"
}

log_info()
{
	logger -t hw-management -p daemon.info "$@"
}

is_module()
{
        /sbin/lsmod | grep -w "$1" > /dev/null
        RC=$?
        return $RC
}

msn274x_specific()
{
	connect_size=${#msn2740_connect_table[@]}
	for ((i=0; i<$connect_size; i++)); do
		connect_table[i]=${msn2740_connect_table[i]}
	done
	disconnect_size=${#msn2740_dis_table[@]}
	for ((i=0; i<$disconnect_size; i++)); do
		dis_table[i]=${msn2740_dis_table[i]}
	done

	thermal_type=$thermal_type_t3
	max_tachos=4
	echo 25000 > $config_path/fan_max_speed
	echo 1500 > $config_path/fan_min_speed
	echo 5 > $config_path/fan_inversed
	echo 2 > $config_path/cpld_num
}

msn21xx_specific()
{
	connect_size=${#msn2100_connect_table[@]}
	for ((i=0; i<$connect_size; i++)); do
		connect_table[i]=${msn2100_connect_table[i]}
	done
	disconnect_size=${#msn2100_dis_table[@]}
	for ((i=0; i<$disconnect_size; i++)); do
		dis_table[i]=${msn2100_dis_table[i]}
	done

	thermal_type=$thermal_type_t2
	max_tachos=4
	max_psus=0
	echo 25000 > $config_path/fan_max_speed
	echo 1500 > $config_path/fan_min_speed
	echo 5 > $config_path/fan_inversed
	echo 2 > $config_path/cpld_num
	echo cpld1 > $config_path/cpld_port
}

msn24xx_specific()
{
	connect_size=${#msn2700_connect_table[@]}
	for ((i=0; i<$connect_size; i++)); do
		connect_table[i]=${msn2700_connect_table[i]}
	done
	disconnect_size=${#msn2700_dis_table[@]}
	for ((i=0; i<$disconnect_size; i++)); do
		dis_table[i]=${msn2700_dis_table[i]}
	done

	thermal_type=$thermal_type_t1
	max_tachos=8
	echo 21000 > $config_path/fan_max_speed
	echo 5400 > $config_path/fan_min_speed
	echo 9 > $config_path/fan_inversed
	echo 3 > $config_path/cpld_num
	echo cpld3 > $config_path/cpld_port
}

msn27xx_msb_msx_specific()
{
	connect_size=${#msn2700_connect_table[@]}
	for ((i=0; i<$connect_size; i++)); do
		connect_table[i]=${msn2700_connect_table[i]}
	done
	disconnect_size=${#msn2700_dis_table[@]}
	for ((i=0; i<$disconnect_size; i++)); do
		dis_table[i]=${msn2700_dis_table[i]}
	done

	thermal_type=$thermal_type_t1
	max_tachos=8
	echo 25000 > $config_path/fan_max_speed
	echo 1500 > $config_path/fan_min_speed
	echo 9 > $config_path/fan_inversed
	echo 3 > $config_path/cpld_num
	echo cpld3 > $config_path/cpld_port
}

msn201x_specific()
{
	connect_size=${#msn2010_connect_table[@]}
	for ((i=0; i<$connect_size; i++)); do
		connect_table[i]=${msn2010_connect_table[i]}
	done
	disconnect_size=${#msn2010_dis_table[@]}
	for ((i=0; i<$disconnect_size; i++)); do
		dis_table[i]=${msn2010_dis_table[i]}
	done

	thermal_type=$thermal_type_t4
	max_tachos=4
	max_psus=0
	echo 25000 > $config_path/fan_max_speed
	echo 4500 > $config_path/fan_min_speed
	echo 5 > $config_path/fan_inversed
	echo 2 > $config_path/cpld_num
}

mqmxxx_msn37x_msn34x_specific()
{
	connect_size=${#mqm8700_connect_table[@]}
	for ((i=0; i<$connect_size; i++)); do
		connect_table[i]=${mqm8700_connect_table[i]}
	done
	disconnect_size=${#mqm8700_dis_table[@]}
	for ((i=0; i<$disconnect_size; i++)); do
		dis_table[i]=${mqm8700_dis_table[i]}
	done

	thermal_type=$thermal_type_t5
	max_tachos=12
	max_psus=2
	echo 25000 > $config_path/fan_max_speed
	echo 4500 > $config_path/fan_min_speed
	echo 3 > $config_path/cpld_num
}

msn3420_specific()
{
	connect_size=${#msn3420_connect_table[@]}
	for ((i=0; i<$connect_size; i++)); do
		connect_table[i]=${msn3420_connect_table[i]}
	done
	disconnect_size=${#msn3420_dis_table[@]}
	for ((i=0; i<$disconnect_size; i++)); do
		dis_table[i]=${msn3420_dis_table[i]}
	done

	thermal_type=$thermal_type_t5
	max_tachos=10
	max_psus=2
	echo 25000 > $config_path/fan_max_speed
	echo 4500 > $config_path/fan_min_speed
	echo 3 > $config_path/cpld_num
}

msn38xx_specific()
{
	connect_size=${#msn3800_connect_table[@]}
	for ((i=0; i<$connect_size; i++)); do
		connect_table[i]=${msn3800_connect_table[i]}
	done
	disconnect_size=${#msn3800_dis_table[@]}
	for ((i=0; i<$disconnect_size; i++)); do
		dis_table[i]=${msn3800_dis_table[i]}
	done

	thermal_type=$thermal_type_t6
	max_tachos=3
	max_psus=2
	echo 11000 > $config_path/fan_max_speed
	echo 2235 > $config_path/fan_min_speed
	echo 4 > $config_path/cpld_num
}

msn24102_specific()
{
	connect_size=${#msn27002_msn24102_msb78002_connect_table[@]}
	for ((i=0; i<connect_size; i++)); do
		connect_table[i]=${msn27002_msn24102_msb78002_connect_table[i]}
	done
	disconnect_size=${#msn27002_msn24102_msb78002_dis_table[@]}
	for ((i=0; i<disconnect_size; i++)); do
		dis_table[i]=${msn27002_msn24102_msb78002_dis_table[i]}
	done

	thermal_type=$thermal_type_t1
	max_tachos=8
	echo 21000 > $config_path/fan_max_speed
	echo 5400 > $config_path/fan_min_speed
	echo 9 > $config_path/fan_inversed
	echo 3 > $config_path/cpld_num
	i2c_comex_mon_bus_default=23
	i2c_bus_def_off_eeprom_cpu=24
}

msn27002_msb78002_specific()
{
	connect_size=${#msn27002_msn24102_msb78002_connect_table[@]}
	for ((i=0; i<connect_size; i++)); do
		connect_table[i]=${msn27002_msn24102_msb78002_connect_table[i]}
	done
	disconnect_size=${#msn27002_msn24102_msb78002_dis_table[@]}
	for ((i=0; i<disconnect_size; i++)); do
		dis_table[i]=${msn27002_msn24102_msb78002_dis_table[i]}
	done

	thermal_type=$thermal_type_t1
	max_tachos=8
	echo 25000 > $config_path/fan_max_speed
	echo 1500 > $config_path/fan_min_speed
	echo 9 > $config_path/fan_inversed
	echo 3 > $config_path/cpld_num
	i2c_comex_mon_bus_default=23
	i2c_bus_def_off_eeprom_cpu=24
}

msn47xx_specific()
{
	connect_size=${#msn4700_connect_table[@]}
	for ((i=0; i<$connect_size; i++)); do
		connect_table[i]=${msn4700_connect_table[i]}
	done
	disconnect_size=${#msn4700_dis_table[@]}
	for ((i=0; i<$disconnect_size; i++)); do
		dis_table[i]=${msn4700_dis_table[i]}
	done

	thermal_type=$thermal_type_t5
	max_tachos=12
	max_psus=2
	echo 25000 > $config_path/fan_max_speed
	echo 4500 > $config_path/fan_min_speed
	echo 3 > $config_path/cpld_num
}

msn_spc2_common()
{
	sku=`cat /sys/devices/virtual/dmi/id/product_sku`
	case $sku in
                HI120)
                        msn3420_specific
                ;;
		*)
			mqmxxx_msn37x_msn34x_specific
		;;
	esac
}

msn_spc3_common()
{
	sku=`cat /sys/devices/virtual/dmi/id/product_sku`
	case $sku in
		*)
		msn47xx_specific
		;;
	esac
}

check_system()
{
	# Check ODM
	board=`cat /sys/devices/virtual/dmi/id/board_name`
	case $board in
		VMOD0001)
			msn27xx_msb_msx_specific
			;;
		VMOD0002)
			msn21xx_specific
			;;
		VMOD0003)
			msn274x_specific
			;;
		VMOD0004)
			msn201x_specific
			;;
		VMOD0005)
			msn_spc2_common
			;;
		VMOD0007)
			msn38xx_specific
			;;
		VMOD0010)
			msn_spc3_common
			;;
		*)
			product=`cat /sys/devices/virtual/dmi/id/product_name`
			case $product in
				MSN27002|MSB78002)
					msn27002_msb78002_specific
					;;
				MSN24102)
					msn24102_specific
					;;
				MSN274*)
					msn274x_specific
					;;
				MSN21*)
					msn21xx_specific
					;;
				MSN24*)
					msn24xx_specific
					;;
				MSN27*|MSB*|MSX*)
					msn27xx_msb_msx_specific
					;;
<<<<<<< HEAD
				MSN201*)
					msn201x_specific
					;;
				MQM87*|MSN37*|MSN34*)
					mqmxxx_msn37x_msn34x_specific
					;;
				MSN38*)
					msn38xx_specific
					;;
				*)
					proc_type=`cat /proc/cpuinfo | grep 'model name' | uniq  | awk '{print $5}'`
					case $proc_type in
						Atom*)
							msn21xx_specific
						;;
						Celeron*)
							msn27xx_msb_msx_specific
						;;
						Xeon*)
							mqmxxx_msn37x_msn34x_specific
						;;
						*)
							log_failure_msg "$product is not supported"
							exit 0
							;;
					esac
					;;
			esac
			;;
	esac
=======
					*)
						log_err "$product is not supported"
						exit 0
						;;
				esac
		esac
	else
		# Check ODM
		board=`cat /sys/devices/virtual/dmi/id/board_name`
		case $board in
			VMOD0001)
				msn27xx_msb_msx_specific
				;;
			VMOD0002)
				msn21xx_specific
				;;
			VMOD0003)
				msn274x_specific
				;;
			VMOD0004)
				msn201x_specific
				;;
			VMOD0005)
				mqmxxx_msn37x_msn34x_specific
				;;
			VMOD0007)
				msn38xx_specific
				;;
			*)
				log_err "$manufacturer is not Mellanox"
				exit 0
		esac
	fi
>>>>>>> 9bde8280

	kernel_release=`uname -r`
}

find_i2c_bus()
{
	# Find physical bus number of Mellanox I2C controller. The default
	# number is 1, but it could be assigned to others id numbers on
	# systems with different CPU types.
	for ((i=1; i<$i2c_bus_max; i++)); do
		folder=/sys/bus/i2c/devices/i2c-$i
		if [ -d $folder ]; then
			name=`cat $folder/name | cut -d' ' -f 1`
			if [ "$name" == "i2c-mlxcpld" ]; then
				i2c_bus_offset=$(($i-1))
				return
			fi
		fi
	done

	log_err "i2c-mlxcpld driver is not loaded"
	exit 0
}

connect_device()
{
	if [ -f /sys/bus/i2c/devices/i2c-$3/new_device ]; then
		addr=`echo $2 | tail -c +3`
		bus=$(($3+$i2c_bus_offset))
		if [ ! -d /sys/bus/i2c/devices/$bus-00$addr ] &&
		   [ ! -d /sys/bus/i2c/devices/$bus-000$addr ]; then
			echo $1 $2 > /sys/bus/i2c/devices/i2c-$bus/new_device
		fi
	fi

	return 0
}

disconnect_device()
{
	if [ -f /sys/bus/i2c/devices/i2c-$2/delete_device ]; then
		addr=`echo $1 | tail -c +3`
		bus=$(($2+$i2c_bus_offset))
		if [ -d /sys/bus/i2c/devices/$bus-00$addr ] ||
		   [ -d /sys/bus/i2c/devices/$bus-000$addr ]; then
			echo $1 > /sys/bus/i2c/devices/i2c-$bus/delete_device
		fi
	fi

	return 0
}

connect_platform()
{
	for ((i=0; i<$connect_size; i+=3)); do
		connect_device 	${connect_table[i]} ${connect_table[i+1]} \
				${connect_table[i+2]}
	done
}

disconnect_platform()
{
	for ((i=0; i<$disconnect_size; i+=2)); do
		disconnect_device ${dis_table[i]} ${dis_table[i+1]}
	done
}

create_symbolic_links()
{
	if [ ! -d $hw_management_path ]; then
		mkdir $hw_management_path
	fi
	if [ ! -d $thermal_path ]; then
		mkdir $thermal_path
	fi	
	if [ ! -d $config_path ]; then
		mkdir $config_path
	fi
	if [ ! -d $environment_path ]; then
		mkdir $environment_path
	fi
	if [ ! -d $power_path ]; then
		mkdir $power_path
	fi
	if [ ! -d $alarm_path ]; then
		mkdir $alarm_path
	fi
	if [ ! -d $eeprom_path ]; then
		mkdir $eeprom_path
	fi
	if [ ! -d $led_path ]; then
		mkdir $led_path
	fi
	if [ ! -d $system_path ]; then
		mkdir $system_path
	fi
	if [ ! -d $sfp_path ]; then
		mkdir $sfp_path
	fi
	if [ ! -d $watchdog_path ]; then
		mkdir $watchdog_path
	fi
	if [ ! -h $power_path/pwr_consum ]; then
		ln -sf /usr/bin/hw-management-power-helper.sh $power_path/pwr_consum
	fi
	if [ ! -h $power_path/pwr_sys ]; then
		ln -sf /usr/bin/hw-management-power-helper.sh $power_path/pwr_sys
	fi
}

remove_symbolic_links()
{
	# Clean hw-management directory - remove folder if it's empty
	if [ -d $hw_management_path ]; then
		find $hw_management_path -type l -exec unlink {} \;
		rm -rf $hw_management_path
	fi
}

do_start()
{
	create_symbolic_links
	check_system
	echo ${i2c_comex_mon_bus_default} > $config_path/i2c_comex_mon_bus_default
	echo ${i2c_bus_def_off_eeprom_cpu} > $config_path/i2c_bus_def_off_eeprom_cpu
	depmod -a 2>/dev/null
	udevadm trigger --action=add
	echo $psu1_i2c_addr > $config_path/psu1_i2c_addr
	echo $psu2_i2c_addr > $config_path/psu2_i2c_addr
	echo $fan_psu_default > $config_path/fan_psu_default
	echo $fan_command > $config_path/fan_command
	echo 35 > $config_path/thermal_delay
	echo $chipup_delay_default > $config_path/chipup_delay
	echo 0 > $config_path/chipdown_delay
	if [ -f /etc/init.d/sxdkernel ]; then
		echo $sxcore_down > $config_path/sxcore
	fi
	find_i2c_bus
	asic_bus=$(($i2c_asic_bus_default+$i2c_bus_offset))
	echo $asic_bus > $config_path/asic_bus
	connect_platform

	#disabled for leopard chipless bringup.
	echo 1 > $config_path/suspend

	$THERMAL_CONTROL $thermal_type $max_tachos $max_psus&
}

do_stop()
{
	# Kill thermal control if running.
	if [ -f $PID ]; then
		pid=`cat $PID`
		if [ -d /proc/$pid ]; then
			kill -9 $pid
		fi
		rm -rf $PID
	fi

	check_system
	disconnect_platform
	rm -fR /var/run/hw-management
}

function lock_service_state_change()
{
	exec {LOCKFD}>${LOCKFILE}
	/usr/bin/flock -x ${LOCKFD}
	trap "/usr/bin/flock -u ${LOCKFD}" EXIT SIGINT SIGQUIT SIGTERM
}

function unlock_service_state_change()
{
	/usr/bin/flock -u ${LOCKFD}
}

do_chip_up_down()
{
	# Add ASIC device.
	bus=`cat $config_path/asic_bus`

	case $1 in
	0)
		if [ -f /etc/init.d/sxdkernel ]; then
			chipup_delay=`cat $config_path/chipup_delay`
			if [ "$chipup_delay" != "0" ]; then
				# Decline chipup if in wait state.
				[ -f "$config_path/sxcore" ] && sxcore=`cat $config_path/sxcore`
				if [ $sxcore ] && [ "$sxcore" -eq "$sxcore_deferred" ]; then
					echo $sxcore_withdraw > $config_path/sxcore
					return
				fi
			fi
		fi
		lock_service_state_change
		chipup_delay=`cat $config_path/chipup_delay`
		echo 1 > $config_path/suspend
		if [ -d /sys/bus/i2c/devices/$bus-$i2c_asic_addr_name ]; then
			if [ -f /etc/init.d/sxdkernel ]; then
				if [ "$chipup_delay" != "0" ]; then
					[ -f "$config_path/sxcore" ] && sxcore=`cat $config_path/sxcore`
					if [ $sxcore ] && [ "$sxcore" -eq "$sxcore_up" ]; then
						echo $sxcore_down > $config_path/sxcore
					else
						unlock_service_state_change
						return
					fi
				fi
			fi
			chipdown_delay=`cat $config_path/chipdown_delay`
			sleep $chipdown_delay
			echo $i2c_asic_addr > /sys/bus/i2c/devices/i2c-$bus/delete_device
		fi
		unlock_service_state_change
		;;
	1)
		lock_service_state_change
                [ -f "$config_path/chipup_dis" ] && disable=`cat $config_path/chipup_dis`
                if [ $disable ] && [ "$disable" -gt 0 ]; then
			disable=$(($disable-1))
			echo $disable > $config_path/chipup_dis
			unlock_service_state_change
			exit 0
		fi
		chipup_delay=`cat $config_path/chipup_delay`
		if [ -f /etc/init.d/sxdkernel ]; then
			if [ "$chipup_delay" != "0" ]; then
				# Have delay in order to avoid impact of chip reset,
				# performed by sxcore driver.
				# In case sxcore driver does not reset chip, for example
				# for reboot through kexec - just sleep 'chipup_delay'
				# seconds.
				[ -f "$config_path/sxcore" ] && sxcore=`cat $config_path/sxcore`
				if [ $sxcore ] && [ "$sxcore" -eq "$sxcore_down" ]; then
					echo $sxcore_deferred > $config_path/sxcore
				elif [ $sxcore ] && [ "$sxcore" -eq "$sxcore_deferred" ]; then
					echo $sxcore_up > $config_path/sxcore
				else
					unlock_service_state_change
					return
				fi
			fi
		fi
		if [ ! -d /sys/bus/i2c/devices/$bus-$i2c_asic_addr_name ]; then
			sleep $chipup_delay
			echo 0 > $config_path/sfp_counter
			if [ -f /etc/init.d/sxdkernel ]; then
				if [ "$chipup_delay" != "0" ]; then
					# Skip if chipup has been dropped.
					[ -f "$config_path/sxcore" ] && sxcore=`cat $config_path/sxcore`
					if [ $sxcore ] && [ "$sxcore" -eq "$sxcore_withdraw" ]; then
						echo $sxcore_down > $config_path/sxcore
						unlock_service_state_change
						return
					fi
				fi
			fi
			echo mlxsw_minimal $i2c_asic_addr > /sys/bus/i2c/devices/i2c-$bus/new_device
			if [ "$chipup_delay" != "0" ]; then
				if [ $sxcore ] && [ "$sxcore" -eq "$sxcore_deferred" ]; then
					echo $sxcore_up > $config_path/sxcore
				fi
			fi
		else
			unlock_service_state_change
			return
		fi
		case $2 in
		1)
			echo 0 > $config_path/suspend
			;;
		*)
			echo 1 > $config_path/suspend
			;;
		esac
		unlock_service_state_change
		;;
	*)
		exit 1
		;;
	esac
}

do_chip_down()
{
	# Delete ASIC device
	/usr/bin/hw-management-thermal-events.sh change hotplug_asic down %S %p
}

case $ACTION in
	start)
		if [ -d /var/run/hw-management ]; then
			log_err "hw-management is already started"
			exit 1
		fi
		do_start
	;;
	stop)
		if [ -d /var/run/hw-management ]; then
			echo 1 > $config_path/stopping
			do_chip_up_down 0
			do_stop
		fi
	;;
	chipup)
		if [ -d /var/run/hw-management ]; then
			do_chip_up_down 1 $2
		fi
	;;
	chipdown)
		if [ -d /var/run/hw-management ]; then
			do_chip_up_down 0
		fi
	;;
	chipupen)
		echo 0 > $config_path/chipup_dis
	;;
	chipupdis)
		if [ -z "$2" ]; then
			echo 1 > $config_path/chipup_dis
		else
			echo $2 > $config_path/chipup_dis
		fi
	;;
	thermsuspend)
		if [ -d /var/run/hw-management ]; then
			echo 1 > $config_path/suspend
		fi
	;;
	thermresume)
		if [ -d /var/run/hw-management ]; then
			echo 0 > $config_path/suspend
		fi
	;;
	restart|force-reload)
		do_stop
		sleep 3
		do_start
	;;
	*)
		echo "Usage: `basename $0` {start|stop}"
		exit 1
	;;
esac<|MERGE_RESOLUTION|>--- conflicted
+++ resolved
@@ -624,7 +624,6 @@
 				MSN27*|MSB*|MSX*)
 					msn27xx_msb_msx_specific
 					;;
-<<<<<<< HEAD
 				MSN201*)
 					msn201x_specific
 					;;
@@ -647,7 +646,7 @@
 							mqmxxx_msn37x_msn34x_specific
 						;;
 						*)
-							log_failure_msg "$product is not supported"
+						log_err "$product is not supported"
 							exit 0
 							;;
 					esac
@@ -655,41 +654,6 @@
 			esac
 			;;
 	esac
-=======
-					*)
-						log_err "$product is not supported"
-						exit 0
-						;;
-				esac
-		esac
-	else
-		# Check ODM
-		board=`cat /sys/devices/virtual/dmi/id/board_name`
-		case $board in
-			VMOD0001)
-				msn27xx_msb_msx_specific
-				;;
-			VMOD0002)
-				msn21xx_specific
-				;;
-			VMOD0003)
-				msn274x_specific
-				;;
-			VMOD0004)
-				msn201x_specific
-				;;
-			VMOD0005)
-				mqmxxx_msn37x_msn34x_specific
-				;;
-			VMOD0007)
-				msn38xx_specific
-				;;
-			*)
-				log_err "$manufacturer is not Mellanox"
-				exit 0
-		esac
-	fi
->>>>>>> 9bde8280
 
 	kernel_release=`uname -r`
 }
