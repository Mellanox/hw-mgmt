--- conflicted
+++ resolved
@@ -88,8 +88,7 @@
 
 ## Check SKU and run the below only for relevant.
 case $sku in
-<<<<<<< HEAD
-	HI130|HI151|HI157|HI158|HI162|HI166|HI167|HI169|HI170|HI171|HI172|HI173|HI174|HI175|HI178)
+	HI130|HI151|HI157|HI158|HI162|HI166|HI167|HI169|HI170|HI171|HI172|HI173|HI174|HI175|HI176|HI177|HI178)
 		ui_tree_archive_file="$(get_ui_tree_archive_file)"
 		if [ -e "$ui_tree_archive_file" ]; then
 			# Extract the ui_tree archive to /var/run/hw-management
@@ -97,17 +96,6 @@
 			echo 1 > "$config_path"/labels_ready
 			log_info "Labels data base is ready"
 		else
-=======
-	HI130|HI151|HI157|HI158|HI162|HI166|HI167|HI169|HI170|HI171|HI172|HI173|HI174|HI176|HI177)
-		# Only for MQM9700
-                ui_tree_archive_file="$(get_ui_tree_archive_file)"
-                if [ -e "$ui_tree_archive_file" ]; then
-                    # Extract the ui_tree archive to /var/run/hw-management
-                    tar xfz "$ui_tree_archive_file" -C "$hw_management_path"
-                    echo 1 > "$config_path"/labels_ready
-                    log_info "Labels data base is ready"
-                else
->>>>>>> 4a07ec8e
 		    hw-management-label-init-complete.sh &
 		fi
 		;;
