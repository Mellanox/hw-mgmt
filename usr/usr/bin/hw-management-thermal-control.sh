#!/bin/bash
########################################################################
# Copyright (c) 2018 Mellanox Technologies. All rights reserved.
#
# Redistribution and use in source and binary forms, with or without
# modification, are permitted provided that the following conditions are met:
#
# 1. Redistributions of source code must retain the above copyright
#    notice, this list of conditions and the following disclaimer.
# 2. Redistributions in binary form must reproduce the above copyright
#    notice, this list of conditions and the following disclaimer in the
#    documentation and/or other materials provided with the distribution.
# 3. Neither the names of the copyright holders nor the names of its
#    contributors may be used to endorse or promote products derived from
#    this software without specific prior written permission.
#
# Alternatively, this software may be distributed under the terms of the
# GNU General Public License ("GPL") version 2 as published by the Free
# Software Foundation.
#
# THIS SOFTWARE IS PROVIDED BY THE COPYRIGHT HOLDERS AND CONTRIBUTORS "AS IS"
# AND ANY EXPRESS OR IMPLIED WARRANTIES, INCLUDING, BUT NOT LIMITED TO, THE
# IMPLIED WARRANTIES OF MERCHANTABILITY AND FITNESS FOR A PARTICULAR PURPOSE
# ARE DISCLAIMED. IN NO EVENT SHALL THE COPYRIGHT OWNER OR CONTRIBUTORS BE
# LIABLE FOR ANY DIRECT, INDIRECT, INCIDENTAL, SPECIAL, EXEMPLARY, OR
# CONSEQUENTIAL DAMAGES (INCLUDING, BUT NOT LIMITED TO, PROCUREMENT OF
# SUBSTITUTE GOODS OR SERVICES; LOSS OF USE, DATA, OR PROFITS; OR BUSINESS
# INTERRUPTION) HOWEVER CAUSED AND ON ANY THEORY OF LIABILITY, WHETHER IN
# CONTRACT, STRICT LIABILITY, OR TORT (INCLUDING NEGLIGENCE OR OTHERWISE)
# ARISING IN ANY WAY OUT OF THE USE OF THIS SOFTWARE, EVEN IF ADVISED OF THE
# POSSIBILITY OF SUCH DAMAGE.
#

# Thermal configuration per system type. The next types are supported:
#  t1: MSN27*|MSN24*
#  t2: MSN21*
#  t3: MSN274*
#  t4: MSN201*
#  t5: MSN27*|MSB*|MSX*
#  t6: QMB7*|SN37*|SN34*|SN35*|SN47

# The thermal algorithm considers the next rules for FAN speed setting:
# The minimal PWM setting is dynamic and depends on FAN direction and cable
# type. For system with copper cables only or/and with trusted optic cable
# minimum PWM setting could be decreased according to the system definition.
# Power supply units PWM control policy:
# If system`s power supplies are equipped with the controlled cooling device,
# its cooling setting should follow the next rules
# - Power supplies cooling devices should be set to the default value
#  (usually 60% of PWM speed), defined per each system type;
# - In case system`s main cooling device is set above this default value, power
#   supply`s cooling device setting should follow main cooling device (for
#   example if main cooling device is set to 80%, power supplies cooling devices
#   should be set to 80%);
# - In case system`s main cooling device is set down (to x%), power supplys'
#   cooling devices should be set down, in case x% >= power supplies default
#   speed value.
# PWM full speed policy addresses the following features:
# - Setting PWM to full speed if one of PS units is not present (in such case
#   thermal monitoring in kernel is set to disabled state until the problem is
#   not recovered). Such events will be reported to systemd journaling system.
# - Setting PWM to full speed if one of FAN drawers is not present or one of
#   tachometers is broken (in such case thermal monitoring in kernel is set to
#   disabled state until the problem is not recovered). Such events will be
#   reported to systemd journaling system.
# Thermal active monitoring is performed based on the values of the next
# sensors: CPU, ASIC ambient and QSFP modules temperatures.
# The decision for PWM setting is taken based on the worst measure of them.
# All the sensors and statuses are exposed through the sysfs interface for the
# user space application access.

# Paths to thermal sensors, device present states, thermal zone and cooling device
hw_management_path=/var/run/hw-management
thermal_path=$hw_management_path/thermal
config_path=$hw_management_path/config
temp_fan_amb=$thermal_path/fan_amb
temp_port_amb=$thermal_path/port_amb
pwm=$thermal_path/pwm1
psu1_status=$thermal_path/psu1_status
psu2_status=$thermal_path/psu2_status
fan_command=$config_path/fan_command
tz_mode=$thermal_path/mlxsw/thermal_zone_mode
tz_policy=$thermal_path/mlxsw/thermal_zone_policy
tz_temp=$thermal_path/mlxsw/thermal_zone_temp
temp_trip_norm=$thermal_path/mlxsw/temp_trip_norm
cooling_cur_state=$thermal_path/cooling_cur_state
<<<<<<< HEAD
thermal_sys=/sys/class/thermal
=======
>>>>>>> cdacf1e9
wait_for_config=120

# Input parameters for the system thermal class, the number of tachometers, the
# number of replicable power supply units and for sensors polling time (seconds)
system_thermal_type_def=1
polling_time_def=60
max_tachos_def=12
max_psus_def=2
max_ports_def=64
system_thermal_type=${1:-$system_thermal_type_def}
max_tachos=${2:-$max_tachos_def}
max_psus=${3:-$max_psus_def}
max_ports=${4:-$max_ports_def}
polling_time=${5:-$polling_time_def}

# Local constants
pwm_noact=0
pwm_max=1
pwm_max_rpm=255
cooling_set_max_state=20
cooling_set_def_state=16
max_amb=120000
untrusted_sensor=0
hysteresis=5000
module_counter=0
gearbox_counter=0

# PSU fan speed vector
psu_fan_speed=(0x3c 0x3c 0x3c 0x3c 0x3c 0x3c 0x3c 0x46 0x50 0x5a 0x64)

# Thermal tables for the minimum FAN setting per system time. It contains
# entries with ambient temperature threshold values and relevant minimum
# speed setting. All Mellanox system are equipped with two ambient sensors:
# port side ambient sensor and FAN side ambient sensor. FAN direction can
# be read from FAN EEPROM data, in case FAN is equipped with EEPROM device,
# it can be read from CPLD FAN direction register in other case. Or for the
# common case it can be calculated according to the next rule:
# if port side ambient sensor value is greater than FAN side ambient sensor
# value - the direction is power to cable (forward); if it less - the direction
# is cable to power (reversed), if these value are equal: the direction is
# unknown. For each system the following six tables are defined:
# p2c_dir_trust_tx	all cables with trusted or with no sensors, FAN
#			direction is power to cable (forward)
# p2c_dir_untrust_tx	some cable sensor is untrusted, FAN direction is
#			power to cable (forward)
# c2p_dir_trust_tx	all cables with trusted or with no sensors, FAN
#			direction is cable to power (reversed)
# c2p_dir_untrust_tx	some cable sensor is untrusted, FAN direction is
#			cable to power (reversed)
# unk_dir_trust_tx	all cables with trusted or with no sensors, FAN
#			direction is unknown
# unk_dir_untrust_tx	some cable sensor is untrusted, FAN direction is
#			unknown
# The below tables are defined per system thermal class and defines the
# relationship between the ambient temperature and minimal FAN speed. Th
# minimal FAN speed is coded as following: 12 for 20%, 13 for 30%, ..., 19 for
# 90%, 20 for 100%.

# Class t1 for MSN27*|MSN24*
# Direction	P2C		C2P		Unknown
#--------------------------------------------------------------
# Amb [C]	copper/	AOC W/O copper/	AOC W/O	copper/	AOC W/O
#		sensors	sensor	sensor	sensor	sensor	sensor
#--------------------------------------------------------------
#  <0		30	30	30	30	30	30
#  0-5		30	30	30	30	30	30
#  5-10		30	30	30	30	30	30
# 10-15		30	30	30	30	30	30
# 15-20		30	30	30	30	30	30
# 20-25		30	30	40	40	40	40
# 25-30		30	40	50	50	50	50
# 30-35		30	50	60	60	60	60
# 35-40		30	60	60	60	60	60
# 40-45		50	60	60	60	60	60

p2c_dir_trust_t1=(40000 13 45000 15 $max_amb 15)
p2c_dir_untrust_t1=(25000 13 30000 14 35000 15 40000 16 $max_amb 16)
c2p_dir_trust_t1=(20000 13 25000 14 30000 15 35000 16 $max_amb 16)
c2p_dir_untrust_t1=(20000 13 25000 14 30000 15 35000 16 $max_amb 16)
unk_dir_trust_t1=(20000 13 25000 14 30000 15 35000 16 $max_amb 16)
unk_dir_untrust_t1=(20000 13 25000 14 30000 15 35000 16  $max_amb 16)
trust1=16
untrust1=16

# Class t2 for MSN21*
# Direction	P2C		C2P		Unknown
#--------------------------------------------------------------	
# Amb [C]	copper/	AOC W/O copper/	AOC W/O	copper/	AOC W/O
#		sensors	sensor	sensor	sensor	sensor	sensor
#--------------------------------------------------------------
#  <0		20	20	20	20	20	20
#  0-5		20	20	20	20	20	20
#  5-10		20	20	20	20	20	20
# 10-15		20	20	20	20	20	20
# 15-20		20	30	20	20	20	30
# 20-25		20	30	20	20	20	30
# 25-30		20	40	20	20	20	40
# 30-35		20	50	20	20	20	50
# 35-40		20	60	20	20	20	60
# 40-45		20	60	30	30	30	60

p2c_dir_trust_t2=(45000 12 $max_amb 12)
p2c_dir_untrust_t2=(15000 12 25000 13 30000 14 35000 15 40000 16 $max_amb 16)
c2p_dir_trust_t2=(40000 12 45000 13 $max_amb 13)
c2p_dir_untrust_t2=(40000 12 45000 13 $max_amb 13)
unk_dir_trust_t2=(40000 12 45000 13 $max_amb 13)
unk_dir_untrust_t2=(15000 12 25000 13 30000 14 35000 15 40000 16 $max_amb 16)
trust2=13
untrust2=16

# Class t3 for MSN274*
# Direction	P2C		C2P		Unknown
#--------------------------------------------------------------
# Amb [C]	copper/	AOC W/O copper/	AOC W/O	copper/	AOC W/O
#		sensors	sensor	sensor	sensor	sensor	sensor
#--------------------------------------------------------------
#  <0		30	30	30	30	30	30
#  0-5		30	30	30	30	30	30
#  5-10		30	30	30	30	30	30
# 10-15		30	30	30	30	30	30
# 15-20		30	30	30	40	30	40
# 20-25		30	30	30	40	30	40
# 25-30		30	30	30	40	30	40
# 30-35		30	30	30	50	30	50
# 35-40		30	40	30	70	30	70
# 40-45		30	50	30	70	30	70

p2c_dir_trust_t3=(45000 13  $max_amb 13)
p2c_dir_untrust_t3=(35000 13 40000 14 45000 15 $max_amb 15)
c2p_dir_trust_t3=(45000 13  $max_amb 13)
c2p_dir_untrust_t3=(15000 13 30000 14 35000 15 40000 17 $max_amb 17)
unk_dir_trust_t3=(45000 13 $max_amb 13)
unk_dir_untrust_t3=(15000 13 30000 14 35000 15 40000 17 $max_amb 17)
trust3=13
untrust3=17

# Class t4 for MSN201*
# Direction	P2C		C2P		Unknown
#--------------------------------------------------------------
# Amb [C]	copper/	AOC W/O copper/	AOC W/O	copper/	AOC W/O
#		sensors	sensor	sensor	sensor	sensor	sensor
#--------------------------------------------------------------
#  <0		20	20	20	20	20	20
#  0-5		20	20	20	20	20	20
#  5-10		20	20	20	20	20	20
# 10-15		20	20	20	20	20	20
# 15-20		20	30	20	20	20	30
# 20-25		20	40	20	30	20	40
# 25-30		20	40	20	40	20	40
# 30-35		20	50	20	50	20	50
# 35-40		20	60	20	60	20	60
# 40-45		20	60	20	60	20	60

p2c_dir_trust_t4=(45000 12 $max_amb 12)
p2c_dir_untrust_t4=(10000 12 15000 13 20000 14 30000 15 35000 16 $max_amb 16)
c2p_dir_trust_t4=(45000 12 $max_amb 12)
c2p_dir_untrust_t4=(15000 12 20000 13 25000 14 30000 15 35000 16 $max_amb 16)
unk_dir_trust_t4=(45000 12  $max_amb 12)
unk_dir_untrust_t4=(10000 12 15000 13 20000 14 30000 15 35000 16 $max_amb 16)
trust4=12
untrust4=16

# Class t5 for MSN370*|MSN35*
# Direction	P2C		C2P		Unknown
#--------------------------------------------------------------
# Amb [C]	copper/	AOC W/O copper/	AOC W/O	copper/	AOC W/O
#		sensors	sensor	sensor	sensor	sensor	sensor
#--------------------------------------------------------------
#  <0		20	20	20	20	20	20
#  0-5		20	20	20	20	20	20
#  5-10		20	20	20	20	20	20
# 10-15		20	20	20	20	20	20
# 15-20		20	30	20	20	20	30
# 20-25		20	30	20	20	20	30
# 25-30		30	30	30	30	30	30
# 30-35		30	40	30	30	30	40
# 35-40		30	50	30	30	30	50
# 40-45		40	60	40	40	40	60

#p2c_dir_trust_t5=(20000 12 25000 13 40000 14 $max_amb 14)
#p2c_dir_untrust_t5=(10000 12 25000 13 30000 14 35000 15 40000 16 $max_amb 16)
#c2p_dir_trust_t5=(20000 12 30000 13 40000 14 $max_amb 14)
#c2p_dir_untrust_t5=(20000 12 35000 13 40000 14 $max_amb 14)
#unk_dir_trust_t5=(20000 12  $max_amb 14)
#unk_dir_untrust_t5=(10000 12 25000 13 30000 14 35000 15 40000 16 $max_amb 16)
#trust5=12
#untrust5=16
# Temporary comment out the above table and put 60% as common default.
# Uncomment it back after extra testing in chamber and remove the below.
p2c_dir_trust_t5=(45000 16  $max_amb 16)
p2c_dir_untrust_t5=(45000 16  $max_amb 16)
c2p_dir_trust_t5=(45000 16  $max_amb 16)
c2p_dir_untrust_t5=(45000 16  $max_amb 16)
unk_dir_trust_t5=(45000 16  $max_amb 16)
unk_dir_untrust_t5=(45000 16  $max_amb 16)
trust5=16
untrust5=16

# Local variables
report_counter=120
pwm_required=$pwm_noact
fan_max_state=10
fan_dynamic_min=12
fan_dynamic_min_last=12
untrusted_sensor=0
p2c_dir=0
c2p_dir=0
unk_dir=0
ambient=0
set_cur_state=0
full_speed=$pwm_noact
handle_dynamic_trend=0

log_err()
{
	logger -t thermal-control -p daemon.err "$@"
}

log_warning()
{
	logger -t thermal-control -p daemon.warning "$@"
}

log_notice()
{
	logger -t thermal-control -p daemon.notice "$@"
}

log_info()
{
	logger -t thermal-control -p daemon.info "$@"
}

validate_thermal_configuration()
{
	# Wait for symbolic links creation.
	sleep 3
	# Validate FAN fault symbolic links.
	for ((i=1; i<=$max_tachos; i+=1)); do
		if [ ! -L $thermal_path/fan"$i"_fault ]; then
			log_err "FAN fault status attributes are not exist"
			return 1
		fi
		if [ ! -L $thermal_path/fan"$i"_speed_get ]; then
			log_err "FAN input attributes are not exist"
			return 1
		fi
	done
	if [ ! -L $cooling_cur_state ] || [ ! -L $tz_mode  ] ||
	   [ ! -L $temp_trip_norm ] || [ ! -L $tz_temp ]; then
		log_err "Thermal zone attributes are not exist"
		return 1
	fi
	if [ ! -L $pwm ] || [ ! -L $asic ]; then
		log_err "PWM control and ASIC attributes are not exist"
		return 1
	fi
	for ((i=1; i<=$module_counter; i+=1)); do
		if [ -L $thermal_path/module"$i"_temp ]; then
			if [ ! -L $thermal_path/module"$i"_temp_fault ]; then
				log_err "QSFP module attributes are not exist"
				return 1
			fi
		fi
	done
	if [ ! -L $fan_amb ] || [ ! -L $port_amb ]; then
		log_err "Ambient temperature sensors attributes are not exist"
		return 1
	fi
	if [ $max_psus -gt 0 ]; then
		if [ ! -L $psu1_status ] || [ ! -L $psu2_status ]; then
			log_err "PS units status attributes are not exist"
			return 1
		fi
	fi
}

check_untrested_module_sensor()
{
	for ((i=1; i<=$module_counter; i+=1)); do
		tz_check_suspend
		if [ "$?" -ne 0 ]; then
			return
		fi
		if [ -L $thermal_path/module"$i"_temp_fault ]; then
			temp_fault=`cat $thermal_path/module"$i"_temp_fault`
			if [ $temp_fault -eq 1 ]; then
				untrusted_sensor=1
			fi
		fi
	done
}

thermal_periodic_report()
{
	f1=`cat $thermal_path/mlxsw/thermal_zone_temp`
	f2=`cat $temp_fan_amb`
	f3=`cat $temp_port_amb`
	f4=`cat $pwm`
	f5=$(($fan_dynamic_min-$fan_max_state))
	dyn=$(($f5*10))
	cooling=`cat $cooling_cur_state` # entry=`cat $thermal_path/cooling_cur_state`
	if [ "$cooling" -gt "$set_cur_state" ]; then
		set_cur_state=$cooling
		if [ "$cooling" -gt "$f5" ]; then
			f5=$cooling
		fi
        else
                if [ "$cooling" -ge "$f5" ]; then
                        f5=$cooling
                        set_cur_state=$cooling
                fi
	fi
	ps_fan_speed=${psu_fan_speed[$f5]}
	f5=$(($f5*10))
	f6=$(($set_cur_state*10))
	log_info "Thermal periodic report"
	log_info "======================="
	log_info "Temperature(mC): asic $f1 fan amb $f2 port amb $f3"
	log_info "Cooling(%): pwm $f6 ps_fan_speed $((ps_fan_speed)) dynaimc_min $dyn"
	for ((i=1; i<=$max_tachos; i+=1)); do
		if [ -f $thermal_path/fan"$i"_speed_get ]; then
			tacho=`cat $thermal_path/fan"$i"_speed_get`
			fault=`cat $thermal_path/fan"$i"_fault`
			log_info "tacho$i speed is $tacho fault is $fault"
		fi
	done
	for ((i=1; i<=$module_counter; i+=1)); do
		if [ -f $thermal_path/module"$i"_temp_input ]; then
			t1=`cat $thermal_path/module"$i"_temp_input`
			if [ "$t1" -gt  "0" ]; then
				t2=`cat $thermal_path/module"$i"_temp_fault`
				t3=`cat $thermal_path/module"$i"_temp_crit`
				t4=`cat $thermal_path/module"$i"_temp_emergency`
				log_info "module$i temp $t1 fault $t2 crit $t3 emerg $t4"
			fi
			if [ -f $thermal_path/mlxsw-module"$i"/thermal_zone_temp ]; then
				t7=`cat $thermal_path/mlxsw-module"$i"/thermal_zone_mode`
				if [ $t7 = "enabled" ]; then
					t1=`cat $thermal_path/mlxsw-module"$i"/thermal_zone_temp`
					t2=`cat $thermal_path/mlxsw-module"$i"/temp_trip_norm`
					t3=`cat $thermal_path/mlxsw-module"$i"/temp_trip_high`
					t4=`cat $thermal_path/mlxsw-module"$i"/temp_trip_hot`
					t5=`cat $thermal_path/mlxsw-module"$i"/temp_trip_crit`
					t6=`cat $thermal_path/mlxsw-module"$i"/thermal_zone_policy`
					log_info "tz module$i temp $t1 trips $t2 $t3 $t4 $t5 $t6 $t7"
				fi
			fi
		fi
	done
	for ((i=1; i<=$gearbox_counter; i+=1)); do
		if [ -f $thermal_path/gearbox"$i"_temp_input ]; then
			t1=`cat $thermal_path/gearbox"$i"_temp_input`
			if [ "$t1" -gt  "0" ]; then
				log_info "gearbox$i temp $t1"
			fi
			if [ -f $thermal_path/mlxsw-gearbox"$i"/thermal_zone_temp ]; then
				t7=`cat $thermal_path/mlxsw-gearbox"$i"/thermal_zone_mode`
				if [ $t7 = "enabled" ]; then
					t1=`cat $thermal_path/mlxsw-gearbox"$i"/thermal_zone_temp`
					t2=`cat $thermal_path/mlxsw-gearbox"$i"/temp_trip_norm`
					t3=`cat $thermal_path/mlxsw-gearbox"$i"/temp_trip_high`
					t4=`cat $thermal_path/mlxsw-gearbox"$i"/temp_trip_hot`
					t5=`cat $thermal_path/mlxsw-gearbox"$i"/temp_trip_crit`
					t6=`cat $thermal_path/mlxsw-gearbox"$i"/thermal_zone_policy`
					log_info "tz gearbox$i temp $t1 trips $t2 $t3 $t4 $t5 $t6 $t7"
				fi
			fi
		fi
	done
	t1=`cat $thermal_path/mlxsw/thermal_zone_temp`
	t2=`cat $thermal_path/mlxsw/temp_trip_norm`
	t3=`cat $thermal_path/mlxsw/temp_trip_high`
	t4=`cat $thermal_path/mlxsw/temp_trip_hot`
	t5=`cat $thermal_path/mlxsw/temp_trip_crit`
	t6=`cat $thermal_path/mlxsw/thermal_zone_policy`
	t7=`cat $thermal_path/mlxsw/thermal_zone_mode`
	if [ $t7 = "enabled" ]; then
		log_info "tz asic temp $t1 trips $t2 $t3 $t4 $t5 $t6 $t7"
	fi
}

config_p2c_dir_trust()
{
	array=("$@")
	size=${#array[@]}
	for ((i=0; i<$size; i++)); do
		p2c_dir_trust[i]=${array[i]}
	done
}

config_p2c_dir_untrust()
{
	array=("$@")
	size=${#array[@]}
	for ((i=0; i<$size; i++)); do
		p2c_dir_untrust[i]=${array[i]}
	done
}

config_c2p_dir_trust()
{
	array=("$@")
	size=${#array[@]}
	for ((i=0; i<$size; i++)); do
		c2p_dir_trust[i]=${array[i]}
	done
}

config_c2p_dir_untrust()
{
	array=("$@")
	size=${#array[@]}
	for ((i=0; i<$size; i++)); do
		c2p_dir_untrust[i]=${array[i]}
	done
}

config_unk_dir_trust()
{
	array=("$@")
	size=${#array[@]}
	for ((i=0; i<$size; i++)); do
		unk_dir_trust[i]=${array[i]}
	done
}

config_unk_dir_untrust()
{
	array=("$@")
	size=${#array[@]}
	for ((i=0; i<$size; i++)); do
		unk_dir_untrust[i]=${array[i]}
	done
}

get_psu_presence()
{
	for ((i=1; i<=$max_psus; i+=1)); do
		if [ -f $thermal_path/psu"$i"_status ]; then
			present=`cat $thermal_path/psu"$i"_status`
			if [ $present -eq 0 ]; then
				pwm_required_act=$pwm_max
				set_cur_state=$(($cooling_set_max_state-$fan_max_state))
				echo $cooling_set_max_state > $cooling_cur_state

				return
			fi
		fi
	done

	pwm_required_act=$pwm_noact
}

update_psu_fan_speed()
{
	for ((i=1; i<=$max_psus; i+=1)); do
		if [ -L $thermal_path/psu"$i"_pwr_status ]; then
			pwr=`cat $thermal_path/psu"$i"_pwr_status`
			if [ $pwr -eq 1 ]; then
				bus=`cat $config_path/psu"$i"_i2c_bus`
				addr=`cat $config_path/psu"$i"_i2c_addr`
				command=`cat $fan_command`
				entry=`cat $thermal_path/cooling_cur_state`
				speed=${psu_fan_speed[$entry]}
				i2cset -f -y $bus $addr $command $speed wp
			fi
		fi
	done
}

get_fan_faults()
{
	for ((i=1; i<=$max_tachos; i+=1)); do
		if [ -L $thermal_path/fan"$i"_fault ]; then
			fault=`cat $thermal_path/fan"$i"_fault`
		fi
		speed=`cat $thermal_path/fan"$i"_speed_get`

		if [ $fault -eq 1 ] || [ $speed -eq 0 ] ; then
			pwm_required_act=$pwm_max
			mode=`cat $tz_mode`
			set_cur_state=$(($cooling_set_max_state-$fan_max_state))
			echo $cooling_set_max_state > $cooling_cur_state
			return
		fi
	done

	pwm_required_act=$pwm_noact
}

set_pwm_min_threshold()
{
	untrusted_sensor=0
	ambient=0
	p2c_dir=0
	c2p_dir=0
	unk_dir=0

	# Check for untrusted modules
	check_untrested_module_sensor

	# Define FAN direction
	temp_fan_ambient=`cat $temp_fan_amb`
	temp_port_ambient=`cat $temp_port_amb`
	if [ $temp_fan_ambient -gt  $temp_port_ambient ]; then
		ambient=$temp_port_ambient
		p2c_dir=1
	elif [ $temp_fan_ambient -lt  $temp_port_ambient ]; then
		ambient=$temp_fan_ambient
		c2p_dir=1
	else
		ambient=$temp_fan_ambient
		unk_dir=1
	fi

	# Set FAN minimum speed according to FAN direction, cable type and
	# presence of untrusted cabels.
	if [ $untrusted_sensor -eq 0 ]; then
		if [ $p2c_dir -eq 1 ]; then
			size=${#p2c_dir_trust[@]}
			for ((i=0; i<$size; i+=2)); do
				tresh=${p2c_dir_trust[i]}
				if [ $ambient -lt $tresh ]; then
					fan_dynamic_min=${p2c_dir_trust[$(($i+1))]}
					break
				fi
			done
		elif [ $c2p_dir -eq 1 ]; then
			size=${#c2p_dir_trust[@]}
			for ((i=0; i<$size; i+=2)); do
				tresh=${c2p_dir_trust[i]}
				if [ $ambient -lt $tresh ]; then
					fan_dynamic_min=${c2p_dir_trust[$(($i+1))]}
					break
				fi
			done
		else
			size=${#unk_dir_trust[@]}
			for ((i=0; i<$size; i+=2)); do
				tresh=${unk_dir_trust[i]}
				if [ $ambient -lt $tresh ]; then
					fan_dynamic_min=${unk_dir_trust[$(($i+1))]}
					break
				fi
			done
		fi
	else
		if [ $p2c_dir -eq 1 ]; then
			size=${#p2c_dir_untrust[@]}
			for ((i=0; i<$size; i+=2)); do
				tresh=${unk_dir_untrust[i]}
				if [ $ambient -lt $tresh ]; then
					fan_dynamic_min=${unk_dir_untrust[$(($i+1))]}
					break
				fi
			done
		elif [ $c2p_dir -eq 1 ]; then
			size=${#c2p_dir_untrust[@]}
			for ((i=0; i<$size; i+=2)); do
				tresh=${c2p_dir_untrust[i]}
				if [ $ambient -lt $tresh ]; then
					fan_dynamic_min=${c2p_dir_untrust[$(($i+1))]}
					break
				fi
			done
		else
			size=${#unk_dir_untrust[@]}
			for ((i=0; i<$size; i+=2)); do
				tresh=${unk_dir_untrust[i]}
				if [ $ambient -lt $tresh ]; then
					fan_dynamic_min=${unk_dir_untrust[$(($i+1))]}
					break
				fi
			done
		fi
	fi
}

init_system_dynamic_minimum_db()
{
	case $system_thermal_type in
	1)
		# Config FAN minimal speed setting for class t1
		config_p2c_dir_trust "${p2c_dir_trust_t1[@]}"
		config_p2c_dir_untrust "${p2c_dir_untrust_t1[@]}"
		config_c2p_dir_trust "${c2p_dir_trust_t1[@]}"
		config_c2p_dir_untrust "${c2p_dir_untrust_t1[@]}"
		config_unk_dir_trust "${unk_dir_trust_t1[@]}"
		config_unk_dir_untrust "${unk_dir_untrust_t1[@]}"
		;;
	2)
		# Config FAN minimal speed setting for class t2
		config_p2c_dir_trust "${p2c_dir_trust_t2[@]}"
		config_p2c_dir_untrust "${p2c_dir_untrust_t2[@]}"
		config_c2p_dir_trust "${c2p_dir_trust_t2[@]}"
		config_c2p_dir_untrust "${c2p_dir_untrust_t2[@]}"
		config_unk_dir_trust "${unk_dir_trust_t2[@]}"
		config_unk_dir_untrust "${unk_dir_untrust_t2[@]}"
		;;
	3)
		# Config FAN minimal speed setting for class t3
		config_p2c_dir_trust "${p2c_dir_trust_t3[@]}"
		config_p2c_dir_untrust "${p2c_dir_untrust_t3[@]}"
		config_c2p_dir_trust "${c2p_dir_trust_t3[@]}"
		config_c2p_dir_untrust "${c2p_dir_untrust_t3[@]}"
		config_unk_dir_trust "${unk_dir_trust_t3[@]}"
		config_unk_dir_untrust "${unk_dir_untrust_t3[@]}"
		;;
	4)
		# Config FAN minimal speed setting for class t4
		config_p2c_dir_trust "${p2c_dir_trust_t4[@]}"
		config_p2c_dir_untrust "${p2c_dir_untrust_t4[@]}"
		config_c2p_dir_trust "${c2p_dir_trust_t4[@]}"
		config_c2p_dir_untrust "${c2p_dir_untrust_t4[@]}"
		config_unk_dir_trust "${unk_dir_trust_t4[@]}"
		config_unk_dir_untrust "${unk_dir_untrust_t4[@]}"
		;;
	5)
		# Config FAN minimal speed setting for class t5
		config_p2c_dir_trust "${p2c_dir_trust_t5[@]}"
		config_p2c_dir_untrust "${p2c_dir_untrust_t5[@]}"
		config_c2p_dir_trust "${c2p_dir_trust_t5[@]}"
		config_c2p_dir_untrust "${c2p_dir_untrust_t5[@]}"
		config_unk_dir_trust "${unk_dir_trust_t5[@]}"
		config_unk_dir_untrust "${unk_dir_untrust_t5[@]}"
		;;
	6)
		# Config FAN minimal speed setting for class t6
		config_p2c_dir_trust "${p2c_dir_trust_t5[@]}"
		config_p2c_dir_untrust "${p2c_dir_untrust_t5[@]}"
		config_c2p_dir_trust "${c2p_dir_trust_t5[@]}"
		config_c2p_dir_untrust "${c2p_dir_untrust_t5[@]}"
		config_unk_dir_trust "${unk_dir_trust_t5[@]}"
		config_unk_dir_untrust "${unk_dir_untrust_t5[@]}"
		;;
	*)
		echo thermal type $system_thermal_type is not supported
		exit 0
		;;
	esac
}

init_fan_dynamic_minimum_speed()
{
	case $system_thermal_type in
	1)
		# Config FAN minimal speed setting for class t1
		config_trust=$trust1
		config_untrust=$untrust1
		;;
	2)
		# Config FAN minimal speed setting for class t2
		config_trust=$trust2
		config_untrust=$untrust2
		;;
	3)
		# Config FAN minimal speed setting for class t3
		config_trust=$trust3
		config_untrust=$untrust3
		;;
	4)
		# Config FAN minimal speed setting for class t4
		config_trust=$trust4
		config_untrust=$untrust4
		;;
	5)
		# Config FAN minimal speed setting for class t5
		config_trust=$trust5
		config_untrust=$untrust5
		;;
	6)
		# Config FAN minimal speed setting for class t6
		config_trust=$trust5
		config_untrust=$untrust5
		;;
	*)
		echo thermal type $system_thermal_type is not supported
		exit 0
		;;
	esac
}

set_default_pwm()
{
	set_cur_state=$(($cooling_set_def_state-$fan_max_state))
	echo $cooling_set_def_state > $cooling_cur_state
	echo $set_cur_state > $cooling_cur_state
	cur_state=$(($set_cur_state*10))
	echo $cur_state > $thermal_path/fan_dynamic_min
	log_info "FAN speed is set to $cur_state percent up to default speed"
}

set_dynamic_min_pwm()
{
	set_cur_state=$(($fan_dynamic_min-$fan_max_state))
	echo $fan_dynamic_min > $cooling_cur_state
	echo $set_cur_state > $cooling_cur_state
	cur_state=$(($set_cur_state*10))
	echo $cur_state > $thermal_path/fan_dynamic_min
	log_info "FAN speed is set to $cur_state percent up to dynamic minimum"
}

check_trip_min_vs_current_temp()
{
	for ((i=1; i<=$gearbox_counter; i+=1)); do
		if [ -f $thermal_path/mlxsw-gearbox"$i"/thermal_zone_temp ]; then
			trip_norm=`cat $thermal_path/mlxsw-gearbox"$i"/temp_trip_norm`
			temp_now=`cat $thermal_path/mlxsw-gearbox"$i"/thermal_zone_temp`
			if [ $temp_now -gt 0 ] && [ $trip_norm -le  $temp_now ]; then
				return
			fi
		fi
	done
	for ((i=1; i<=$module_counter; i+=1)); do
		if [ -f $thermal_path/mlxsw-module"$i"/thermal_zone_temp ]; then
			trip_norm=`cat $thermal_path/mlxsw-module"$i"/temp_trip_norm`
			temp_now=`cat $thermal_path/mlxsw-module"$i"/thermal_zone_temp`
			if [ $temp_now -gt 0 ] && [ $trip_norm -le  $temp_now ]; then
				return
			fi
		fi
	done
	trip_norm=`cat $temp_trip_norm`
	temp_now=`cat $tz_temp`
	if [ $trip_norm -gt  $temp_now ]; then
		set_dynamic_min_pwm
	fi
}

enable_disable_zones_set_pwm()
{
	case $1 in
	1)
		mode="enabled"
		policy="step_wise"
		;;
	*)
		mode="disabled"
		policy="user_space"
		;;
	esac

	if [ -L $tz_mode ]; then
<<<<<<< HEAD
		echo $mode > $tz_mode
		echo $policy > $tz_policy
=======
		echo $policy > $tz_policy
	fi
	for ((i=1; i<=$module_counter; i+=1)); do
		if [ -f $thermal_path/mlxsw-module"$i"/thermal_zone_mode ]; then
			echo $policy > $thermal_path/mlxsw-module"$i"/thermal_zone_policy
		fi
	done
	for ((i=1; i<=$gearbox_counter; i+=1)); do
		if [ -f $thermal_path/mlxsw-gearbox"$i"/thermal_zone_mode ]; then
			echo $policy > $thermal_path/mlxsw-gearbox"$i"/thermal_zone_policy
		fi
	done
	if [ -L $tz_mode ]; then
		echo $mode > $tz_mode
>>>>>>> cdacf1e9
	fi
	for ((i=1; i<=$module_counter; i+=1)); do
		if [ -f $thermal_path/mlxsw-module"$i"/thermal_zone_mode ]; then
			echo $mode > $thermal_path/mlxsw-module"$i"/thermal_zone_mode
<<<<<<< HEAD
			echo $policy > $thermal_path/mlxsw-module"$i"/thermal_zone_policy
=======
>>>>>>> cdacf1e9
		fi
	done
	for ((i=1; i<=$gearbox_counter; i+=1)); do
		if [ -f $thermal_path/mlxsw-gearbox"$i"/thermal_zone_mode ]; then
			echo $mode > $thermal_path/mlxsw-gearbox"$i"/thermal_zone_mode
<<<<<<< HEAD
			echo $policy > $thermal_path/mlxsw-gearbox"$i"/thermal_zone_policy
=======
>>>>>>> cdacf1e9
		fi
	done

	case $1 in
	1)
		set_pwm_min_threshold
		fan_dynamic_min_last=$fan_dynamic_min
		set_dynamic_min_pwm
		;;
	*)
		set_default_pwm
		;;
	esac
}

tz_check_suspend()
(
	[ -f "$config_path/suspend" ] && suspend=`cat $config_path/suspend`
	if [ $suspend ] &&  [ "$suspend" = "1" ]; then
		return 1
	fi
	return 0
)

thermal_control_exit()
{	log_notice "Mellanox thermal control is terminated (PID=${thermal_control_pid})"
	rm -rf $config_path/periodic_report
	if [ -f /var/run/hw-management.pid ]; then
		rm -rf /var/run/hw-management.pid
	fi
	exit 1
}

# Handle the next POSIX signals by thermal_control_exit:
# SIGINT	2	Terminal interrupt signal.
<<<<<<< HEAD
# SIGKILL	9	Kill (cannot be caught or ignored).
# SIGTERM	15	Termination signal.
trap 'thermal_control_exit' INT KILL TERM
=======
# SIGTERM	15	Termination signal.
trap 'thermal_control_exit' INT TERM
>>>>>>> cdacf1e9

[ -f $config_path/thermal_delay ] && thermal_delay=`cat $config_path/thermal_delay`; [ $thermal_delay ] && sleep $thermal_delay;

# Initialization during start up.
thermal_control_pid=$$
if [ -f /var/run/hw-management.pid ]; then
	pid=`cat /var/run/hw-management.pid`
	# Only one instance of thermal control could be activated
	if [ -d /proc/$pid ]; then
		log_warning "Mellanox thermal control is already running (PID=${thermal_control_pid})"
		exit 0
	fi
fi

log_notice "Mellanox thermal control is started"
echo $thermal_control_pid > /var/run/hw-management.pid
# Wait for thermal configuration.
log_notice "Mellanox thermal control is waiting for configuration (PID=${thermal_control_pid})"
/bin/sleep $wait_for_config
# Initialize system dynamic minimum speed data base.
init_system_dynamic_minimum_db
init_fan_dynamic_minimum_speed

if [ -f $config_path/module_counter ]; then
	module_counter=`cat $config_path/module_counter`
fi
if [ -f $config_path/gearbox_counter ]; then
	gearbox_counter=`cat $config_path/gearbox_counter`
fi

# Periodic report counter
periodic_report=$(($polling_time*$report_counter))
echo $periodic_report > $config_path/periodic_report
count=0
suspend_thermal=0
# Start thermal monitoring.
while true
do
	/bin/sleep $polling_time

	# Check if thermal algorithm is suspended.
	[ -f "$config_path/suspend" ] && suspend=`cat $config_path/suspend`
	if [ $suspend ] && [ "$suspend" != "$suspend_thermal" ]; then
		# Attribute 'suspend' has been changed since last cycle.
		if [ "$suspend" = "1" ]; then
			log_info "Thermal algorithm is manually suspended"
			enable_disable_zones_set_pwm 0
		else
			log_info "Thermal algorithm is manually resumed"
			enable_disable_zones_set_pwm 1
		fi
		suspend_thermal=$suspend
		continue
	else
		if [ "$suspend_thermal" = "1" ]; then
			# Thermal algorithm is keeping suspended.
			continue
		fi
	fi
	# Validate thermal configuration.
	validate_thermal_configuration
	if [ $? -ne 0 ]; then
		continue
	fi
	# Set PWM minimal limit.
	# Set dynamic FAN speed minimum, depending on ambient temperature,
	# presence of untrusted optical cables or presence of any cables
	# with untrusted temperature sensing.
	set_pwm_min_threshold
	# Update PS unit fan speed
	update_psu_fan_speed
	# If one of PS units is out disable thermal zone and set PWM to the
	# maximum speed.
	get_psu_presence
	if [ $pwm_required_act -eq $pwm_max ]; then
		full_speed=$pwm_max
		continue
	fi
	# If one of tachometers is faulty disable thermal zone and set PWM
	# to the maximum speed.
	get_fan_faults
	if [ $pwm_required_act -eq $pwm_max ]; then
		full_speed=$pwm_max
		continue
	fi
	# Update cooling levels of FAN If dynamic minimum has been changed
	# since the last time.
	if [ $fan_dynamic_min -ne $fan_dynamic_min_last ]; then
		echo $fan_dynamic_min > $cooling_cur_state
		echo $set_cur_state > $cooling_cur_state
		fan_from=$(($fan_dynamic_min_last-$fan_max_state))
		fan_from=$(($fan_from*10))
		fan_to=$(($fan_dynamic_min-$fan_max_state))
		fan_to=$(($fan_to*10))
		log_info "FAN minimum speed is changed from $fan_from to $fan_to percent"
		if [ $fan_dynamic_min -lt $fan_dynamic_min_last ]; then
			handle_dynamic_trend=1
		fi
		fan_dynamic_min_last=$fan_dynamic_min
		echo $fan_to > $thermal_path/fan_dynamic_min
	fi
	# Arrange FAN and update if necessary (f.e. in case when some unit is inserted back).
	if [ $full_speed -eq $pwm_max ] || [ $handle_dynamic_trend -eq 1 ]; then
		check_trip_min_vs_current_temp
		full_speed=$pwm_noact
		handle_dynamic_trend=0
	fi

	count=$(($count+1))
	[ -f "$config_path/periodic_report" ] && periodic_report=`cat $config_path/periodic_report`
	if [ $count -ge $periodic_report ]; then
		count=0
		thermal_periodic_report
	fi
done<|MERGE_RESOLUTION|>--- conflicted
+++ resolved
@@ -84,10 +84,6 @@
 tz_temp=$thermal_path/mlxsw/thermal_zone_temp
 temp_trip_norm=$thermal_path/mlxsw/temp_trip_norm
 cooling_cur_state=$thermal_path/cooling_cur_state
-<<<<<<< HEAD
-thermal_sys=/sys/class/thermal
-=======
->>>>>>> cdacf1e9
 wait_for_config=120
 
 # Input parameters for the system thermal class, the number of tachometers, the
@@ -832,10 +828,6 @@
 	esac
 
 	if [ -L $tz_mode ]; then
-<<<<<<< HEAD
-		echo $mode > $tz_mode
-		echo $policy > $tz_policy
-=======
 		echo $policy > $tz_policy
 	fi
 	for ((i=1; i<=$module_counter; i+=1)); do
@@ -850,24 +842,15 @@
 	done
 	if [ -L $tz_mode ]; then
 		echo $mode > $tz_mode
->>>>>>> cdacf1e9
 	fi
 	for ((i=1; i<=$module_counter; i+=1)); do
 		if [ -f $thermal_path/mlxsw-module"$i"/thermal_zone_mode ]; then
 			echo $mode > $thermal_path/mlxsw-module"$i"/thermal_zone_mode
-<<<<<<< HEAD
-			echo $policy > $thermal_path/mlxsw-module"$i"/thermal_zone_policy
-=======
->>>>>>> cdacf1e9
 		fi
 	done
 	for ((i=1; i<=$gearbox_counter; i+=1)); do
 		if [ -f $thermal_path/mlxsw-gearbox"$i"/thermal_zone_mode ]; then
 			echo $mode > $thermal_path/mlxsw-gearbox"$i"/thermal_zone_mode
-<<<<<<< HEAD
-			echo $policy > $thermal_path/mlxsw-gearbox"$i"/thermal_zone_policy
-=======
->>>>>>> cdacf1e9
 		fi
 	done
 
@@ -903,14 +886,8 @@
 
 # Handle the next POSIX signals by thermal_control_exit:
 # SIGINT	2	Terminal interrupt signal.
-<<<<<<< HEAD
-# SIGKILL	9	Kill (cannot be caught or ignored).
-# SIGTERM	15	Termination signal.
-trap 'thermal_control_exit' INT KILL TERM
-=======
 # SIGTERM	15	Termination signal.
 trap 'thermal_control_exit' INT TERM
->>>>>>> cdacf1e9
 
 [ -f $config_path/thermal_delay ] && thermal_delay=`cat $config_path/thermal_delay`; [ $thermal_delay ] && sleep $thermal_delay;
 
