--- conflicted
+++ resolved
@@ -303,8 +303,6 @@
          "fn": "asic_state_poll", "arg" : ["/sys/module/sx_core/asic0/", 0], "poll": 10, "ts": 0},
         {"fin": None,
          "fn": "asic_state_poll", "arg" : ["/sys/module/sx_core/asic1/", 0], "poll": 10, "ts": 0}
-<<<<<<< HEAD
-=======
     ],
     "HI171|HI172": [
         {"fin": "/sys/module/sx_core/asic0/temperature/input",
@@ -441,7 +439,6 @@
          "fn": "module_temp_populate", "arg" : ["module64"], "poll": 20, "ts": 0},
         {"fin": None,
          "fn": "asic_state_poll", "arg" : ["/sys/module/sx_core/asic0/", 0], "poll": 10, "ts": 0}
->>>>>>> 0deb97d1
     ],
     "test": [
          {"fin": "/tmp/power_button_clr",
@@ -622,10 +619,6 @@
         with open(asics_init_done_fname, 'w+', encoding="utf-8") as f:
             f.write(str(asics_init_done)+"\n")
 
-<<<<<<< HEAD
-
-=======
->>>>>>> 0deb97d1
 # ----------------------------------------------------------------------
 def sync_fan(fan_id, val):
     if int(val) == 0:
@@ -718,7 +711,6 @@
     f_name = "/var/run/hw-management/thermal/{}_temp_trip_crit".format(arg_list[0])
     with open(f_name, 'w', encoding="utf-8") as f:
         f.write(temp_trip_crit)
-
 
 # ----------------------------------------------------------------------
 def update_attr(attr_prop):
