#!/bin/bash
########################################################################
# Copyright (c) 2018 Mellanox Technologies. All rights reserved.
#
# Redistribution and use in source and binary forms, with or without
# modification, are permitted provided that the following conditions are met:
#
# 1. Redistributions of source code must retain the above copyright
#    notice, this list of conditions and the following disclaimer.
# 2. Redistributions in binary form must reproduce the above copyright
#    notice, this list of conditions and the following disclaimer in the
#    documentation and/or other materials provided with the distribution.
# 3. Neither the names of the copyright holders nor the names of its
#    contributors may be used to endorse or promote products derived from
#    this software without specific prior written permission.
#
# Alternatively, this software may be distributed under the terms of the
# GNU General Public License ("GPL") version 2 as published by the Free
# Software Foundation.
#
# THIS SOFTWARE IS PROVIDED BY THE COPYRIGHT HOLDERS AND CONTRIBUTORS "AS IS"
# AND ANY EXPRESS OR IMPLIED WARRANTIES, INCLUDING, BUT NOT LIMITED TO, THE
# IMPLIED WARRANTIES OF MERCHANTABILITY AND FITNESS FOR A PARTICULAR PURPOSE
# ARE DISCLAIMED. IN NO EVENT SHALL THE COPYRIGHT OWNER OR CONTRIBUTORS BE
# LIABLE FOR ANY DIRECT, INDIRECT, INCIDENTAL, SPECIAL, EXEMPLARY, OR
# CONSEQUENTIAL DAMAGES (INCLUDING, BUT NOT LIMITED TO, PROCUREMENT OF
# SUBSTITUTE GOODS OR SERVICES; LOSS OF USE, DATA, OR PROFITS; OR BUSINESS
# INTERRUPTION) HOWEVER CAUSED AND ON ANY THEORY OF LIABILITY, WHETHER IN
# CONTRACT, STRICT LIABILITY, OR TORT (INCLUDING NEGLIGENCE OR OTHERWISE)
# ARISING IN ANY WAY OUT OF THE USE OF THIS SOFTWARE, EVEN IF ADVISED OF THE
# POSSIBILITY OF SUCH DAMAGE.
#

. /lib/lsb/init-functions

# Local variables
hw_management_path=/var/run/hw-management
thermal_path=$hw_management_path/thermal
power_path=$hw_management_path/power
alarm_path=$hw_management_path/alarm
config_path=$hw_management_path/config
fan_command=$config_path/fan_command
fan_psu_default=$config_path/fan_psu_default
max_psus=2
max_tachos=12
max_module_gbox_ind=160
i2c_bus_max=10
i2c_bus_offset=0
i2c_asic_bus_default=2
i2c_comex_mon_bus_default=15
module_counter=0
gearbox_counter=0
LOCKFILE="/var/run/hw-management-thermal.lock"

find_i2c_bus()
{
	# Find physical bus number of Mellanox I2C controller. The default
	# number is 1, but it could be assigned to others id numbers on
	# systems with different CPU types.
	for ((i=1; i<$i2c_bus_max; i++)); do
		folder=/sys/bus/i2c/devices/i2c-$i
		if [ -d $folder ]; then
			name=`cat $folder/name | cut -d' ' -f 1`
			if [ "$name" == "i2c-mlxcpld" ]; then
				i2c_bus_offset=$(($i-1))
				return
			fi
		fi
	done

	log_failure_msg "i2c-mlxcpld driver is not loaded"
	exit 0
}

asic_hotplug_helper()
{
	if [ ! -f $config_path/nos ]; then
		if [ -d /etc/sonic ]; then
			nos=SONiC
		fi
		echo $nos > $config_path/nos
	fi
	nos=`cat $config_path/nos`
	case $nos in
	*SONiC*)
		;;
	*)
		/usr/bin/hw-management.sh chipup
		;;
	esac
}

lock_service_state_change()
{
	exec {LOCKFD}>${LOCKFILE}
	/usr/bin/flock -x ${LOCKFD}
	trap "/usr/bin/flock -u ${LOCKFD}" EXIT SIGINT SIGQUIT SIGTERM
}

unlock_service_state_change()
{
	/usr/bin/flock -u ${LOCKFD}
}

if [ "$1" == "add" ]; then
	if [ "$2" == "fan_amb" ] || [ "$2" == "port_amb" ]; then
		# Verify if this is COMEX sensor
		find_i2c_bus
		comex_bus=$(($i2c_comex_mon_bus_default+$i2c_bus_offset))
		# Verify if this is ASIC sensor
		asic_bus=$(($i2c_asic_bus_default+$i2c_bus_offset))
		busdir=`echo $3$4 |xargs dirname |xargs dirname`
		busfolder=`basename $busdir`
		bus="${busfolder:0:${#busfolder}-5}"
		if [ "$bus" == "$comex_bus" ]; then
			ln -sf $3$4/temp1_input $thermal_path/comex_amb
		elif [ "$bus" == "$asic_bus" ]; then
			exit 0
		else
			ln -sf $3$4/temp1_input $thermal_path/$2
		fi
	fi
	if [ "$2" == "switch" ]; then
		name=`cat $3$4/name`
		if [ "$name" == "mlxsw" ]; then
			ln -sf $3$4/temp1_input $thermal_path/asic
			if [ -f $3$4/pwm1 ]; then
				ln -sf $3$4/pwm1 $thermal_path/pwm1
				echo $name > $config_path/cooling_name
			fi
			if [ -f $config_path/fan_inversed ]; then
				inv=`cat $config_path/fan_inversed`
			fi
			for ((i=1; i<=$max_tachos; i+=1)); do
				if [ -z "$inv" ] || [ ${inv} -eq 0 ]; then
					j=$i
				else
					j=`echo $(($inv - $i))`
				fi
				if [ -f $3$4/fan"$i"_fault ]; then
					ln -sf $3$4/fan"$i"_fault $thermal_path/fan"$j"_fault
				fi
				if [ -f $3$4/fan"$i"_input ]; then
					ln -sf $3$4/fan"$i"_input $thermal_path/fan"$j"_speed_get
					ln -sf $3$4/pwm1 $thermal_path/fan"$j"_speed_set
					if [ -f $config_path/fan_min_speed ]; then
						ln -sf $config_path/fan_min_speed $thermal_path/fan"$j"_min
					fi
					if [ -f $config_path/fan_max_speed ]; then
						ln -sf $config_path/fan_max_speed $thermal_path/fan"$j"_max
					fi
				fi
			done
			for ((i=2; i<=$max_module_gbox_ind; i+=1)); do
				if [ -f $3$4/temp"$i"_input ]; then
					label=`cat $3$4/temp"$i"_label`
					case $label in
					*front*)
						j=$(($i-1))
						ln -sf $3$4/temp"$i"_input $thermal_path/temp_input_module"$j"
						ln -sf $3$4/temp"$i"_fault $thermal_path/temp_fault_module"$j"
						ln -sf $3$4/temp"$i"_crit $thermal_path/temp_crit_module"$j"
						ln -sf $3$4/temp"$i"_emergency $thermal_path/temp_emergency_module"$j"
						lock_service_state_change
						[ -f "$config_path/module_counter" ] && module_counter=`cat $config_path/module_counter`
						module_counter=$(($module_counter+1))
						echo $module_counter > $config_path/module_counter
						unlock_service_state_change
						;;
					*gear*)
<<<<<<< HEAD
						#label="${label:8}"
						#ln -sf $3$4/temp"$i"_input $thermal_path/temp_input_gearbox"$label"
=======
>>>>>>> e549a2ba
						lock_service_state_change
						[ -f "$config_path/gearbox_counter" ] && gearbox_counter=`cat $config_path/gearbox_counter`
						gearbox_counter=$(($gearbox_counter+1))
						echo $gearbox_counter > $config_path/gearbox_counter
						unlock_service_state_change
						ln -sf $3$4/temp"$i"_input $thermal_path/temp_input_gearbox"$gearbox_counter"
<<<<<<< HEAD
=======
						;;
					*)
						;;
>>>>>>> e549a2ba
					esac
				fi
			done
		fi
	fi
	if [ "$2" == "regfan" ]; then
		name=`cat $3$4/name`
		echo $name > $config_path/cooling_name
		ln -sf $3$4/pwm1 $thermal_path/pwm1
		if [ -f $config_path/fan_inversed ]; then
			inv=`cat $config_path/fan_inversed`
		fi
		for ((i=1; i<=$max_tachos; i+=1)); do
			if [ -z "$inv" ] || [ ${inv} -eq 0 ]; then
				j=$i
			else
				j=`echo $(($inv - $i))`
			fi
			if [ -f $3$4/fan"$i"_fault ]; then
				ln -sf $3$4/fan"$i"_fault $thermal_path/fan"$j"_fault
			fi
			if [ -f $3$4/fan"$i"_input ]; then
				ln -sf $3$4/fan"$i"_input $thermal_path/fan"$j"_speed_get
				ln -sf $3$4/pwm1 $thermal_path/fan"$j"_speed_set
			fi
			if [ -f $config_path/fan_min_speed ]; then
				ln -sf $config_path/fan_min_speed $thermal_path/fan"$j"_min
			fi
			if [ -f $config_path/fan_max_speed ]; then
				ln -sf $config_path/fan_max_speed $thermal_path/fan"$j"_max
			fi
		done
	fi
	if [ "$2" == "thermal_zone" ]; then
		zonetype=`cat $3$4/type`
		zonep0type="${zonetype:0:${#zonetype}-1}"
		zonep1type="${zonetype:0:${#zonetype}-2}"
		zonep2type="${zonetype:0:${#zonetype}-3}"
		if [ "$zonetype" == "mlxsw" ] ||
		   [ "$zonep0type" == "mlxsw-module" ] ||
		   [ "$zonep1type" == "mlxsw-module" ] ||
		   [ "$zonep2type" == "mlxsw-module" ] ||
		   [ "$zonep0type" == "mlxsw-gearbox" ] ||
		   [ "$zonep1type" == "mlxsw-gearbox" ] ||
		   [ "$zonep2type" == "mlxsw-gearbox" ]; then
			mkdir -p $thermal_path/$zonetype
			ln -sf $3$4/mode $thermal_path/$zonetype/thermal_zone_mode
			ln -sf $3$4/policy $thermal_path/$zonetype/thermal_zone_policy
			ln -sf $3$4/trip_point_0_temp $thermal_path/$zonetype/temp_trip_norm
			ln -sf $3$4/trip_point_1_temp $thermal_path/$zonetype/temp_trip_high
			ln -sf $3$4/trip_point_2_temp $thermal_path/$zonetype/temp_trip_hot
			ln -sf $3$4/trip_point_3_temp $thermal_path/$zonetype/temp_trip_crit
			ln -sf $3$4/temp $thermal_path/$zonetype/thermal_zone_temp
			if [ -f $3$4/emul_temp ]; then
				ln -sf $3$4/emul_temp $thermal_path/$zonetype/thermal_zone_temp_emul
			fi
		fi
	fi
	if [ "$2" == "cooling_device" ]; then
		coolingtype=`cat $3$4/type`
		if [ "$coolingtype" == "mlxsw_fan" ] ||
		   [ "$coolingtype" == "mlxreg_fan" ]; then
			ln -sf $3$4/cur_state $thermal_path/cooling_cur_state
		fi
	fi
	if [ "$2" == "hotplug" ]; then
		for ((i=1; i<=$max_tachos; i+=1)); do
			if [ -f $3$4/fan$i ]; then
				ln -sf $3$4/fan$i $thermal_path/fan"$i"_status
			fi
		done
		for ((i=1; i<=$max_psus; i+=1)); do
			if [ -f $3$4/psu$i ]; then
				ln -sf $3$4/psu$i $thermal_path/psu"$i"_status
			fi
			if [ -f $3$4/pwr$i ]; then
				ln -sf $3$4/pwr$i $thermal_path/psu"$i"_pwr_status
			fi
		done
		if [ -d /sys/module/mlxsw_pci ]; then
			exit 0
		fi
		if [ -f $3$4/uevent ]; then
			ln -sf $3$4/uevent $config_path/port_config_done
		fi
		asic_health=`cat $3$4/asic1`
		if [ $asic_health -ne 2 ]; then
			exit 0
		fi
		find_i2c_bus
		bus=$(($i2c_asic_bus_default+$i2c_bus_offset))
		path=/sys/bus/i2c/devices/i2c-$bus
		if [ ! -d /sys/module/mlxsw_minimal ]; then
			modprobe mlxsw_minimal
		fi
		asic_hotplug_helper
  	fi
	if [ "$2" == "cputemp" ]; then
		for i in {1..9}; do
			if [ -f $3$4/temp"$i"_input ]; then
				if [ $i -eq 1 ]; then
					name="pack"
				else
					id=$(($i-2))
					name="core$id"
				fi
				ln -sf $3$4/temp"$i"_input $thermal_path/cpu_$name
				ln -sf $3$4/temp"$i"_crit $thermal_path/cpu_"$name"_crit
				ln -sf $3$4/temp"$i"_max $thermal_path/cpu_"$name"_max
				ln -sf $3$4/temp"$i"_crit_alarm $alarm_path/cpu_"$name"_crit_alarm
			fi
		done
	fi
	if [ "$2" == "psu1" ] || [ "$2" == "psu2" ]; then
		find_i2c_bus
		comex_bus=$(($i2c_comex_mon_bus_default+$i2c_bus_offset))
		# PSU unit FAN speed set
		busdir=`echo $5$3 |xargs dirname |xargs dirname`
		busfolder=`basename $busdir`
		bus="${busfolder:0:${#busfolder}-5}"
		# Verify if this is COMEX device
		if [ "$bus" == "$comex_bus" ]; then
			exit 0
		fi
		# Set default fan speed
		addr=`cat $config_path/psu"$i"_i2c_addr`
		command=`cat $fan_command`
		speed=`cat $fan_psu_default`
		i2cset -f -y $bus $addr $command $speed wp
		# Set I2C bus for psu
		echo $bus > $config_path/"$2"_i2c_bus
		# Add thermal attributes
		ln -sf $5$3/temp1_input $thermal_path/$2_temp
		ln -sf $5$3/temp1_max $thermal_path/$2_temp_max
		ln -sf $5$3/temp1_max_alarm $thermal_path/$2_temp_max_alarm
		if [ -f $5$3/temp2_input ]; then
			ln -sf $5$3/temp2_input $thermal_path/$2_temp2
		fi
		if [ -f $5$3/temp2_max ]; then
			ln -sf $5$3/temp2_max $thermal_path/$2_temp2_max
		fi
		if [ -f $5$3/temp2_max_alarm ]; then
			ln -sf $5$3/temp2_max_alarm $thermal_path/$2_temp2_max_alarm
		fi
		if [ -f $5$3/fan1_alarm ]; then
			ln -sf $5$3/fan1_alarm $alarm_path/$2_fan1_alarm
		fi
		if [ -f $5$3/power1_alarm ]; then
			ln -sf $5$3/power1_alarm $alarm_path/$2_power1_alarm
		fi
		ln -sf $5$3/fan1_input $thermal_path/$2_fan1_speed_get
		# Add power attributes
		ln -sf $5$3/in1_input $power_path/$2_volt_in
		ln -sf $5$3/in2_input $power_path/$2_volt
		if [ -f $5$3/in3_input ]; then
			ln -sf $5$3/in3_input $power_path/$2_volt_out2
		fi
		ln -sf $5$3/power1_input $power_path/$2_power_in
		ln -sf $5$3/power2_input $power_path/$2_power
		ln -sf $5$3/curr1_input $power_path/$2_curr_in
		ln -sf $5$3/curr2_input $power_path/$2_curr
	fi
elif [ "$1" == "change" ]; then
	if [ "$2" == "thermal_zone" ]; then
		zonetype=`cat $3$4/type`
		zonep0type="${zonetype:0:${#zonetype}-1}"
		zonep1type="${zonetype:0:${#zonetype}-2}"
		zonep2type="${zonetype:0:${#zonetype}-3}"
		if [ "$zonetype" == "mlxsw" ] || [ "$zonep0type" == "mlxsw-module" ] ||
		   [ "$zonep1type" == "mlxsw-module" ] || [ "$zonep2type" == "mlxsw-module" ]; then
			# Notify thermal control about thermal zone change.
			if [ -f /var/run/hw-management.pid ]; then
				pid=`cat /var/run/hw-management.pid`
				if [ "$6" == "down" ]; then
					kill -USR1 $pid
				elif [ "$6" == "highest" ]; then
					if [ -L $thermal_path/highest_thermal_zone ]; then
						unlink $thermal_path/highest_thermal_zone
					fi
					ln -sf $3$4 $thermal_path/highest_thermal_zone
					score=$7
					max_score="${score:1}"
					echo $max_score > $thermal_path/highest_score
					kill -USR2 $pid
				fi
			fi
		fi
	fi
	if [ "$2" == "cooling_device" ]; then
		coolingtype=`cat $3$4/type`
		if [ "$coolingtype" == "mlxsw_fan" ] ||
		   [ "$coolingtype" == "mlxreg_fan" ]; then
			pid=`cat /var/run/hw-management.pid`
			kill -USR1 $pid
		fi
	fi
	if [ "$2" == "hotplug_asic" ]; then
		if [ -d /sys/module/mlxsw_pci ]; then
			exit 0
		fi
		find_i2c_bus
		bus=$(($i2c_asic_bus_default+$i2c_bus_offset))
		path=/sys/bus/i2c/devices/i2c-$bus
		if [ "$3" == "up" ]; then
			if [ ! -d /sys/module/mlxsw_minimal ]; then
				modprobe mlxsw_minimal
			fi
			asic_hotplug_helper
		elif [ "$3" == "down" ]; then
			/usr/bin/hw-management.sh chipdown
		else
			asic_health=`cat $4$5/asic1`
			if [ $asic_health -eq 2 ]; then
				asic_hotplug_helper
			else
				/usr/bin/hw-management.sh chipdown
			fi
		fi
	fi
elif [ "$1" == "online" ]; then
	if [ "$2" == "hotplug" ]; then
		/usr/bin/hw-management.sh chipup
	fi
elif [ "$1" == "offline" ]; then
	if [ "$2" == "hotplug" ]; then
		/usr/bin/hw-management.sh chipdown
	fi
else
	if [ "$2" == "fan_amb" ] || [ "$2" == "port_amb" ]; then
		# Verify if this is COMEX sensor
		find_i2c_bus
		comex_bus=$(($i2c_comex_mon_bus_default+$i2c_bus_offset))
		# Verify if this is ASIC sensor
		asic_bus=$(($i2c_asic_bus_default+$i2c_bus_offset))
		busdir=`echo $3$4 |xargs dirname |xargs dirname`
		busfolder=`basename $busdir`
		bus="${busfolder:0:${#busfolder}-5}"
		if [ "$bus" == "$comex_bus" ]; then
			unlink $thermal_path/comex_amb
		elif [ "$bus" == "$asic_bus" ]; then
			exit 0
		else
			unlink $thermal_path/$
		fi
	fi
	if [ "$2" == "switch" ]; then
		if [ -L $thermal_path/asic ]; then
			unlink $thermal_path/asic
		fi
		name=`cat $$config_path/cooling_name`
		if [ "$name" == "mlxsw" ]; then
			if [ -L $thermal_path/pwm1 ]; then
				unlink $thermal_path/pwm1
			fi
			for ((i=1; i<=$max_tachos; i+=1)); do
				if [ -L $thermal_path/fan"$i"_fault ]; then
					unlink $thermal_path/fan"$i"_fault
				fi
				if [ -L $thermal_path/fan"$i"_speed_get ]; then
					unlink $thermal_path/fan"$i"_speed_get
				fi
				if [ -f $thermal_path/fan"$j"_min ]; then
					unlink $thermal_path/fan"$j"_min
				fi
				if [ -f $thermal_path/fan"$j"_max ]; then
					unlink $thermal_path/fan"$j"_max
				fi
			done
			if [ -L $thermal_path/$pwm1 ]; then
				unlink $thermal_path/$pwm1
			fi
		fi
<<<<<<< HEAD
		for ((i=2; i<=$max_module_gbox_ind; i+=1)); do
=======
		for ((i=$max_module_gbox_ind; i>=2; i-=1)); do
>>>>>>> e549a2ba
			j=$(($i-1))
			if [ -L $thermal_path/temp_input_module"$j" ]; then
				unlink $thermal_path/temp_input_module"$j"
				lock_service_state_change
				[ -f "$config_path/module_counter" ] && module_counter=`cat $config_path/module_counter`
				module_counter=$(($module_counter-1))
				echo $module_counter > $config_path/module_counter
				unlock_service_state_change
			fi
			if [ -L $thermal_path/temp_fault_module"$j" ]; then
				unlink $thermal_path/temp_fault_module"$j"
			fi
			if [ -L $thermal_path/temp_crit_module"$j" ]; then
				unlink $thermal_path/temp_crit_module"$j"
			fi
			if [ -L $thermal_path/temp_emergency_module"$j" ]; then
				unlink $thermal_path/temp_emergency_module"$j"
			fi
		done
		find /var/run/hw-management/thermal/ -type l -name 'temp_input_*' -exec rm {} +
<<<<<<< HEAD
=======
		find /var/run/hw-management/thermal/ -type l -name 'temp_fault_*' -exec rm {} +
		find /var/run/hw-management/thermal/ -type l -name 'temp_crit_*' -exec rm {} +
		find /var/run/hw-management/thermal/ -type l -name 'temp_emergency_*' -exec rm {} +
		echo 0 > $config_path/module_counter
>>>>>>> e549a2ba
		echo 0 > $config_path/gearbox_counter
	fi
	if [ "$2" == "regfan" ]; then
		if [ -L $thermal_path/pwm1]; then
			unlink $thermal_path/pwm1
		fi
		for ((i=1; i<=$max_tachos; i+=1)); do
			if [ -L $thermal_path/fan"$i"_fault ]; then
				unlink $thermal_path/fan"$i"_fault
			fi
			if [ -L $thermal_path/fan"$i"_speed_get ]; then
				unlink $thermal_path/fan"$i"_speed_get
			fi
			if [ -L $thermal_path/fan"$i"_speed_set ]; then
				unlink $thermal_path/fan"$i"_speed_set
			fi
			if [ -f $thermal_path/fan"$i"_min ]; then
				unlink $thermal_path/fan"$i"_min
			fi
			if [ -f $thermal_path/fan"$i"_max ]; then
				unlink $thermal_path/fan"$i"_max
			fi
		done
	fi
	if [ "$2" == "thermal_zone" ]; then
		for ((i=1; i<$max_module_gbox_ind; i+=1)); do
			if [ -d $thermal_path/mlxsw-module"$i" ]; then
				unlink $thermal_path/mlxsw-module"$i"/thermal_zone_policy
				unlink $thermal_path/mlxsw-module"$i"/temp_trip_norm
				unlink $thermal_path/mlxsw-module"$i"/temp_trip_high
				unlink $thermal_path/mlxsw-module"$i"/temp_trip_hot
				unlink $thermal_path/mlxsw-module"$i"/temp_trip_crit
				unlink $thermal_path/mlxsw-module"$i"/thermal_zone_temp
				if [ -L $thermal_path/mlxsw-module"$i"/thermal_zone_temp_emul ]; then
					unlink $thermal_path/mlxsw-module"$i"/thermal_zone_temp_emul
				fi
				rm -rf $thermal_path/mlxsw-module"$i"
			elif [ -d $thermal_path/mlxsw-gearbox"$i" ]; then
				unlink $thermal_path/mlxsw-gearbox"$i"/thermal_zone_policy
				unlink $thermal_path/mlxsw-gearbox"$i"/temp_trip_norm
				unlink $thermal_path/mlxsw-gearbox"$i"/temp_trip_high
				unlink $thermal_path/mlxsw-gearbox"$i"/temp_trip_hot
				unlink $thermal_path/mlxsw-gearbox"$i"/temp_trip_crit
				unlink $thermal_path/mlxsw-gearbox"$i"/thermal_zone_temp
				if [ -L $thermal_path/mlxsw-gearbox"$i"/thermal_zone_temp_emul ]; then
					unlink $thermal_path/mlxsw-gearbox"$i"/thermal_zone_temp_emul
				fi
				rm -rf $thermal_path/mlxsw-gerabox"$i"
			fi
		done
		if [ -d $thermal_path/mlxsw ]; then
			unlink $thermal_path/mlxsw/thermal_zone_policy
			unlink $thermal_path/mlxsw/temp_trip_norm
			unlink $thermal_path/mlxsw/temp_trip_high
			unlink $thermal_path/mlxsw/temp_trip_hot
			unlink $thermal_path/mlxsw/temp_trip_crit
			unlink $thermal_path/mlxsw/thermal_zone_temp
			if [ -L $thermal_path/thermal_zone_temp_emul ]; then
				unlink $thermal_path/mlxsw/thermal_zone_temp_emul
			fi
			rm -rf $thermal_path/mlxsw
		fi
		if [ -L $thermal_path/highest_thermal_zone ]; then
			unlink $thermal_path/highest_thermal_zone
		fi
	fi
	if [ "$2" == "cooling_device" ]; then
		if [ -L $thermal_path/cooling_cur_state ]; then
			unlink $thermal_path/cooling_cur_state
		fi
	fi
	if [ "$2" == "hotplug" ]; then
		for ((i=1; i<=$max_tachos; i+=1)); do
			if [ -L $thermal_path/fan"$i"_status ]; then
				unlink $thermal_path/fan"$i"_status
			fi
		done
		for ((i=1; i<=$max_psus; i+=1)); do
			if [ -L $thermal_path/psu"$i"_status ]; then
				unlink $thermal_path/psu"$i"_status
			fi
			if [ -L $thermal_path/psu"$i"_pwr_status ]; then
				unlink $thermal_path/psu"$i"_pwr_status
			fi
		done
		if [ -d /sys/module/mlxsw_pci ]; then
			exit 0
		fi
		if [ -L $config_path/port_config_done ]; then
			unlink $config_path/port_config_done
		fi
		find_i2c_bus
		bus=$(($i2c_asic_bus_default+$i2c_bus_offset))
		path=/sys/bus/i2c/devices/i2c-$bus
		/usr/bin/hw-management.sh chipdown
	fi
	if [ "$2" == "cputemp" ]; then
		unlink $thermal_path/cpu_pack
		unlink $thermal_path/cpu_pack_crit
		unlink $thermal_path/cpu_pack_max
		unlink $alarm_path/cpu_pack_crit_alarm
		for i in {1..8}; do
			if [ -L $thermal_path/cpu_core"$i" ]; then
				j=$((i+1))
				unlink $thermal_path/cpu_core"$j"
				unlink $thermal_path/cpu_core"$j"_crit
				unlink $thermal_path/cpu_core"$j"_max
				unlink $alarm_path/cpu_core"$j"_crit_alarm
			fi
		done
	fi
	if [ "$2" == "psu1" ] || [ "$2" == "psu2" ]; then
		find_i2c_bus
		comex_bus=$(($i2c_comex_mon_bus_default+$i2c_bus_offset))
		# PSU unit FAN speed set
		busdir=`echo $5$3 |xargs dirname |xargs dirname`
		busfolder=`basename $busdir`
		bus="${busfolder:0:${#busfolder}-5}"
		# Verify if this is COMEX device
		if [ "$bus" == "$comex_bus" ]; then
			exit 0
		fi
		# Remove thermal attributes
		if [ -L $thermal_path/$2_temp ]; then
			unlink $thermal_path/$2_temp
		fi
		if [ -L $thermal_path/$2_temp_max ]; then
			unlink $thermal_path/$2_temp_max
		fi
		if [ -L $thermal_path/$2_temp_alarm ]; then
			unlink $thermal_path/$2_temp_alarm
		fi
		if [ -L $thermal_path/$2_temp2]; then
			unlink $thermal_path/$2_temp2
		fi
		if [ -L $thermal_path/$2_temp2_max ]; then
			unlink $thermal_path/$2_temp2_max
		fi
		if [ -L $thermal_path/$2_temp2_max_alarm ]; then
			unlink $thermal_path/$2_temp2_max_alarm
		fi
		if [ -L $alarm_path/$2_fan1_alarm ]; then
			unlink $alarm_path/$2_fan1_alarm
		fi
		if [ -L $alarm_path/$2_power1_alarm ]; then
			unlink $alarm_path/$2_power1_alarm
		fi
		if [ -L $thermal_path/$2_fan1_speed_get ]; then
			unlink $thermal_path/$2_fan1_speed_get
		fi
		# Remove power attributes
		if [ -L $power_path/$2_volt_in ]; then
			unlink $power_path/$2_volt_in
		fi
		if [ -L $power_path/$2_volt ]; then
			unlink $power_path/$2_volt
		fi
		if [ -f $power_path/$2_volt_out2 ]; then
			unlink $power_path/$2_volt_out2
		fi
		if [ -L $power_path/$2_power_in ]; then
			unlink $power_path/$2_power_in
		fi
		if [ -L $power_path/$2_power ]; then
			unlink $power_path/$2_power
		fi
		if [ -L $power_path/$2_curr_in ]; then
			unlink $power_path/$2_curr_in
		fi
		if [ -L $power_path/$2_curr ]; then
			unlink $power_path/$2_curr
		fi
	fi
fi<|MERGE_RESOLUTION|>--- conflicted
+++ resolved
@@ -168,23 +168,15 @@
 						unlock_service_state_change
 						;;
 					*gear*)
-<<<<<<< HEAD
-						#label="${label:8}"
-						#ln -sf $3$4/temp"$i"_input $thermal_path/temp_input_gearbox"$label"
-=======
->>>>>>> e549a2ba
 						lock_service_state_change
 						[ -f "$config_path/gearbox_counter" ] && gearbox_counter=`cat $config_path/gearbox_counter`
 						gearbox_counter=$(($gearbox_counter+1))
 						echo $gearbox_counter > $config_path/gearbox_counter
 						unlock_service_state_change
 						ln -sf $3$4/temp"$i"_input $thermal_path/temp_input_gearbox"$gearbox_counter"
-<<<<<<< HEAD
-=======
 						;;
 					*)
 						;;
->>>>>>> e549a2ba
 					esac
 				fi
 			done
@@ -457,11 +449,7 @@
 				unlink $thermal_path/$pwm1
 			fi
 		fi
-<<<<<<< HEAD
-		for ((i=2; i<=$max_module_gbox_ind; i+=1)); do
-=======
 		for ((i=$max_module_gbox_ind; i>=2; i-=1)); do
->>>>>>> e549a2ba
 			j=$(($i-1))
 			if [ -L $thermal_path/temp_input_module"$j" ]; then
 				unlink $thermal_path/temp_input_module"$j"
@@ -482,13 +470,10 @@
 			fi
 		done
 		find /var/run/hw-management/thermal/ -type l -name 'temp_input_*' -exec rm {} +
-<<<<<<< HEAD
-=======
 		find /var/run/hw-management/thermal/ -type l -name 'temp_fault_*' -exec rm {} +
 		find /var/run/hw-management/thermal/ -type l -name 'temp_crit_*' -exec rm {} +
 		find /var/run/hw-management/thermal/ -type l -name 'temp_emergency_*' -exec rm {} +
 		echo 0 > $config_path/module_counter
->>>>>>> e549a2ba
 		echo 0 > $config_path/gearbox_counter
 	fi
 	if [ "$2" == "regfan" ]; then
