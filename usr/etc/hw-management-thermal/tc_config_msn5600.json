--- conflicted
+++ resolved
@@ -44,14 +44,8 @@
 		"voltmon\\d+_temp": {"pwm_min": 30, "pwm_max": 100, "val_min": "!85000", "val_max": "!125000",  "poll_time": 60},
 		"sodimm\\d_temp" :{"pwm_min": 30, "pwm_max" : 70, "val_min": "!70000", "val_max": 95000, "poll_time": 60},
 		"drivetemp":      {"pwm_min": 30, "pwm_max": 70, "val_min": "!70000", "val_max": "!95000", "poll_time": 60},
-<<<<<<< HEAD
-    	"ibc\d+":         {"pwm_min": 30, "pwm_max": 100, "val_min": "!80000", "val_max": "!110000", "poll_time": 60}
-	},
-	"sensor_list" : ["asic1", "cpu", "drivetemp", "drwr1", "drwr2", "drwr3", "drwr4", "ibc1", "ibc2", "ibc3", "ibc4", "psu1", "psu2", "sensor_amb", "voltmon1", "voltmon2", "voltmon3", "voltmon4", "voltmon5", "voltmon6", "voltmon7", "voltmon8", "voltmon9", "voltmon10", "voltmon11"]
-=======
 		"ibc\\d+":         {"pwm_min": 30, "pwm_max": 100, "val_min": "!80000", "val_max": "!110000", "poll_time": 60}
 	},
 	"sensor_list" : ["asic1", "cpu", "drivetemp", "drwr1", "drwr2", "drwr3", "drwr4", "ibc1", "ibc2", "ibc3", "ibc4", "psu1", "psu2", 
 	"sensor_amb", "sodimm1", "sodimm2", "voltmon1", "voltmon2", "voltmon3", "voltmon4", "voltmon5", "voltmon6", "voltmon7", "voltmon8", "voltmon9", "voltmon10", "voltmon11"]
->>>>>>> f6e9adcd
 }