--- conflicted
+++ resolved
@@ -1,9 +1,5 @@
  {
-<<<<<<< HEAD
-	"name": "n5110_ld/n5112_ld/n5101_ld",
-=======
 	"name": "n5110_ld/n5112_ld",
->>>>>>> 51e7a69b
 	"dmin" : {
 		"C2P": {
 			"fan_err": {
