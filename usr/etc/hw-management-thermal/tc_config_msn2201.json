 {
	"name": "msn2210",
	"dmin" : {
		"C2P": {
			"untrusted": {"-127:20": 30, "21:25": 40, "26:30": 50, "31:35": 60, "36:40": 70, "41:120": 80},
			"fan_err": {
				"tacho": {"-127:120": 50},
				"present": {"-127:120": 50},
				"direction": {"-127:125": 50}
			},
			"psu_err":  {
				"present": {"-127:120": 50},
				"direction": {"-127:120": 50}
			},
			"sensor_read_error" : {"-127:120": 50}
		},
		"P2C": {
			"untrusted":{"-127:15": 30, "16:20": 40, "21:25": 50, "26:30": 60, "31:35": 70, "36:40": 80, "41:120": 90},
			"fan_err": {
				"tacho": {"-127:120": 50},
				"present": {"-127:120": 50},
				"direction": {"-127:120": 50}
			},
			"psu_err":  {
				"present": {"-127:120": 50},
				"direction": {"-127:120": 50}
			},
			"sensor_read_error":{"-127:20": 20, "21:30": 30, "31:40": 40, "41:120": 50}
		}
	},
	"psu_fan_pwm_decode" : {"0:10": 10, "11:21": 20, "21:30": 30, "31:40": 40, "41:50": 50, "51:60": 60, "61:70": 70, "71:80": 80, "81:90": 90, "91:100": 100},
	"fan_trend" : {
		"C2P": {
			"0" : {"rpm_min":1983, "rpm_max":22000, "slope": 227, "pwm_min" : 10, "pwm_max_reduction" : 10, "rpm_tolerance" : 30},
			"1" : {"rpm_min":1983, "rpm_max":22000, "slope": 227, "pwm_min" : 10, "pwm_max_reduction" : 10, "rpm_tolerance" : 30}},
		"P2C": {
			"0" : {"rpm_min":1983, "rpm_max":22000, "slope": 227, "pwm_min" : 10, "pwm_max_reduction" : 10, "rpm_tolerance" : 30},
			"1" : {"rpm_min":1983, "rpm_max":22000, "slope": 227, "pwm_min" : 10, "pwm_max_reduction" : 10, "rpm_tolerance" : 30}}
	},
	"dev_parameters" : {
		"asic":           {"pwm_min": 20, "pwm_max" : 100, "val_min":"!70000", "val_max":"!105000", "poll_time": 3}, 
		"(cpu_pack|cpu_core\\d+)": {"pwm_min": 20, "pwm_max" : 100,  "val_min": "!70000", "val_max": "!95000", "poll_time": 3},
		"module\\d+":     {"pwm_min": 20, "pwm_max" : 100, "val_min":60000, "val_max":80000, "poll_time": 20},
		"sensor_amb":     {"pwm_min": 20, "pwm_max" : 50, "val_min": 30000, "val_max": 50000, "poll_time": 30},
		"voltmon\\d+_temp": {"pwm_min": 20, "pwm_max": 100, "val_min": "!85000", "val_max": "!125000",  "poll_time": 60},
		"sodimm\\d_temp" :{"pwm_min": 20, "pwm_max" : 70, "val_min": "!70000", "val_max": 95000, "poll_time": 60}
	},
	"asic_config" : {"1":  {"bus" : 2, "addr" : "0048", "pwm_control": true, "fan_control": true}},
<<<<<<< HEAD
	"sensor_list" : ["asic1", "cpu", "drwr1", "drwr2", "drwr3", "drwr4", "psu1", "psu2", "sensor_amb", "voltmon2"]
=======
	"sensor_list" : ["asic1", "cpu", "drwr1", "drwr2", "drwr3", "drwr4", "psu1", "psu2", "sensor_amb", "sodimm1", "voltmon2"]
>>>>>>> f6e9adcd
}<|MERGE_RESOLUTION|>--- conflicted
+++ resolved
@@ -46,9 +46,5 @@
 		"sodimm\\d_temp" :{"pwm_min": 20, "pwm_max" : 70, "val_min": "!70000", "val_max": 95000, "poll_time": 60}
 	},
 	"asic_config" : {"1":  {"bus" : 2, "addr" : "0048", "pwm_control": true, "fan_control": true}},
-<<<<<<< HEAD
-	"sensor_list" : ["asic1", "cpu", "drwr1", "drwr2", "drwr3", "drwr4", "psu1", "psu2", "sensor_amb", "voltmon2"]
-=======
 	"sensor_list" : ["asic1", "cpu", "drwr1", "drwr2", "drwr3", "drwr4", "psu1", "psu2", "sensor_amb", "sodimm1", "voltmon2"]
->>>>>>> f6e9adcd
 }